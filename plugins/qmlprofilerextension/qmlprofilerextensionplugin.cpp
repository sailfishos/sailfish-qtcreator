/****************************************************************************
**
** Copyright (C) 2014 Digia Plc
** All rights reserved.
** For any questions to Digia, please use contact form at http://qt.digia.com <http://qt.digia.com/>
**
** This file is part of the Qt Enterprise Qt Quick Profiler Add-on.
**
** Licensees holding valid Qt Enterprise licenses may use this file in
** accordance with the Qt Enterprise License Agreement provided with the
** Software or, alternatively, in accordance with the terms contained in
** a written agreement between you and Digia.
**
** If you have questions regarding the use of this file, please use
** contact form at http://qt.digia.com <http://qt.digia.com/>
**
****************************************************************************/

#include "qmlprofilerextensionplugin.h"
#include "qmlprofilerextensionconstants.h"

#include <licensechecker/licensecheckerplugin.h>

#include <coreplugin/icore.h>
#include <coreplugin/icontext.h>
#include <coreplugin/actionmanager/actionmanager.h>
#include <coreplugin/actionmanager/command.h>
#include <coreplugin/actionmanager/actioncontainer.h>
#include <coreplugin/coreconstants.h>

#include <extensionsystem/pluginmanager.h>

#include <QAction>
#include <QDebug>
#include <QMessageBox>
#include <QMainWindow>
#include <QMenu>

#include <QtPlugin>

#include "scenegraphtimelinemodel.h"
#include "pixmapcachemodel.h"
#include "memoryusagemodel.h"
#include "inputeventsmodel.h"

using namespace QmlProfilerExtension::Internal;

QmlProfilerExtensionPlugin::QmlProfilerExtensionPlugin()
{
    // Create your members
}

QmlProfilerExtensionPlugin::~QmlProfilerExtensionPlugin()
{
    // Unregister objects from the plugin manager's object pool
    // Delete members
}

bool QmlProfilerExtensionPlugin::initialize(const QStringList &arguments, QString *errorString)
{
    // Register objects in the plugin manager's object pool
    // Load settings
    // Add actions to menus
    // Connect to other plugins' signals
    // In the initialize method, a plugin can be sure that the plugins it
    // depends on have initialized their members.

    Q_UNUSED(arguments)
    Q_UNUSED(errorString)

    LicenseChecker::LicenseCheckerPlugin *licenseChecker
            = ExtensionSystem::PluginManager::getObject<LicenseChecker::LicenseCheckerPlugin>();

    if (licenseChecker && licenseChecker->hasValidLicense()) {
<<<<<<< HEAD
        addAutoReleasedObject(new PixmapCacheModel);
        addAutoReleasedObject(new SceneGraphTimelineModel);
        addAutoReleasedObject(new MemoryUsageModel);
        addAutoReleasedObject(new InputEventsModel);
=======
        if (licenseChecker->enterpriseFeatures()) {
            addAutoReleasedObject(new PixmapCacheModel);
            addAutoReleasedObject(new SceneGraphTimelineModel);
            addAutoReleasedObject(new MemoryUsageModel);
        }
>>>>>>> 61065b9a
    } else {
        qWarning() << "Invalid license, disabling QML Profiler Enterprise features";
    }

    return true;
}

void QmlProfilerExtensionPlugin::extensionsInitialized()
{
    // Retrieve objects from the plugin manager's object pool
    // In the extensionsInitialized method, a plugin can be sure that all
    // plugins that depend on it are completely initialized.
}

ExtensionSystem::IPlugin::ShutdownFlag QmlProfilerExtensionPlugin::aboutToShutdown()
{
    // Save settings
    // Disconnect from signals that are not needed during shutdown
    // Hide UI (if you add UI that is not in the main window directly)
    return SynchronousShutdown;
}

void QmlProfilerExtensionPlugin::triggerAction()
{
    QMessageBox::information(Core::ICore::mainWindow(),
                             tr("Action triggered"),
                             tr("This is an action from QmlProfilerExtension."));
}
<|MERGE_RESOLUTION|>--- conflicted
+++ resolved
@@ -72,18 +72,12 @@
             = ExtensionSystem::PluginManager::getObject<LicenseChecker::LicenseCheckerPlugin>();
 
     if (licenseChecker && licenseChecker->hasValidLicense()) {
-<<<<<<< HEAD
-        addAutoReleasedObject(new PixmapCacheModel);
-        addAutoReleasedObject(new SceneGraphTimelineModel);
-        addAutoReleasedObject(new MemoryUsageModel);
-        addAutoReleasedObject(new InputEventsModel);
-=======
         if (licenseChecker->enterpriseFeatures()) {
             addAutoReleasedObject(new PixmapCacheModel);
             addAutoReleasedObject(new SceneGraphTimelineModel);
             addAutoReleasedObject(new MemoryUsageModel);
+            addAutoReleasedObject(new InputEventsModel);
         }
->>>>>>> 61065b9a
     } else {
         qWarning() << "Invalid license, disabling QML Profiler Enterprise features";
     }
