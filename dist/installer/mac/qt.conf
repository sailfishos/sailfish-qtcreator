--- conflicted
+++ resolved
@@ -1,11 +1,4 @@
 [Paths]
-<<<<<<< HEAD
-Binaries = ../MacOS
-Imports = ../Imports/qtquick1
-Qml2Imports = ../Imports/qtquick2
-Plugins = ../PlugIns
-=======
 Binaries = MacOS
 Qml2Imports = Imports/qtquick2
-Plugins = PlugIns
->>>>>>> d8a35381
+Plugins = PlugIns