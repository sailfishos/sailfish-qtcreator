include(qtcreator.pri)

#version check qt
!minQtVersion(5, 6, 0) {
    message("Cannot build Qt Creator with Qt version $${QT_VERSION}.")
    error("Use at least Qt 5.6.0.")
}

include(doc/doc.pri)

TEMPLATE  = subdirs
CONFIG   += ordered

SUBDIRS = src share
unix:!macx:!isEmpty(copydata):SUBDIRS += bin
!isEmpty(BUILD_TESTS):SUBDIRS += tests

DISTFILES += dist/copyright_template.txt \
    README.md \
    $$files(dist/changes-*) \
    qtcreator.qbs \
    qbs/pluginjson/pluginjson.qbs \
    $$files(dist/installer/ifw/config/config-*) \
    dist/installer/ifw/packages/org.qtproject.qtcreator/meta/package.xml.in \
    dist/installer/ifw/packages/org.qtproject.qtcreator.application/meta/installscript.qs \
    dist/installer/ifw/packages/org.qtproject.qtcreator.application/meta/package.xml.in \
    dist/installer/ifw/packages/org.qtproject.qtcreator.application/meta/license.txt \
    $$files(scripts/*.py) \
    $$files(scripts/*.sh) \
    $$files(scripts/*.pl)

exists(src/shared/qbs/qbs.pro) {
    # Make sure the qbs dll ends up alongside the Creator executable.
    QBS_DLLDESTDIR = $${IDE_BUILD_TREE}/bin
    cache(QBS_DLLDESTDIR)
    QBS_DESTDIR = $${IDE_LIBRARY_PATH}
    cache(QBS_DESTDIR)
    QBSLIBDIR = $${IDE_LIBRARY_PATH}
    cache(QBSLIBDIR)
    QBS_INSTALL_PREFIX = $${QTC_PREFIX}
    cache(QBS_INSTALL_PREFIX)
    QBS_LIB_INSTALL_DIR = $$INSTALL_LIBRARY_PATH
    cache(QBS_LIB_INSTALL_DIR)
    QBS_RESOURCES_BUILD_DIR = $${IDE_DATA_PATH}/qbs
    cache(QBS_RESOURCES_BUILD_DIR)
    QBS_RESOURCES_INSTALL_DIR = $$INSTALL_DATA_PATH/qbs
    cache(QBS_RESOURCES_INSTALL_DIR)
    macx {
        QBS_PLUGINS_BUILD_DIR = $${IDE_PLUGIN_PATH}
        QBS_APPS_RPATH_DIR = @loader_path/../Frameworks
    } else {
        QBS_PLUGINS_BUILD_DIR = $$IDE_PLUGIN_PATH
        QBS_APPS_RPATH_DIR = \$\$ORIGIN/../$$IDE_LIBRARY_BASENAME/qtcreator
    }
    cache(QBS_PLUGINS_BUILD_DIR)
    cache(QBS_APPS_RPATH_DIR)
    QBS_PLUGINS_INSTALL_DIR = $$INSTALL_PLUGIN_PATH
    cache(QBS_PLUGINS_INSTALL_DIR)
    QBS_LIBRARY_DIRNAME = $${IDE_LIBRARY_BASENAME}
    cache(QBS_LIBRARY_DIRNAME)
    QBS_APPS_DESTDIR = $${IDE_BIN_PATH}
    cache(QBS_APPS_DESTDIR)
    QBS_APPS_INSTALL_DIR = $$INSTALL_BIN_PATH
    cache(QBS_APPS_INSTALL_DIR)
    QBS_LIBEXEC_DESTDIR = $${IDE_LIBEXEC_PATH}
    cache(QBS_LIBEXEC_DESTDIR)
    QBS_LIBEXEC_INSTALL_DIR = $$INSTALL_LIBEXEC_PATH
    cache(QBS_LIBEXEC_INSTALL_DIR)
    QBS_RELATIVE_LIBEXEC_PATH = $$relative_path($$QBS_LIBEXEC_DESTDIR, $$QBS_APPS_DESTDIR)
    isEmpty(QBS_RELATIVE_LIBEXEC_PATH):QBS_RELATIVE_LIBEXEC_PATH = .
    cache(QBS_RELATIVE_LIBEXEC_PATH)
    QBS_RELATIVE_PLUGINS_PATH = $$relative_path($$QBS_PLUGINS_BUILD_DIR, $$QBS_APPS_DESTDIR$$)
    cache(QBS_RELATIVE_PLUGINS_PATH)
    QBS_RELATIVE_SEARCH_PATH = $$relative_path($$QBS_RESOURCES_BUILD_DIR, $$QBS_APPS_DESTDIR)
    cache(QBS_RELATIVE_SEARCH_PATH)
    !qbs_no_dev_install {
        QBS_CONFIG_ADDITION = qbs_no_dev_install qbs_enable_project_file_updates
        cache(CONFIG, add, QBS_CONFIG_ADDITION)
    }
}

contains(QT_ARCH, i386): ARCHITECTURE = x86
else: ARCHITECTURE = $$QT_ARCH

macx: PLATFORM = "mac"
else:win32: PLATFORM = "windows"
else:linux-*: PLATFORM = "linux-$${ARCHITECTURE}"
else: PLATFORM = "unknown"

BASENAME = $$(INSTALL_BASENAME)
isEmpty(BASENAME): BASENAME = qt-creator-$${PLATFORM}$(INSTALL_EDITION)-$${QTCREATOR_VERSION}$(INSTALL_POSTFIX)

macx:INSTALLER_NAME = "qt-creator-$${QTCREATOR_VERSION}"
else:INSTALLER_NAME = "$${BASENAME}"

linux {
    appstream.files = dist/org.qt-project.qtcreator.appdata.xml
    appstream.path = $$QTC_PREFIX/share/metainfo/

    desktop.files = dist/org.qt-project.qtcreator.desktop
    desktop.path = $$QTC_PREFIX/share/applications/

    INSTALLS += appstream desktop
}

macx {
    APPBUNDLE = "$$OUT_PWD/bin/Qt Creator.app"
    BINDIST_SOURCE = "$$OUT_PWD/bin/Qt Creator.app"
<<<<<<< HEAD
    BINDIST_INSTALLER_SOURCE = "$$OUT_PWD/bin"
    deployqt.commands = $$PWD/scripts/deployqtHelper_mac.sh \"$${APPBUNDLE}\" \"$$[QT_INSTALL_TRANSLATIONS]\" \"$$[QT_INSTALL_PLUGINS]\" \"$$[QT_INSTALL_IMPORTS]\" \"$$[QT_INSTALL_QML]\"
=======
    BINDIST_INSTALLER_SOURCE = $$BINDIST_SOURCE
    deployqt.commands = $$PWD/scripts/deployqtHelper_mac.sh \"$${APPBUNDLE}\" \"$$[QT_INSTALL_BINS]\" \"$$[QT_INSTALL_TRANSLATIONS]\" \"$$[QT_INSTALL_PLUGINS]\" \"$$[QT_INSTALL_IMPORTS]\" \"$$[QT_INSTALL_QML]\"
>>>>>>> 7071b61e
    codesign.commands = codesign --deep -s \"$(SIGNING_IDENTITY)\" $(SIGNING_FLAGS) \"$${APPBUNDLE}\"
    dmg.commands = $$PWD/scripts/makedmg.sh $$OUT_PWD/bin $${BASENAME}.dmg
    #dmg.depends = deployqt
    QMAKE_EXTRA_TARGETS += codesign dmg
} else {
    BINDIST_SOURCE = "$(INSTALL_ROOT)$$QTC_PREFIX"
    BINDIST_INSTALLER_SOURCE = "$$BINDIST_SOURCE/*"
    deployqt.commands = python -u $$PWD/scripts/deployqt.py -i \"$(INSTALL_ROOT)$$QTC_PREFIX\" \"$(QMAKE)\"
    deployqt.depends = install
    win32 {
        deployartifacts.depends = install
        deployartifacts.commands = git clone --depth 1 -b $$BINARY_ARTIFACTS_BRANCH \
                "http://code.qt.io/qt-creator/binary-artifacts.git" \
            && xcopy /s /q /y /i "binary-artifacts\\win32" \"$(INSTALL_ROOT)$$QTC_PREFIX\" \
            && rmdir /s /q binary-artifacts
        QMAKE_EXTRA_TARGETS += deployartifacts
    }
}

INSTALLER_ARCHIVE_FROM_ENV = $$(INSTALLER_ARCHIVE)
isEmpty(INSTALLER_ARCHIVE_FROM_ENV) {
    INSTALLER_ARCHIVE = $$OUT_PWD/$${BASENAME}-installer-archive.7z
} else {
    INSTALLER_ARCHIVE = $$OUT_PWD/$$(INSTALLER_ARCHIVE)
}

#bindist.depends = deployqt
bindist.commands = 7z a -mx9 $$OUT_PWD/$${BASENAME}.7z \"$$BINDIST_SOURCE\"
#bindist_installer.depends = deployqt
bindist_installer.commands = 7z a -mx9 $${INSTALLER_ARCHIVE} \"$$BINDIST_INSTALLER_SOURCE\"
installer.depends = bindist_installer
installer.commands = python -u $$PWD/scripts/packageIfw.py -i \"$(IFW_PATH)\" -v $${QTCREATOR_VERSION} -a \"$${INSTALLER_ARCHIVE}\" "$$INSTALLER_NAME"

macx {
    codesign_installer.commands = codesign -s \"$(SIGNING_IDENTITY)\" $(SIGNING_FLAGS) \"$${INSTALLER_NAME}.app\"
    dmg_installer.commands = hdiutil create -srcfolder "$${INSTALLER_NAME}.app" -volname \"Qt Creator\" -format UDBZ "$${BASENAME}-installer.dmg" -ov -scrub -size 1g -verbose
    QMAKE_EXTRA_TARGETS += codesign_installer dmg_installer
}

win32 {
    deployqt.commands ~= s,/,\\\\,g
    bindist.commands ~= s,/,\\\\,g
    bindist_installer.commands ~= s,/,\\\\,g
    installer.commands ~= s,/,\\\\,g
}

QMAKE_EXTRA_TARGETS += deployqt bindist bindist_installer installer<|MERGE_RESOLUTION|>--- conflicted
+++ resolved
@@ -106,13 +106,8 @@
 macx {
     APPBUNDLE = "$$OUT_PWD/bin/Qt Creator.app"
     BINDIST_SOURCE = "$$OUT_PWD/bin/Qt Creator.app"
-<<<<<<< HEAD
-    BINDIST_INSTALLER_SOURCE = "$$OUT_PWD/bin"
-    deployqt.commands = $$PWD/scripts/deployqtHelper_mac.sh \"$${APPBUNDLE}\" \"$$[QT_INSTALL_TRANSLATIONS]\" \"$$[QT_INSTALL_PLUGINS]\" \"$$[QT_INSTALL_IMPORTS]\" \"$$[QT_INSTALL_QML]\"
-=======
     BINDIST_INSTALLER_SOURCE = $$BINDIST_SOURCE
     deployqt.commands = $$PWD/scripts/deployqtHelper_mac.sh \"$${APPBUNDLE}\" \"$$[QT_INSTALL_BINS]\" \"$$[QT_INSTALL_TRANSLATIONS]\" \"$$[QT_INSTALL_PLUGINS]\" \"$$[QT_INSTALL_IMPORTS]\" \"$$[QT_INSTALL_QML]\"
->>>>>>> 7071b61e
     codesign.commands = codesign --deep -s \"$(SIGNING_IDENTITY)\" $(SIGNING_FLAGS) \"$${APPBUNDLE}\"
     dmg.commands = $$PWD/scripts/makedmg.sh $$OUT_PWD/bin $${BASENAME}.dmg
     #dmg.depends = deployqt
