include(qtcreator.pri)

#version check qt
!minQtVersion(5, 9, 0) {
    message("Cannot build $$IDE_DISPLAY_NAME with Qt version $${QT_VERSION}.")
    error("Use at least Qt 5.9.0.")
}

include(doc/doc.pri)

TEMPLATE  = subdirs
CONFIG   += ordered

SUBDIRS = src share
unix:!macx:!isEmpty(copydata):SUBDIRS += bin
!isEmpty(BUILD_TESTS):SUBDIRS += tests

DISTFILES += dist/copyright_template.txt \
    README.md \
    $$files(dist/changes-*) \
    qtcreator.qbs \
    $$files(qbs/*, true) \
    $$files(scripts/*.py) \
    $$files(scripts/*.sh) \
    $$files(scripts/*.pl)

exists(src/shared/qbs/qbs.pro) {
    # Make sure the qbs dll ends up alongside the Creator executable.
    QBS_DLLDESTDIR = $${IDE_BUILD_TREE}/bin
    cache(QBS_DLLDESTDIR)
    QBS_DESTDIR = $${IDE_LIBRARY_PATH}
    cache(QBS_DESTDIR)
    QBSLIBDIR = $${IDE_LIBRARY_PATH}
    cache(QBSLIBDIR)
    QBS_INSTALL_PREFIX = $${QTC_PREFIX}
    cache(QBS_INSTALL_PREFIX)
    QBS_LIB_INSTALL_DIR = $$INSTALL_LIBRARY_PATH
    cache(QBS_LIB_INSTALL_DIR)
    QBS_RESOURCES_BUILD_DIR = $${IDE_DATA_PATH}/qbs
    cache(QBS_RESOURCES_BUILD_DIR)
    QBS_RESOURCES_INSTALL_DIR = $$INSTALL_DATA_PATH/qbs
    cache(QBS_RESOURCES_INSTALL_DIR)
    macx {
        QBS_PLUGINS_BUILD_DIR = $${IDE_PLUGIN_PATH}
        QBS_APPS_RPATH_DIR = @loader_path/../Frameworks
    } else {
        QBS_PLUGINS_BUILD_DIR = $$IDE_PLUGIN_PATH
        QBS_APPS_RPATH_DIR = \$\$ORIGIN/../$$IDE_LIBRARY_BASENAME/qtcreator
    }
    cache(QBS_PLUGINS_BUILD_DIR)
    cache(QBS_APPS_RPATH_DIR)
    QBS_PLUGINS_INSTALL_DIR = $$INSTALL_PLUGIN_PATH
    cache(QBS_PLUGINS_INSTALL_DIR)
    QBS_LIBRARY_DIRNAME = $${IDE_LIBRARY_BASENAME}
    cache(QBS_LIBRARY_DIRNAME)
    QBS_APPS_DESTDIR = $${IDE_BIN_PATH}
    cache(QBS_APPS_DESTDIR)
    QBS_APPS_INSTALL_DIR = $$INSTALL_BIN_PATH
    cache(QBS_APPS_INSTALL_DIR)
    QBS_LIBEXEC_DESTDIR = $${IDE_LIBEXEC_PATH}
    cache(QBS_LIBEXEC_DESTDIR)
    QBS_LIBEXEC_INSTALL_DIR = $$INSTALL_LIBEXEC_PATH
    cache(QBS_LIBEXEC_INSTALL_DIR)
    QBS_RELATIVE_LIBEXEC_PATH = $$relative_path($$QBS_LIBEXEC_DESTDIR, $$QBS_APPS_DESTDIR)
    isEmpty(QBS_RELATIVE_LIBEXEC_PATH):QBS_RELATIVE_LIBEXEC_PATH = .
    cache(QBS_RELATIVE_LIBEXEC_PATH)
    QBS_RELATIVE_PLUGINS_PATH = $$relative_path($$QBS_PLUGINS_BUILD_DIR, $$QBS_APPS_DESTDIR$$)
    cache(QBS_RELATIVE_PLUGINS_PATH)
    QBS_RELATIVE_SEARCH_PATH = $$relative_path($$QBS_RESOURCES_BUILD_DIR, $$QBS_APPS_DESTDIR)
    cache(QBS_RELATIVE_SEARCH_PATH)
    !qbs_no_dev_install {
        QBS_CONFIG_ADDITION = qbs_no_dev_install qbs_enable_project_file_updates
        cache(CONFIG, add, QBS_CONFIG_ADDITION)
    }

    # Create qbs documentation targets.
    DOC_FILES =
    DOC_TARGET_PREFIX = qbs_
    include(src/shared/qbs/doc/doc_shared.pri)
    include(src/shared/qbs/doc/doc_targets.pri)
    docs.depends += qbs_docs
    !build_online_docs {
        install_docs.depends += install_qbs_docs
    }
    unset(DOC_FILES)
    unset(DOC_TARGET_PREFIX)
}

contains(QT_ARCH, i386): ARCHITECTURE = x86
else: ARCHITECTURE = $$QT_ARCH

macx: PLATFORM = "mac"
else:win32: PLATFORM = "windows"
else:linux-*: PLATFORM = "linux-$${ARCHITECTURE}"
else: PLATFORM = "unknown"

BASENAME = $$(INSTALL_BASENAME)
isEmpty(BASENAME): BASENAME = qt-creator-$${PLATFORM}$(INSTALL_EDITION)-$${QTCREATOR_VERSION}$(INSTALL_POSTFIX)

linux {
    appstream.files = dist/org.qt-project.qtcreator.appdata.xml
    appstream.path = $$QTC_PREFIX/share/metainfo/

    desktop.files = dist/org.qt-project.qtcreator.desktop
    desktop.path = $$QTC_PREFIX/share/applications/

    INSTALLS += appstream desktop
}

macx {
    APPBUNDLE = "$$OUT_PWD/bin/$${IDE_APP_TARGET}.app"
<<<<<<< HEAD
    BINDIST_SOURCE = "$$OUT_PWD/bin"
=======
    BINDIST_SOURCE.release = "$$OUT_PWD/bin/$${IDE_APP_TARGET}.app"
    BINDIST_SOURCE.debug = "$$OUT_PWD/bin"
    BINDIST_EXCLUDE_ARG.debug = "--exclude-toplevel"
>>>>>>> 168e91b6
    deployqt.commands = $$PWD/scripts/deployqtHelper_mac.sh \"$${APPBUNDLE}\" \"$$[QT_INSTALL_BINS]\" \"$$[QT_INSTALL_TRANSLATIONS]\" \"$$[QT_INSTALL_PLUGINS]\" \"$$[QT_INSTALL_IMPORTS]\" \"$$[QT_INSTALL_QML]\"
    codesign.commands = codesign --deep -s \"$(SIGNING_IDENTITY)\" $(SIGNING_FLAGS) \"$${APPBUNDLE}\"
    dmg.commands = python -u \"$$PWD/scripts/makedmg.py\" \"$${BASENAME}.dmg\" \"Qt Creator\" \"$$IDE_SOURCE_TREE\" \"$$OUT_PWD/bin\"
    #dmg.depends = deployqt
    QMAKE_EXTRA_TARGETS += codesign dmg
} else {
    BINDIST_SOURCE.release = "$(INSTALL_ROOT)$$QTC_PREFIX"
    BINDIST_EXCLUDE_ARG.release = "--exclude-toplevel"
    BINDIST_SOURCE.debug = $${BINDIST_SOURCE.release}
    BINDIST_EXCLUDE_ARG.debug = $${BINDIST_EXCLUDE_ARG.release}
    deployqt.commands = python -u $$PWD/scripts/deployqt.py -i \"$(INSTALL_ROOT)$$QTC_PREFIX/bin/$${IDE_APP_TARGET}\" \"$(QMAKE)\"
    deployqt.depends = install
    win32 {
        deployartifacts.depends = install
        deployartifacts.commands = git clone --depth 1 -b $$BINARY_ARTIFACTS_BRANCH \
                "http://code.qt.io/qt-creator/binary-artifacts.git" \
            && xcopy /s /q /y /i "binary-artifacts\\win32" \"$(INSTALL_ROOT)$$QTC_PREFIX\" \
            && rmdir /s /q binary-artifacts
        QMAKE_EXTRA_TARGETS += deployartifacts
    }
}

INSTALLER_ARCHIVE_FROM_ENV = $$(INSTALLER_ARCHIVE)
isEmpty(INSTALLER_ARCHIVE_FROM_ENV) {
    INSTALLER_ARCHIVE = $$OUT_PWD/$${BASENAME}-installer-archive.7z
} else {
    INSTALLER_ARCHIVE = $$OUT_PWD/$$(INSTALLER_ARCHIVE)
}

INSTALLER_ARCHIVE_DEBUG = $$INSTALLER_ARCHIVE
INSTALLER_ARCHIVE_DEBUG ~= s/(.*)[.]7z/\1-debug.7z

bindist.commands = python -u $$PWD/scripts/createDistPackage.py $$OUT_PWD/$${BASENAME}.7z \"$${BINDIST_SOURCE.release}\"
bindist_installer.commands = python -u $$PWD/scripts/createDistPackage.py $${BINDIST_EXCLUDE_ARG.release} $${INSTALLER_ARCHIVE} \"$${BINDIST_SOURCE.release}\"
bindist_debug.commands = python -u $$PWD/scripts/createDistPackage.py --debug $${BINDIST_EXCLUDE_ARG.debug} $${INSTALLER_ARCHIVE_DEBUG} \"$${BINDIST_SOURCE.debug}\"

win32 {
    deployqt.commands ~= s,/,\\\\,g
    bindist.commands ~= s,/,\\\\,g
    bindist_installer.commands ~= s,/,\\\\,g
}

deployqt.CONFIG += recursive
deployqt.recurse = src

QMAKE_EXTRA_TARGETS += deployqt bindist bindist_installer bindist_debug<|MERGE_RESOLUTION|>--- conflicted
+++ resolved
@@ -109,13 +109,9 @@
 
 macx {
     APPBUNDLE = "$$OUT_PWD/bin/$${IDE_APP_TARGET}.app"
-<<<<<<< HEAD
-    BINDIST_SOURCE = "$$OUT_PWD/bin"
-=======
     BINDIST_SOURCE.release = "$$OUT_PWD/bin/$${IDE_APP_TARGET}.app"
     BINDIST_SOURCE.debug = "$$OUT_PWD/bin"
     BINDIST_EXCLUDE_ARG.debug = "--exclude-toplevel"
->>>>>>> 168e91b6
     deployqt.commands = $$PWD/scripts/deployqtHelper_mac.sh \"$${APPBUNDLE}\" \"$$[QT_INSTALL_BINS]\" \"$$[QT_INSTALL_TRANSLATIONS]\" \"$$[QT_INSTALL_PLUGINS]\" \"$$[QT_INSTALL_IMPORTS]\" \"$$[QT_INSTALL_QML]\"
     codesign.commands = codesign --deep -s \"$(SIGNING_IDENTITY)\" $(SIGNING_FLAGS) \"$${APPBUNDLE}\"
     dmg.commands = python -u \"$$PWD/scripts/makedmg.py\" \"$${BASENAME}.dmg\" \"Qt Creator\" \"$$IDE_SOURCE_TREE\" \"$$OUT_PWD/bin\"
