<<<<<<< HEAD
import qbs.base 1.0
import QtcFunctions
=======
import qbs 1.0
>>>>>>> 93184f79

Application {
    type: "application" // no Mac app bundle
    Depends { name: "cpp" }
    cpp.defines: project.generalDefines
    cpp.cxxFlags: QtcFunctions.commonCxxFlags(qbs)
    cpp.linkerFlags: {
        var flags = QtcFunctions.commonLinkerFlags(qbs);
        if (qbs.buildVariant == "release" && (qbs.toolchain.contains("gcc") || qbs.toolchain.contains("mingw")))
            flags.push("-Wl,-s");
        return flags;
    }

    property string toolInstallDir: project.ide_libexec_path

    cpp.rpaths: qbs.targetOS.contains("osx")
            ? ["@executable_path/../" + project.ide_library_path]
            : ["$ORIGIN/../" + project.ide_library_path]

    Group {
        fileTagsFilter: product.type
        qbs.install: true
        qbs.installDir: toolInstallDir
    }
}<|MERGE_RESOLUTION|>--- conflicted
+++ resolved
@@ -1,9 +1,5 @@
-<<<<<<< HEAD
-import qbs.base 1.0
+import qbs 1.0
 import QtcFunctions
-=======
-import qbs 1.0
->>>>>>> 93184f79
 
 Application {
     type: "application" // no Mac app bundle
