    \section1 Target Platforms

    You can develop applications for the following platforms:

    \list

        \li Desktop

        \li Android

        \li BlackBerry 10

        \li Generic remote Linux

        \li iOS

        \li QNX

        \li Windows Runtime (including Windows Phone)

        \li Mer

        \li SailfishOS

    \endlist

    The following table summarizes operating system support for developing
    applications for mobile device platforms.

    \table
        \header
<<<<<<< HEAD
            \li {1,10} Operating system
            \li {10,1} Platform
        \header
            \li Desktop
            \li \QS
            \li Maemo 5
            \li MeeGo Harmattan
            \li Generic Remote Linux
            \li QNX
            \li Android
            \li BlackBerry 10
            \li Mer
            \li SailfishOS
=======
            \li {1,3} Target Platform
            \li {3,1} Development Platform
        \header
            \li Linux
            \li Mac OS X
            \li Windows
>>>>>>> c0b6db73

        \row
            \li Android
            \li Yes
            \li Yes
            \li Yes
         \row
            \li BlackBerry 10
            \li Yes
            \li Yes
            \li Yes
            \li Yes
            \li Yes
        \row
<<<<<<< HEAD
            \li Linux
            \li Yes
            \li Yes
            \li Yes
            \li Yes
            \li Yes
            \li Yes
            \li Yes
            \li Yes
            \li Yes
            \li Yes
            \row
            \li Mac OS X
            \li Yes
=======
            \li Generic Remote Linux
>>>>>>> c0b6db73
            \li Yes
            \li Yes
            \li Yes
        \row
            \li iOS
            \li No
            \li Yes
            \li No
        \row
            \li QNX
            \li Yes
            \li Yes
            \li Yes (see \l{Running on QNX Devices} for limitations)
        \row
            \li Windows Runtime
            \li No
            \li No
            \li Yes
            \li Yes
            \li Yes
    \endtable

    \note Madde support has been removed from \QC 3.0. To develop for Maemo or Harmattan,
    use \QC 2.8.
<|MERGE_RESOLUTION|>--- conflicted
+++ resolved
@@ -29,28 +29,12 @@
 
     \table
         \header
-<<<<<<< HEAD
-            \li {1,10} Operating system
-            \li {10,1} Platform
-        \header
-            \li Desktop
-            \li \QS
-            \li Maemo 5
-            \li MeeGo Harmattan
-            \li Generic Remote Linux
-            \li QNX
-            \li Android
-            \li BlackBerry 10
-            \li Mer
-            \li SailfishOS
-=======
             \li {1,3} Target Platform
             \li {3,1} Development Platform
         \header
             \li Linux
             \li Mac OS X
             \li Windows
->>>>>>> c0b6db73
 
         \row
             \li Android
@@ -62,27 +46,8 @@
             \li Yes
             \li Yes
             \li Yes
-            \li Yes
-            \li Yes
         \row
-<<<<<<< HEAD
-            \li Linux
-            \li Yes
-            \li Yes
-            \li Yes
-            \li Yes
-            \li Yes
-            \li Yes
-            \li Yes
-            \li Yes
-            \li Yes
-            \li Yes
-            \row
-            \li Mac OS X
-            \li Yes
-=======
             \li Generic Remote Linux
->>>>>>> c0b6db73
             \li Yes
             \li Yes
             \li Yes
@@ -101,6 +66,14 @@
             \li No
             \li No
             \li Yes
+        \row
+            \li Mer
+            \li Yes
+            \li Yes
+            \li Yes
+        \row
+            \li SailfishOS
+            \li Yes
             \li Yes
             \li Yes
     \endtable
