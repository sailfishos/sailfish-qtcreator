/****************************************************************************
**
** Copyright (C) 2017 The Qt Company Ltd.
** Contact: https://www.qt.io/licensing/
**
** This file is part of the Qt Creator documentation.
**
** Commercial License Usage
** Licensees holding valid commercial Qt licenses may use this file in
** accordance with the commercial license agreement provided with the
** Software or, alternatively, in accordance with the terms contained in
** a written agreement between you and The Qt Company. For licensing terms
** and conditions see https://www.qt.io/terms-conditions. For further
** information use the contact form at https://www.qt.io/contact-us.
**
** GNU Free Documentation License Usage
** Alternatively, this file may be used under the terms of the GNU Free
** Documentation License version 1.3 as published by the Free Software
** Foundation and appearing in the file included in the packaging of
** this file. Please review the following information to ensure
** the GNU Free Documentation License version 1.3 requirements
** will be met: https://www.gnu.org/licenses/fdl-1.3.html.
**
****************************************************************************/

// **********************************************************************
// NOTE: the sections are not ordered by their logical order to avoid
// reshuffling the file each time the index order changes (i.e., often).
// Run the fixnavi.pl script to adjust the links to the index order.
// **********************************************************************

/*!
    \contentspage {Qt Creator Manual}
    \previouspage creator-build-example-application.html
    \page creator-tutorials.html
    \nextpage transitions

    \title Tutorials

    \image creator-gs-04.png

    You can use \QC to create applications for several platforms by using
    several technologies. The tutorials in this manual explain how to create
    some basic applications.

    \list

        \li \l{Creating a Qt Quick Application}

            Learn how to use \QMLD to create a Qt Quick application.

        \li \l{Creating a Qt Widget Based Application}

            Learn how to create a Qt widget based application for the desktop.

       \li \l{Creating a Mobile Application}

            Learn how to create a Qt Quick application using Qt Quick Controls 2
            for Android and iOS devices.

<<<<<<< HEAD
       \li \l{Using Qt Quick UI Forms}

            Learn how to develop a Qt Quick application by using UI forms.
            UI forms are split into \e .qml and \e .js files that contain the
            business logic, and \e .ui.qml files that only contain the purely
            declarative description of the UI.

       \li \l{Creating a Sailfish OS Application}

            Learn how to create an application for Sailfish OS devices.

=======
>>>>>>> 4dacefa7
    \endlist

*/<|MERGE_RESOLUTION|>--- conflicted
+++ resolved
@@ -33,7 +33,7 @@
     \contentspage {Qt Creator Manual}
     \previouspage creator-build-example-application.html
     \page creator-tutorials.html
-    \nextpage transitions
+    \nextpage {Creating a Qt Quick Application}
 
     \title Tutorials
 
@@ -58,20 +58,10 @@
             Learn how to create a Qt Quick application using Qt Quick Controls 2
             for Android and iOS devices.
 
-<<<<<<< HEAD
-       \li \l{Using Qt Quick UI Forms}
-
-            Learn how to develop a Qt Quick application by using UI forms.
-            UI forms are split into \e .qml and \e .js files that contain the
-            business logic, and \e .ui.qml files that only contain the purely
-            declarative description of the UI.
-
        \li \l{Creating a Sailfish OS Application}
 
             Learn how to create an application for Sailfish OS devices.
 
-=======
->>>>>>> 4dacefa7
     \endlist
 
 */