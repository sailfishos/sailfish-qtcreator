/****************************************************************************
**
** Copyright (C) 2015 The Qt Company Ltd.
** Contact: http://www.qt.io/licensing
**
** This file is part of Qt Creator
**
**
** GNU Free Documentation License
**
** Alternatively, this file may be used under the terms of the GNU Free
** Documentation License version 1.3 as published by the Free Software
** Foundation and appearing in the file included in the packaging of this
** file.
**
**
****************************************************************************/

// **********************************************************************
// NOTE: the sections are not ordered by their logical order to avoid
// reshuffling the file each time the index order changes (i.e., often).
// Run the fixnavi.pl script to adjust the links to the index order.
// **********************************************************************

/*!
    \contentspage {Qt Creator Manual}
    \previouspage creator-writing-program.html
<<<<<<< HEAD
    \page creator-mobile-app-tutorial.html
    \nextpage creator-mer-application.html
=======
    \example accelbubble
    \nextpage {Using Qt Quick UI Forms}
>>>>>>> 1eb29292

    \title Creating a Mobile Application

    This tutorial describes developing Qt Quick applications for Android and iOS
    devices using Qt Quick Controls.
    We use \QC to implement a Qt Quick application
    that accelerates an SVG (Scalable Vector Graphics) image based on the
    changing accelerometer values.

    \image creator_android_tutorial_ex_app.png

    \section1 Setting up the Development Environment

    To be able to build and run the application on a mobile device, you must
    set up the development environment for the device platform and configure a
    connection between \QC and the mobile device.

    To develop for Android  devices, you must download and install
    the latest Android NDK and SDK, and update the SDK to get the API and tools
    needed for development. In addition, you must install the
    Java SE Development Kit (JDK) and Apache Ant. After you have installed all
    these tools, you must specify the paths to them in \QC.
    For detailed instructions, see \l{Qt for Android} and
    \l{Connecting Android Devices}.

    To develop for iOS devices, you must install Xcode and use it to configure
    a device. For this, you need an Apple developer account and iOS Developer
    Program certificate that you receive from Apple. For more information, see
    \l{Connecting iOS Devices}.

    \section1 Creating the Project

    \list 1

        \li Select \uicontrol File > \uicontrol {New File or Project} >
            \uicontrol Application > \uicontrol {Qt Quick Controls Application}
            > \uicontrol Choose.

        \li In the \uicontrol Name field, type \e {accelbubble}.

        \li In the \uicontrol {Create in} field, enter the path for the project
            files, and then click \uicontrol Next (or \uicontrol Continue on
            OS X).

        \li In the \uicontrol {Minimal required Qt version} field, select the Qt
            version to develop with.

            \note This page determines the set of files that the wizard
            generates and their contents. The instructions in this tutorial
            might not apply if you select the \uicontrol {With .ui.qml file}
            check box.

        \li Select \l{glossary-buildandrun-kit}{kits} for Android ARM and iPhone
            OS, and click \uicontrol{Next}.

            \note Kits are listed if they have been specified in \uicontrol Tools >
            \uicontrol Options > \uicontrol {Build & Run} > \uicontrol Kits (on Windows and Linux)
            or in \uicontrol {Qt Creator} > \uicontrol Preferences \uicontrol {Build & Run} >
            \uicontrol Kits (on OS X).

        \li Select \uicontrol Next in the following dialogs to use the default
            settings.

        \li Review the project settings, and click \uicontrol{Finish} (or \uicontrol Done on
            OS X).

    \endlist

    \QC generates a default QML file that you can modify to create the main view
    of the application.

    \section1 Creating the Main View

    The main view of the application displays an SVG bubble image at the center
    of the main window.

    To use \l{accelbubble/Bluebubble.svg}{Bluebubble.svg} in your project,
    copy it to the project directory (same subdirectory as the QML file).
    The image appears in \uicontrol Resources. You can also use any other
    image or a QML type, instead.

    \list 1

        \li In the \uicontrol Projects view, double-click the main.qml file
            to open it in the code editor.

        \li Click \uicontrol Design to open the file in \QMLD.

        \li In the \uicontrol Navigator, select \uicontrol Label and press
            \key Delete to delete it.

        \li Select \uicontrol ApplicationWindow to edit its properties.

        \list a

            \li In the \uicontrol Id field, enter \e mainWindow, to be able to
                reference the window from other places.

            \li In the \uicontrol Title field, type \e {Accelerate Bubble}.

        \endlist

        \li In \uicontrol Library > \uicontrol Resources, select Bluebubble.svg
            and drag and drop it to the canvas.

        \li In the \uicontrol Properties pane, \uicontrol Id field, enter \e bubble to be
            able to reference the image from other places.

        \li In the code editor, add the following new properties to the image to
            position the image at the center of the application window when the
            application starts:

            \quotefromfile accelbubble/main.qml
            \skipto Image
            \printuntil bubble.width

         \li Set the x and y position of the image based on the new properties:

            \dots
            \printuntil centerY
            \skipto /^\}/
            \printuntil }

    \endlist

    For an example, see \l{accelbubble/main.qml}{main.qml}.

    \section1 Moving the Bubble

    Now that the visual elements are in place, let us move the bubble based on
    Accelerometer sensor values.

    \list 1
        \li Add the following import statement to main.qml:

            \code
            import QtSensors 5.0
            \endcode

        \li Add the \l{Accelerometer} type with the necessary properties:

            \quotefromfile accelbubble/main.qml
            \skipto Accelerometer
            \printuntil true
            \skipto }
            \printuntil }

        \li Add the following JavaScript functions that calculate the
            x and y position of the bubble based on the current Accelerometer
            values:

            \quotefromfile accelbubble/main.qml
            \skipto function
            \printuntil Math.atan(x
            \printuntil }

        \li Add the following JavaScript code for \a onReadingChanged signal of
            Accelerometer type to make the bubble move when the Accelerometer
            values change:

            \quotefromfile accelbubble/main.qml
            \skipto onReadingChanged
            \printuntil }

            We want to ensure that the position of the bubble is always within
            the bounds of the screen. If the Accelerometer returns not a number
            (NaN), the value is ignored and the bubble position is not updated.
        \li Add SmoothedAnimation behavior on the \a x and \a y properties of
            the bubble to make its movement look smoother.

            \quotefromfile accelbubble/main.qml
            \skipto Behavior
            \printuntil x
            \printuntil }
            \printuntil }
     \endlist

     \section1 Locking Device Orientation

     The device display is rotated by default when the device orientation
     changes between portrait and landscape. For this example, it would be
     better for the screen orientation to be fixed.

    To lock the orientation to portrait or landscape on Android, specify it in
    an AndroidManifest.xml that you can generate in \QC. For more information,
    see \l{Editing Manifest Files}.

    On iOS, you can lock the device orientation in a Info.plist file that you
    specify in the .pro file as the value of the QMAKE_INFO_PLIST variable.

    \section1 Adding Dependencies

    Update the accelbubble.pro file with the following library dependency
    information:

    \code
    QT += quick sensors svg xml
    \endcode

    On iOS, you must link to the above libraries statically, by adding the
    plugin names explicitly as values of the QTPLUGIN variable. Specify a
    qmake scope for iOS builds (which can also contain the QMAKE_INFO_PLIST
    variable):

    \code
    ios {
    QTPLUGIN += qsvg qsvgicon qtsensors_ios
    QMAKE_INFO_PLIST = Info.plist
    }
    \endcode

    After adding the dependencies, select \uicontrol Build > \uicontrol {Run qmake} to apply
    the changes to the Makefile of the project.

    \section1 Adding Resources

    You need to add the Bluebubble.svg image file to the application resources
    for deployment to mobile devices:

    \list 1

        \li In the \uicontrol Projects view, double-click the qml.qrc file to open it
            in the resource editor.

        \li Select \uicontrol Add to add Bluebubble.svg.

    \endlist

    \section1 Running the Application

    The application is complete and ready to be deployed to a device:

    \list 1

        \li Enable \e{USB Debugging} on the Android device or \e{developer mode}
            on the iOS device.

        \li Connect the device to the development PC.

    If you are using a device running Android v4.2.2, it should prompt you to
    verify the connection to allow USB debugging from the PC it is connected
    to. To avoid such prompts every time you connect the device, select the
    \uicontrol {Always allow from the computer} check box, and then select
    \uicontrol OK.

        \li To run the application on the device, press \key {Ctrl+R}.

    \endlist
*/<|MERGE_RESOLUTION|>--- conflicted
+++ resolved
@@ -25,13 +25,8 @@
 /*!
     \contentspage {Qt Creator Manual}
     \previouspage creator-writing-program.html
-<<<<<<< HEAD
-    \page creator-mobile-app-tutorial.html
-    \nextpage creator-mer-application.html
-=======
     \example accelbubble
     \nextpage {Using Qt Quick UI Forms}
->>>>>>> 1eb29292
 
     \title Creating a Mobile Application
 
