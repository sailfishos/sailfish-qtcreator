/****************************************************************************
**
** Copyright (C) 2019 The Qt Company Ltd.
** Contact: https://www.qt.io/licensing/
**
** This file is part of the Qt Creator documentation.
**
** Commercial License Usage
** Licensees holding valid commercial Qt licenses may use this file in
** accordance with the commercial license agreement provided with the
** Software or, alternatively, in accordance with the terms contained in
** a written agreement between you and The Qt Company. For licensing terms
** and conditions see https://www.qt.io/terms-conditions. For further
** information use the contact form at https://www.qt.io/contact-us.
**
** GNU Free Documentation License Usage
** Alternatively, this file may be used under the terms of the GNU Free
** Documentation License version 1.3 as published by the Free Software
** Foundation and appearing in the file included in the packaging of
** this file. Please review the following information to ensure
** the GNU Free Documentation License version 1.3 requirements
** will be met: https://www.gnu.org/licenses/fdl-1.3.html.
**
****************************************************************************/

// **********************************************************************
// NOTE: the sections are not ordered by their logical order to avoid
// reshuffling the file each time the index order changes (i.e., often).
// Run the fixnavi.pl script to adjust the links to the index order.
// **********************************************************************

/*!
    \contentspage index.html
    \previouspage creator-configuring-projects.html
    \page creator-targets.html
    \nextpage creator-project-qmake.html

    \title Adding Kits

    \QC groups settings used for building and running projects as kits
    to make cross-platform and cross-configuration development easier. Each kit
    consists of a set of values that define one environment, such as a
    \l{glossary-device}{device}, compiler, Qt version, and debugger command
    to use, and some metadata, such as an icon and a name for the kit. Once
    you have defined kits, you can select them to build and run projects.

    \QC supports development for the desktop and for the following types of
    devices:

    \list

        \li Android Device

        \li Bare Metal Device

        \li Boot2Qt Device (commercial only)

        \li \l {Emulator}{Boot2Qt Emulator Device} (commercial only)

        \li Generic Linux Device

        \li iOS Device

        \li iOS Simulator

        \li QNX Device

<<<<<<< HEAD
        \li Sailfish OS Device
=======
        \li Windows Phone

        \li Windows Phone Emulator

        \li Windows Runtime (local)
>>>>>>> 1e97336c

    \endlist

    To add kits:

    \list 1

        \li Select \uicontrol Tools > \uicontrol Options > \uicontrol Kits >
            \uicontrol Add.

            \image qtcreator-kits.png

            To clone the selected kit, select \uicontrol Clone.

        \li In the \uicontrol Name column, enter a name for the kit.

        \li Select the \inlineimage qtcreator-desktopdevice-button.png
            button to select an image to use as an icon for the kit.

        \li In the \uicontrol {File system name} field, enter a name for the kit
            to use as a part of directory names. This value is used for the
            \e CurrentKit:FileSystemName variable, which determines the name of
            the shadow build directory, for example.

        \li In the \uicontrol{Device type} field, select the type of the device.

            Double-click the icon next to the field to select the image that is
            displayed in the kit selector for this kit. You can use any
            image in a supported file format (for example, PNG). The image is
            scaled to the size 64x64 pixels. For example, using the compiler
            logo as an icon allows you to easily see, which compiler is used to
            build the project for the selected kit.

        \li In the \uicontrol Device field, select a device.

        \li In the \uicontrol {Emulator skin} field, select the skin to use for
            the \l {Emulator}{Boot2Qt Emulator Device}.

        \li In the \uicontrol Sysroot field, specify the directory where the device
            image is located. If you are not cross-compiling, leave this field
            empty.

        \li In the \uicontrol {Compiler} field, select the C or C++ compiler
            that you use to build the project. You can add compilers to the list
            if they are installed on the development PC, but were not detected
            automatically. For more information, see \l{Adding Compilers}.
            This setting is used to tell the code model which compiler is used.
            If your project type and build tool support it, \QC also tells the
            build tool to use this compiler for building the project.

        \li In the \uicontrol Environment field, select \uicontrol Change to modify
            environment variable values for build environments in
            the \uicontrol {Edit Environment Changes} dialog. For more information
            about how to add and remove variable values, see \l{Batch Editing}.

        \li Select the \uicontrol {Force UTF-8 MSVC compiler output} check box
            to either switch the language of MSVC to English or to keep the
            language setting and just force UTF-8 output, depending on the
            MSVC compiler used.

        \li In the \uicontrol Debugger field, select the debugger to debug the project
            on the target platform. \QC automatically detects available
            debuggers and displays a suitable debugger in the field. You can
            add debuggers to the list. For more information, see
            \l{Adding Debuggers}.

            For Android kits, the \uicontrol {Android GDB server} field will
            display the path to GDB server executable.

        \li In the \uicontrol {Qt version} field, select the Qt version to use for
            building the project. You can add Qt versions to the list if they
            are installed on the development PC, but were not detected
            automatically. For more information, see \l{Adding Qt Versions}.

            \QC checks the directories listed in the \c{PATH} environment
            variable for the qmake executable. If a qmake executable is found,
            it is referred to as \b{Qt in PATH} and selected as the Qt
            version to use for the \uicontrol Desktop kit that is created by default.

        \li In the \uicontrol {Qt mkspec} field, specify the name of the mkspec
            configuration that should be used by qmake. If you leave this field
            empty, the default mkspec of the selected Qt version is used.

        \li In the \uicontrol {CMake Tool} field, select the CMake tool to use
            for building the project. Select \uicontrol Manage to add installed
            CMake tools to the list. For more information, see
            \l{Adding CMake Tools}.

        \li In the \uicontrol {CMake generator} field, select \uicontrol Change
            to edit the CMake
            Generator to use for producing project files. Only the generators
            with names beginning with the string \uicontrol CodeBlocks produce
            all the necessary data for the \QC code model. \QC displays a
            warning if you select a generator that is not supported.

        \li In the \uicontrol {CMake configuration} field, select
            \uicontrol Change to edit the variables of the CMake configuration
            for the kit.

        \li In the \uicontrol {Additional Qbs profile settings} field, select
            \uicontrol Change to add settings to Qbs build profiles. For more
            information, see \l {Editing Qbs Profiles}.

    \endlist

    \QC uses the \e {default kit} if it does not have enough information to
    choose the kit to use. To set the selected kit as the default kit,
    select \uicontrol {Make Default}.

    \section1 Editing Qbs Profiles

    To view the Qbs profile associated with the kit, select \uicontrol Tools >
    \uicontrol Options > \uicontrol Kits > \uicontrol Qbs.

    You can add keys and values to the profile or remove them from it, as well
    as modify existing values. For a list of available keys and values, see
    \l{http://doc.qt.io/qbs/list-of-modules.html}{List of Modules} in the Qbs
    Manual.

    To edit the Qbs profile associated with the kit:

    \list 1

        \li Select \uicontrol Change next to the
            \uicontrol {Additional Qbs Profile Settings} field.

            \image qtcreator-qbs-profile-settings.

        \li Select \uicontrol Add.

        \li In the \uicontrol Key column, spefify the key to add or modify as:
            \c <module_name>.<property_name>.

        \li In the \uicontrol Value column, specify a value as a JSON literal.

        \li Click \uicontrol OK.

    \endlist

    To modify an existing value, double-click it in the \uicontrol Value field.

    To remove the selected property, select \uicontrol Remove.

*/<|MERGE_RESOLUTION|>--- conflicted
+++ resolved
@@ -65,15 +65,13 @@
 
         \li QNX Device
 
-<<<<<<< HEAD
         \li Sailfish OS Device
-=======
+
         \li Windows Phone
 
         \li Windows Phone Emulator
 
         \li Windows Runtime (local)
->>>>>>> 1e97336c
 
     \endlist
 
