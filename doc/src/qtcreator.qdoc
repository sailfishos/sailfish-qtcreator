--- conflicted
+++ resolved
@@ -38,14 +38,9 @@
     \title Qt Creator Manual
 
     \QC provides a cross-platform, complete integrated development environment
-<<<<<<< HEAD
-    (IDE) for application developers to create applications for multiple desktop
-    and mobile device platforms, such as \l{Connecting Sailfish OS Devices}{Sailfish OS}, \l{Connecting Android Devices}{Android}
-=======
     (IDE) for application developers to create applications for multiple
     desktop, \l {http://doc.qt.io/QtForDeviceCreation/index.html}{embedded},
-    and mobile device platforms, such as \l{Connecting SailfishOS Devices}{SailfishOS}, \l{Connecting Android Devices}{Android}
->>>>>>> a7d33cf3
+    and mobile device platforms, such as \l{Connecting Sailfish OS Devices}{Sailfish OS}, \l{Connecting Android Devices}{Android}
     and \l{Connecting iOS Devices}{iOS}. It is available for Linux, OS X and
     Windows
     operating systems. For more information, see \l{Supported Platforms}.
@@ -109,21 +104,6 @@
                     \li \l{Analyzing Code}
                     \li \l{Running Autotests}
                 \endlist
-<<<<<<< HEAD
-        \row
-            \li \inlineimage creator_advanceduse.png
-            \li \inlineimage creator_gettinghelp.png
-            \li
-        \row
-            \li \list
-            \li \b {Publishing}
-                \list
-                    \li \l{Publishing Qt Content for Sailfish OS Devices}
-                \endlist
-            \endlist
-            \li \list
-=======
->>>>>>> a7d33cf3
             \li \b {\l{Advanced Use}}
                 \list
                     \li \l{Supported Platforms}
@@ -299,13 +279,6 @@
             \endlist
             \li \l{Running Autotests}
         \endlist
-<<<<<<< HEAD
-        \li Publishing
-        \list
-            \li \l{Publishing Qt Content for Sailfish OS Devices}
-        \endlist
-=======
->>>>>>> a7d33cf3
         \li \l{Advanced Use}
         \list
             \li \l{Supported Platforms}
