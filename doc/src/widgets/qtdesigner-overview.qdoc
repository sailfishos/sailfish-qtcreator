--- conflicted
+++ resolved
@@ -30,13 +30,8 @@
 // **********************************************************************
 
 /*!
-<<<<<<< HEAD
-    \contentspage {Qt Creator Manual}
+    \contentspage index.html
     \previouspage creator-qtquick-qmllive-sailfish.html
-=======
-    \contentspage index.html
-    \previouspage creator-qml-modules-with-plugins.html
->>>>>>> e6fc7aff
     \page creator-using-qt-designer.html
     \nextpage adding-plugins.html
 
