--- conflicted
+++ resolved
@@ -31,11 +31,7 @@
 
 /*!
     \contentspage index.html
-<<<<<<< HEAD
     \previouspage creator-qtquick-qmllive-sailfish.html
-=======
-    \previouspage quick-converting-ui-projects.html
->>>>>>> 1e97336c
     \page creator-using-qt-designer.html
     \nextpage adding-plugins.html
 
