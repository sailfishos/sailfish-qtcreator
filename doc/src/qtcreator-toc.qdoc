--- conflicted
+++ resolved
@@ -114,11 +114,8 @@
                 \li \l {Qt Quick UI Forms}
                 \li \l {Exporting Designs from Graphics Software}
                 \li \l {Using QML Modules with Plugins}
-<<<<<<< HEAD
+                \li \l {Converting UI Projects to Applications}
                 \li \l {Using QmlLive with Sailfish OS Devices}
-=======
-                \li \l {Converting UI Projects to Applications}
->>>>>>> 1e97336c
             \endlist
             \li \l{Developing Widget Based Applications}
             \list
