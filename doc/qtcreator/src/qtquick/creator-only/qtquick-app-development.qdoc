/****************************************************************************
**
** Copyright (C) 2021 The Qt Company Ltd.
** Contact: https://www.qt.io/licensing/
**
** This file is part of the Qt Creator documentation.
**
** Commercial License Usage
** Licensees holding valid commercial Qt licenses may use this file in
** accordance with the commercial license agreement provided with the
** Software or, alternatively, in accordance with the terms contained in
** a written agreement between you and The Qt Company. For licensing terms
** and conditions see https://www.qt.io/terms-conditions. For further
** information use the contact form at https://www.qt.io/contact-us.
**
** GNU Free Documentation License Usage
** Alternatively, this file may be used under the terms of the GNU Free
** Documentation License version 1.3 as published by the Free Software
** Foundation and appearing in the file included in the packaging of
** this file. Please review the following information to ensure
** the GNU Free Documentation License version 1.3 requirements
** will be met: https://www.gnu.org/licenses/fdl-1.3.html.
**
****************************************************************************/

// **********************************************************************
// NOTE: the sections are not ordered by their logical order to avoid
// reshuffling the file each time the index order changes (i.e., often).
// Run the fixnavi.pl script to adjust the links to the index order.
// **********************************************************************

/*!
    \page creator-visual-editor.html
    \previouspage creator-design-mode.html
    \nextpage quick-projects.html

    \title Developing Qt Quick Applications

    \list

        \li \l {Creating Qt Quick Projects}

            You can use wizards to create Qt Quick projects.

        \li \l {Design Views}

            You can use several different editors and views in the
            Design mode to develop Qt Quick applications.

        \li \l {Creating UIs}

            Qt Quick enables you to build UIs around the behavior of
            \e components and how they connect with one another. You
            create components using Qt Quick and QML types that are
            available in the Design mode, manage their relationships,
            and specify their properties.

        \li \l {Adding Dynamics}

            You can animate the properties of UI components and create
            connections between them to enable them to communicate with
            each other.

        \li \l {Editing 3D Scenes}

            You can use the 3D editor in the Design mode to edit files you
            created using 3D graphics applications and stored in one of the
            supported formats. You cannot create 3D models or other assets
            in the editor, but you can import the assets you need and work
            with them to create scenes and states, as well as the
            transitions between them.

    \endlist

    For more information, watch a video that shows how to perform the tasks
    above:

    \youtube pEETxSxYazg

    \section1 Related Topics

    \list

        \li \l {Browsing ISO 7000 Icons}

            You can add ISO 7000 icons from a library delivered with \QC to
            UIs and change their color.

        \li \l {Using QML Modules with Plugins}

            QML modules may use plugins to expose components defined in C++ to
            QML applications. \QC cannot load the plugins to determine the
            details of the contained components, and therefore, the modules must
            provide extra type information for code completion and the semantic
            checks to work correctly.

        \li \l {Converting UI Projects to Applications}

            Qt Quick UI projects (.qmlproject) are useful for creating user
            interfaces. To use them for application development, you have to
            convert them to Qt Quick Application projects that contain .pro,
            .cpp, and .qrc files.

<<<<<<< HEAD
        \li \l {Using QmlLive with Sailfish OS Devices}

            Creating Qt Quick applications for \l {Creating a Sailfish OS
            Application}{Sailfish OS} can be more effective with the help of Qt
            QmlLive tool from \l
            {https://doc.qt.io/QtAutomotiveSuite/qtas-overview.html}{Qt
            Automotive Suite}.

        \li \l {Exporting QML}
=======
        \li \l {Exporting Components}
>>>>>>> 067491a1

            \l{UI Files}{UI files} (.ui.qml) can be exported to
            JSON metadata format and PNG assets.

    \endlist

*/<|MERGE_RESOLUTION|>--- conflicted
+++ resolved
@@ -101,7 +101,6 @@
             convert them to Qt Quick Application projects that contain .pro,
             .cpp, and .qrc files.
 
-<<<<<<< HEAD
         \li \l {Using QmlLive with Sailfish OS Devices}
 
             Creating Qt Quick applications for \l {Creating a Sailfish OS
@@ -110,10 +109,7 @@
             {https://doc.qt.io/QtAutomotiveSuite/qtas-overview.html}{Qt
             Automotive Suite}.
 
-        \li \l {Exporting QML}
-=======
         \li \l {Exporting Components}
->>>>>>> 067491a1
 
             \l{UI Files}{UI files} (.ui.qml) can be exported to
             JSON metadata format and PNG assets.
