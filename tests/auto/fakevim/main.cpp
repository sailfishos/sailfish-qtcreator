/**************************************************************************
**
** This file is part of Qt Creator
**
** Copyright (c) 2009 Nokia Corporation and/or its subsidiary(-ies).
**
** Contact: Nokia Corporation (qt-info@nokia.com)
**
** Commercial Usage
**
** Licensees holding valid Qt Commercial licenses may use this file in
** accordance with the Qt Commercial License Agreement provided with the
** Software or, alternatively, in accordance with the terms contained in
** a written agreement between you and Nokia.
**
** GNU Lesser General Public License Usage
**
** Alternatively, this file may be used under the terms of the GNU Lesser
** General Public License version 2.1 as published by the Free Software
** Foundation and appearing in the file LICENSE.LGPL included in the
** packaging of this file.  Please review the following information to
** ensure the GNU Lesser General Public License version 2.1 requirements
** will be met: http://www.gnu.org/licenses/old-licenses/lgpl-2.1.html.
**
** If you are unsure which license is appropriate for your use, please
** contact the sales department at http://qt.nokia.com/contact.
**
**************************************************************************/

#include "fakevimhandler.h"

#include <QtCore/QSet>

#include <QtGui/QTextEdit>
#include <QtGui/QPlainTextEdit>

#include <QtTest/QtTest>

using namespace FakeVim;
using namespace FakeVim::Internal;

#define EDITOR(s) (m_textedit ? m_textedit->s : m_plaintextedit->s)

class tst_FakeVim : public QObject
{
    Q_OBJECT

public:
    tst_FakeVim(bool);
    ~tst_FakeVim();

public slots:
    void changeStatusData(const QString &info) { m_statusData = info; }
    void changeStatusMessage(const QString &info) { m_statusMessage = info; }
    void changeExtraInformation(const QString &info) { m_infoMessage = info; }

private slots:
    // functional tests
    void indentation();

    // command mode
    void command_oO();
    void command_put_at_eol();
    void command_Cxx_down_dot();
    void command_Gyyp();
    void command_J();
    void command_Yp();
    void command_cc();
    void command_cw();
    void command_cj();
    void command_ck();
    void command_c_dollar();
    void command_C();
    void command_dd();
    void command_dd_2();
    void command_d_dollar();
    void command_dgg();
    void command_dG();
    void command_dj();
    void command_dk();
    void command_D();
    void command_dfx_down();
    void command_dollar();
    void command_down();
    void command_dw();
    void command_e();
    void command_i();
    void command_left();
    void command_ma_yank();
    void command_r();
    void command_right();
    void command_up();
    void command_w();
    void command_x();
    void command_yyp();
    void command_y_dollar();

    void visual_d();
    void Visual_d();

    // special tests
    void test_i_cw_i();

private:
    void setup();
    void send(const QString &command) { sendEx("normal " + command); }
    void sendEx(const QString &command); // send an ex command

    bool checkContentsHelper(QString expected, const char* file, int line);
    bool checkHelper(bool isExCommand, QString cmd, QString expected,
        const char* file, int line);
    QString insertCursor(const QString &needle0);
    QString cursor(const QString &line, int pos); // insert @ at cursor pos, negative counts from back

    QString lmid(int i, int n = -1) const
        { return QStringList(l.mid(i, n)).join("\n"); }

    QTextEdit *m_textedit;
    QPlainTextEdit *m_plaintextedit;
    FakeVimHandler *m_handler;
    QList<QTextEdit::ExtraSelection> m_selection;

    QString m_statusMessage;
    QString m_statusData;
    QString m_infoMessage;

    // the individual lines
    static const QStringList l; // identifier intentionally kept short
    static const QString lines;
    static const QString escape;
};

const QString tst_FakeVim::lines =
  /* 0         1         2         3        4 */
  /* 0123456789012345678901234567890123457890 */
    "\n"
    "#include <QtCore>\n"
    "#include <QtGui>\n"
    "\n"
    "int main(int argc, char *argv[])\n"
    "{\n"
    "    QApplication app(argc, argv);\n"
    "\n"
    "    return app.exec();\n"
    "}\n";

const QStringList tst_FakeVim::l = tst_FakeVim::lines.split('\n');

const QString tst_FakeVim::escape = QChar(27);

QString control(int c)
{
    return QChar(c + 256);
}


tst_FakeVim::tst_FakeVim(bool usePlainTextEdit)
{
    if (usePlainTextEdit) {
        m_textedit = 0;
        m_plaintextedit = new QPlainTextEdit;
    } else {
        m_textedit = new QTextEdit;
        m_plaintextedit = 0;
    }
    m_handler = 0;
}

tst_FakeVim::~tst_FakeVim()
{
    delete m_handler;
    delete m_textedit;
    delete m_plaintextedit;
}

void tst_FakeVim::setup()
{
    delete m_handler;
    m_handler = 0;
    m_statusMessage.clear();
    m_statusData.clear();
    m_infoMessage.clear();
    if (m_textedit) {
        m_textedit->setPlainText(lines);
        QTextCursor tc = m_textedit->textCursor();
        tc.movePosition(QTextCursor::Start, QTextCursor::MoveAnchor);
        m_textedit->setTextCursor(tc);
        m_textedit->setPlainText(lines);
        m_handler = new FakeVimHandler(m_textedit);
    } else {
        m_plaintextedit->setPlainText(lines);
        QTextCursor tc = m_plaintextedit->textCursor();
        tc.movePosition(QTextCursor::Start, QTextCursor::MoveAnchor);
        m_plaintextedit->setTextCursor(tc);
        m_plaintextedit->setPlainText(lines);
        m_handler = new FakeVimHandler(m_plaintextedit);
    }

    QObject::connect(m_handler, SIGNAL(commandBufferChanged(QString)),
        this, SLOT(changeStatusMessage(QString)));
    QObject::connect(m_handler, SIGNAL(extraInformationChanged(QString)),
        this, SLOT(changeExtraInformation(QString)));
    QObject::connect(m_handler, SIGNAL(statusDataChanged(QString)),
        this, SLOT(changeStatusData(QString)));

    QCOMPARE(EDITOR(toPlainText()), lines);
}

void tst_FakeVim::sendEx(const QString &command)
{
    if (m_handler)
        m_handler->handleCommand(command);
    else
        qDebug() << "NO HANDLER YET";
}

bool tst_FakeVim::checkContentsHelper(QString want, const char* file, int line)
{
    QString got = EDITOR(toPlainText());
    int pos = EDITOR(textCursor().position());
    got = got.left(pos) + "@" + got.mid(pos);
    QStringList wantlist = want.split('\n');
    QStringList gotlist = got.split('\n');
    if (!QTest::qCompare(gotlist.size(), wantlist.size(), "", "", file, line)) {
        qDebug() << "0 WANT: " << want;
        qDebug() << "0 GOT: " << got;
        return false;
    }
    for (int i = 0; i < wantlist.size() && i < gotlist.size(); ++i) {
        QString g = QString("line %1: %2").arg(i + 1).arg(gotlist.at(i));
        QString w = QString("line %1: %2").arg(i + 1).arg(wantlist.at(i));
        if (!QTest::qCompare(g, w, "", "", file, line)) {
            qDebug() << "1 WANT: " << want;
            qDebug() << "1 GOT: " << got;
            return false;
        }
    }
    return true;
}

bool tst_FakeVim::checkHelper(bool ex, QString cmd, QString expected,
    const char *file, int line)
{
    if (ex)
        sendEx(cmd);
    else
        send(cmd);
    return checkContentsHelper(expected, file, line);
}


#define checkContents(expected) \
    do { if (!checkContentsHelper(expected, __FILE__, __LINE__)) return; } while (0)

// Runs a "normal" command and checks the result.
// Cursor position is marked by a '@' in the expected contents.
#define check(cmd, expected) \
    do { if (!checkHelper(false, cmd, expected, __FILE__, __LINE__)) \
            return; } while (0)

#define move(cmd, expected) \
    do { if (!checkHelper(false, cmd, insertCursor(expected), __FILE__, __LINE__)) \
            return; } while (0)

// Runs an ex command and checks the result.
// Cursor position is marked by a '@' in the expected contents.
#define checkEx(cmd, expected) \
    do { if (!checkHelper(true, cmd, expected, __FILE__, __LINE__)) \
            return; } while (0)

QString tst_FakeVim::insertCursor(const QString &needle0)
{
    QString needle = needle0;
    needle.remove('@');
    QString lines0 = lines;
    int pos = lines0.indexOf(needle);
    if (pos == -1)
        qDebug() << "Cannot find: \n----\n" + needle + "\n----\n";
    lines0.replace(pos, needle.size(), needle0);
    return lines0;
}

QString tst_FakeVim::cursor(const QString &line, int pos)
{
    if (pos < 0)
        pos = line.length() + pos;

    return line.left(pos) + "@" + line.mid(pos);
}


//////////////////////////////////////////////////////////////////////////
//
// Command mode
//
//////////////////////////////////////////////////////////////////////////

void tst_FakeVim::indentation()
{
    setup();
    sendEx("set expandtab");
    sendEx("set tabstop=4");
    sendEx("set shiftwidth=4");
    QCOMPARE(m_handler->physicalIndentation("      \t\t\tx"), 6 + 3);
    QCOMPARE(m_handler->logicalIndentation ("      \t\t\tx"), 4 + 3 * 4);
    QCOMPARE(m_handler->physicalIndentation("     \t\t\tx"), 5 + 3);
    QCOMPARE(m_handler->logicalIndentation ("     \t\t\tx"), 4 + 3 * 4);

    QCOMPARE(m_handler->tabExpand(3), QLatin1String("   "));
    QCOMPARE(m_handler->tabExpand(4), QLatin1String("    "));
    QCOMPARE(m_handler->tabExpand(5), QLatin1String("     "));
    QCOMPARE(m_handler->tabExpand(6), QLatin1String("      "));
    QCOMPARE(m_handler->tabExpand(7), QLatin1String("       "));
    QCOMPARE(m_handler->tabExpand(8), QLatin1String("        "));
    QCOMPARE(m_handler->tabExpand(9), QLatin1String("         "));

    sendEx("set expandtab");
    sendEx("set tabstop=8");
    sendEx("set shiftwidth=4");
    QCOMPARE(m_handler->physicalIndentation("      \t\t\tx"), 6 + 3);
    QCOMPARE(m_handler->logicalIndentation ("      \t\t\tx"), 0 + 3 * 8);
    QCOMPARE(m_handler->physicalIndentation("     \t\t\tx"), 5 + 3);
    QCOMPARE(m_handler->logicalIndentation ("     \t\t\tx"), 0 + 3 * 8);

    QCOMPARE(m_handler->tabExpand(3), QLatin1String("   "));
    QCOMPARE(m_handler->tabExpand(4), QLatin1String("    "));
    QCOMPARE(m_handler->tabExpand(5), QLatin1String("     "));
    QCOMPARE(m_handler->tabExpand(6), QLatin1String("      "));
    QCOMPARE(m_handler->tabExpand(7), QLatin1String("       "));
    QCOMPARE(m_handler->tabExpand(8), QLatin1String("        "));
    QCOMPARE(m_handler->tabExpand(9), QLatin1String("         "));

    sendEx("set noexpandtab");
    sendEx("set tabstop=4");
    sendEx("set shiftwidth=4");
    QCOMPARE(m_handler->physicalIndentation("      \t\t\tx"), 6 + 3);
    QCOMPARE(m_handler->logicalIndentation ("      \t\t\tx"), 4 + 3 * 4);
    QCOMPARE(m_handler->physicalIndentation("     \t\t\tx"), 5 + 3);
    QCOMPARE(m_handler->logicalIndentation ("     \t\t\tx"), 4 + 3 * 4);

    QCOMPARE(m_handler->tabExpand(3), QLatin1String("   "));
    QCOMPARE(m_handler->tabExpand(4), QLatin1String("\t"));
    QCOMPARE(m_handler->tabExpand(5), QLatin1String("\t "));
    QCOMPARE(m_handler->tabExpand(6), QLatin1String("\t  "));
    QCOMPARE(m_handler->tabExpand(7), QLatin1String("\t   "));
    QCOMPARE(m_handler->tabExpand(8), QLatin1String("\t\t"));
    QCOMPARE(m_handler->tabExpand(9), QLatin1String("\t\t "));

    sendEx("set noexpandtab");
    sendEx("set tabstop=8");
    sendEx("set shiftwidth=4");
    QCOMPARE(m_handler->physicalIndentation("      \t\t\tx"), 6 + 3);
    QCOMPARE(m_handler->logicalIndentation ("      \t\t\tx"), 0 + 3 * 8);
    QCOMPARE(m_handler->physicalIndentation("     \t\t\tx"), 5 + 3);
    QCOMPARE(m_handler->logicalIndentation ("     \t\t\tx"), 0 + 3 * 8);

    QCOMPARE(m_handler->tabExpand(3), QLatin1String("   "));
    QCOMPARE(m_handler->tabExpand(4), QLatin1String("    "));
    QCOMPARE(m_handler->tabExpand(5), QLatin1String("     "));
    QCOMPARE(m_handler->tabExpand(6), QLatin1String("      "));
    QCOMPARE(m_handler->tabExpand(7), QLatin1String("       "));
    QCOMPARE(m_handler->tabExpand(8), QLatin1String("\t"));
    QCOMPARE(m_handler->tabExpand(9), QLatin1String("\t "));
}


//////////////////////////////////////////////////////////////////////////
//
// Command mode
//
//////////////////////////////////////////////////////////////////////////

void tst_FakeVim::command_cc()
{
    setup();
    move("j",                "@" + l[1]);
    check("ccabc" + escape,  l[0] + "\nab@c\n" + lmid(2));
    check("ccabc" + escape,  l[0] + "\nab@c\n" + lmid(2));
    check(".",               l[0] + "\nab@c\n" + lmid(2));
    check("j",               l[0] + "\nabc\n#i@nclude <QtGui>\n" + lmid(3));
    check("3ccxyz" + escape, l[0] + "\nabc\nxy@z\n" + lmid(5));
}

void tst_FakeVim::command_cw()
{
    setup();
    move("j",                "@" + l[1]);
    check("cwx" + escape,    l[0] + "\n@xinclude <QtCore>\n" + lmid(2));
}

void tst_FakeVim::command_cj()
{
    setup();
    move("j$",               cursor(l[1], -1));
    check("cj" + escape,     l[0]+"\n@" + "\n" + lmid(3));
    check("P",               lmid(0,1)+"\n" + "@"+lmid(1,2)+"\n" + "\n" +  lmid(3));
    check("u",               l[0]+"\n@" + "\n" + lmid(3));

    setup();
    move("j$",               cursor(l[1], -1));
    check("cjabc" + escape,  l[0]+"\nab@c\n" + lmid(3));
    check("u",               lmid(0,1)+"\n" + cursor(l[1], -1)+"\n" + lmid(2));
    check("gg",              "@" + lmid(0));
    check(".",               "ab@c\n" + lmid(2));
}

void tst_FakeVim::command_ck()
{
    setup();
    move("j$",               cursor(l[1], -1));
    check("ck" + escape,     "@\n" + lmid(2));
    check("P",               "@" + lmid(0,2)+"\n" + "\n" + lmid(2));
}

void tst_FakeVim::command_c_dollar()
{
    setup();
    move("j",                "@" + l[1]);
    move("$",                cursor(l[1], -1));
    check("c$" + escape,     l[0]+"\n" + l[1].left(l[1].length()-2)+"@"+l[1][l[1].length()-2]+"\n" + lmid(2));
    check("c$" + escape,     l[0]+"\n" + l[1].left(l[1].length()-3)+"@"+l[1][l[1].length()-3]+"\n" + lmid(2));
    check("0c$abc" + escape, l[0]+"\n" + "ab@c\n" + lmid(2));
    check("0c$abc" + escape, l[0]+"\n" + "ab@c\n" + lmid(2));
}

void tst_FakeVim::command_C()
{
    setup();
    move("j",                "@" + l[1]);
    check("Cabc" + escape,   l[0] + "\nab@c\n" + lmid(2));
    check("Cabc" + escape,   l[0] + "\nabab@c\n" + lmid(2));
    check("$Cabc" + escape,  l[0] + "\nababab@c\n" + lmid(2));
    check("0C" + escape,     l[0] + "\n@\n" + lmid(2));
    check("0Cabc" + escape,  l[0] + "\nab@c\n" + lmid(2));
}

void tst_FakeVim::command_dw()
{
    setup();
    check("dw",  "@#include <QtCore>\n" + lmid(2));
    check("dw",  "@include <QtCore>\n" + lmid(2));
    check("dw",  "@<QtCore>\n" + lmid(2));
    check("dw",  "@QtCore>\n" + lmid(2));
    check("dw",  "@>\n" + lmid(2));
    check("dw",  "@\n" + lmid(2)); // Real vim has this intermediate step, too
    check("dw",  "@#include <QtGui>\n" + lmid(3));
    check("dw",  "@include <QtGui>\n" + lmid(3));
    check("dw",  "@<QtGui>\n" + lmid(3));
    check("dw",  "@QtGui>\n" + lmid(3));
    check("dw",  "@>\n" + lmid(3));
}

void tst_FakeVim::command_dd()
{
    setup();
    move("j",    "@" + l[1]);
    check("dd",  l[0] + "\n@" + lmid(2));
    check(".",   l[0] + "\n@" + lmid(3));
    check("3dd", l[0] + "\n    @QApplication app(argc, argv);\n" + lmid(7));
    check("4l",  l[0] + "\n    QApp@lication app(argc, argv);\n" + lmid(7));
    check("dd",  l[0] + "\n@" + lmid(7));
    check(".",   l[0] + "\n    @return app.exec();\n" + lmid(9));
    check("dd",  l[0] + "\n@" + lmid(9));
}

void tst_FakeVim::command_dd_2()
{
    setup();
    move("j",    "@" + l[1]);
    check("dd",  l[0] + "\n@" + lmid(2));
    check("p",   l[0] + "\n" + l[2] + "\n@" + l[1] + "\n" + lmid(3));
    check("u",   l[0] + "\n@" + lmid(2));
}

void tst_FakeVim::command_d_dollar()
{
    setup();
    move("j$",               cursor(l[1], -1));
    check("$d$",             l[0]+"\n" + l[1].left(l[1].length()-2)+"@"+l[1][l[1].length()-2]+"\n" + lmid(2));
    check("0d$",             l[0] + "\n"+"@\n" + lmid(2));
}

void tst_FakeVim::command_dj()
{
    setup();
    move("j$",               cursor(l[1], -1));
    check("dj",              l[0]+"\n@" + lmid(3));
    check("P",               lmid(0,1)+"\n" + "@"+lmid(1));
    move("0",                "@" + l[1]);
    check("dj",              l[0]+"\n@" + lmid(3));
    check("P",               lmid(0,1)+"\n" + "@"+lmid(1));
    move("05l",              l[1].left(5) + "@" + l[1].mid(5));
    check("dj",              l[0]+"\n@" + lmid(3));
    check("P",               lmid(0,1)+"\n" + "@"+lmid(1));
    check("dj",              l[0]+"\n@" + lmid(3));
    check("p",               lmid(0,1)+"\n" + lmid(3,1)+"\n" + "@"+lmid(1,2)+"\n" + lmid(4));
}

void tst_FakeVim::command_dk()
{
    setup();
    move("j$",               cursor(l[1], -1));
    check("dk",              "@" + lmid(2));
    check("P",               "@" + lmid(0));
    move("j0",               "@" + l[1]);
    check("dk",              "@" + lmid(2));
    check("P",               "@" + lmid(0));
    move("j05l",             l[1].left(5) + "@" + l[1].mid(5));
    check("dk",              "@" + lmid(2));
    check("P",               "@" + lmid(0));
    move("j05l",             l[1].left(5) + "@" + l[1].mid(5));
    check("dk",              "@" + lmid(2));
    check("p",               lmid(2,1)+"\n" + "@" + lmid(0,2)+"\n" + lmid(3));
}

void tst_FakeVim::command_dgg()
{
    setup();
    check("G",               lmid(0, l.size()-2)+"\n" "@"+lmid(l.size()-2));
    check("dgg",             "@");
    check("u",               lmid(0, l.size()-2)+"\n" "@"+lmid(l.size()-2));
}

void tst_FakeVim::command_dG()
{
    setup();
    check("dG",              "@");
    check("u",               "@" + lmid(0));
    move("j",                "@" + l[1]);
    check("dG",              lmid(0,1)+"\n" + "@");
    check("u",               l[0]+"\n" + "@" + lmid(1));
    check("G",               lmid(0, l.size()-2)+"\n" + "@"+lmid(l.size()-2));
    qWarning("FIXME");
    return;
    // include movement to first column, as otherwise the result depends on the 'startofline' setting
    check("dG0",             lmid(0, l.size()-2)+"\n" + "@"+lmid(l.size()-2,1));
    check("dG0",             lmid(0, l.size()-3)+"\n" + "@"+lmid(l.size()-3,1));
}

void tst_FakeVim::command_D()
{
    setup();
    move("j",                "@" + l[1]);
    check("$D",              l[0]+"\n" + l[1].left(l[1].length()-2)+"@"+l[1][l[1].length()-2]+"\n" + lmid(2));
    check("0D",              l[0] + "\n@\n" + lmid(2));
}

void tst_FakeVim::command_dollar()
{
    setup();
    move("j$",               cursor(l[1], -1));
    move("j$",               cursor(l[2], -1));
    move("2j", "@)");
}

void tst_FakeVim::command_down()
{
    setup();
    move("j",  "@" + l[1]);
    move("3j", "@int main");
    move("4j", "@    return app.exec()");
}

void tst_FakeVim::command_dfx_down()
{
    setup();
    check("j4l",  l[0] + "\n#inc@lude <QtCore>\n" + lmid(2));
    check("df ",  l[0] + "\n#inc@<QtCore>\n" + lmid(2));
    check("j",    l[0] + "\n#inc<QtCore>\n#inc@lude <QtGui>\n" + lmid(3));
    check(".",    l[0] + "\n#inc<QtCore>\n#inc@<QtGui>\n" + lmid(3));
    check("u",    l[0] + "\n#inc<QtCore>\n#inc@lude <QtGui>\n" + lmid(3));
    check("u",    l[0] + "\n#inc@lude <QtCore>\n" + lmid(2));
}

void tst_FakeVim::command_Cxx_down_dot()
{
    setup();
    check("j4l",          l[0] + "\n#inc@lude <QtCore>\n" + lmid(2));
    check("Cxx" + escape, l[0] + "\n#incx@x\n" + lmid(2));
    check("j",            l[0] + "\n#incxx\n#incl@ude <QtGui>\n" + lmid(3));
    check(".",            l[0] + "\n#incxx\n#inclx@x\n" + lmid(3));
}

void tst_FakeVim::command_e()
{
    setup();
    move("e",  "@#include <QtCore");
    move("e",  "#includ@e <QtCore");
    move("e",  "#include @<QtCore");
    move("3e", "@#include <QtGui");
    move("e",  "#includ@e <QtGui");
    move("e",  "#include @<QtGui");
    move("e",  "#include <QtGu@i");
    move("4e", "int main@(int argc, char *argv[])");
    move("e",  "int main(in@t argc, char *argv[])");
    move("e",  "int main(int arg@c, char *argv[])");
    move("e",  "int main(int argc@, char *argv[])");
    move("e",  "int main(int argc, cha@r *argv[])");
    move("e",  "int main(int argc, char @*argv[])");
    move("e",  "int main(int argc, char *arg@v[])");
    move("e",  "int main(int argc, char *argv[]@)");
    move("e",  "@{");
    move("10k","@\n"); // home.
}

void tst_FakeVim::command_i()
{
    setup();

    // empty insertion at start of document
    check("i" + escape, "@" + lines);
    check("u", "@" + lines);

    // small insertion at start of document
    check("ix" + escape, "@x" + lines);
    check("u", "@" + lines);
    check(control('r'), "@x" + lines);
    check("u", "@" + lines);

    // small insertion at start of document
    check("ixxx" + escape, "xx@x" + lines);
    check("u", "@" + lines);

    // combine insertions
    check("i1" + escape, "@1" + lines);
    check("i2" + escape, "@21" + lines);
    check("i3" + escape, "@321" + lines);
    check("u",           "@21" + lines);
    check("u",           "@1" + lines);
    check("u",           "@" + lines);
    check("ia" + escape, "@a" + lines);
    check("ibx" + escape, "b@xa" + lines);
    check("icyy" + escape, "bcy@yxa" + lines);
    check("u", "b@xa" + lines);
    check("u", "@a" + lines);
    checkEx("redo", "b@xa" + lines);
    check("u", "@a" + lines);
}

void tst_FakeVim::command_left()
{
    setup();
    move("4j",  "@int main");
    move("h",   "@int main"); // no move over left border
    move("$",   "argv[]@)");
    move("h",   "argv[@])");
    move("3h",  "ar@gv[])");
    move("50h", "@int main");
}

void tst_FakeVim::command_r()
{
    setup();
    move("4j",   "@int main");
<<<<<<< HEAD
    move("$",    "int main(int argc, char *argv[]@)");
    check("rx",  lmid(0, 4) + "\nint main(int argc, char *argv[]@x\n" + lmid(5)); 
    check("2h",  lmid(0, 4) + "\nint main(int argc, char *argv@[]x\n" + lmid(5));
    check("4ra", lmid(0, 4) + "\nint main(int argc, char *argv@[]x\n" + lmid(5));
    check("3rb", lmid(0, 4) + "\nint main(int argc, char *argvbb@b\n" + lmid(5));
    check("2rc", lmid(0, 4) + "\nint main(int argc, char *argvbb@b\n" + lmid(5));
    check("h2rc",lmid(0, 4) + "\nint main(int argc, char *argvbc@c\n" + lmid(5));
=======
    move("$",    "int main(int argc, char *argv[])@");
    check("rx",  lmid(0, 4) + "\nint main(int argc, char *argv[]x@\n" + lmid(5));
    check("2h",  lmid(0, 4) + "\nint main(int argc, char *argv[@]x\n" + lmid(5));
    check("4ra", lmid(0, 4) + "\nint main(int argc, char *argv[@]x\n" + lmid(5));
    qWarning("FIXME");
return; // FIXME
    check("3rb", lmid(0, 4) + "\nint main(int argc, char *argv[bb@b\n" + lmid(5));
    check("2rc", lmid(0, 4) + "\nint main(int argc, char *argv[bb@b\n" + lmid(5));
    check("h2rc",lmid(0, 4) + "\nint main(int argc, char *argv[bc@c\n" + lmid(5));
>>>>>>> a6ca3486
}

void tst_FakeVim::command_right()
{
    setup();
    move("4j", "@int main");
    move("l", "i@nt main");
    move("3l", "int @main");
    move("50l", "argv[]@)");
}

void tst_FakeVim::command_up()
{
    setup();
    move("j", "@#include <QtCore");
    move("3j", "@int main");
    move("4j", "@    return app.exec()");
}

void tst_FakeVim::command_w()
{
    setup();
    move("w",   "@#include <QtCore");
    move("w",   "#@include <QtCore");
    move("w",   "#include @<QtCore");
    move("3w",  "@#include <QtGui");
    move("w",   "#@include <QtGui");
    move("w",   "#include @<QtGui");
    move("w",   "#include <@QtGui");
    move("4w",  "int @main(int argc, char *argv[])");
    move("w",  "int main@(int argc, char *argv[])");
    move("w",   "int main(@int argc, char *argv[])");
    move("w",   "int main(int @argc, char *argv[])");
    move("w",   "int main(int argc@, char *argv[])");
    move("w",   "int main(int argc, @char *argv[])");
    move("w",   "int main(int argc, char @*argv[])");
    move("w",   "int main(int argc, char *@argv[])");
    move("w",   "int main(int argc, char *argv@[])");
    move("w",   "@{");
}

void tst_FakeVim::command_yyp()
{
    setup();
    move("4j",   "@int main");
    check("yyp", lmid(0, 4) + "\n" + lmid(4, 1) + "\n@" + lmid(4));
}

void tst_FakeVim::command_y_dollar()
{
    setup();
    move("j",     "@" + l[1]);
    check("$y$p", l[0]+"\n"+ l[1]+"@>\n" + lmid(2));
    check("$y$p", l[0]+"\n"+ l[1]+">@>\n" + lmid(2));
    check("$y$P", l[0]+"\n"+ l[1]+">@>>\n" + lmid(2));
    check("$y$P", l[0]+"\n"+ l[1]+">>@>>\n" + lmid(2));
}

void tst_FakeVim::command_Yp()
{
    setup();
    move("4j",   "@int main");
    check("Yp", lmid(0, 4) + "\n" + lmid(4, 1) + "\n@" + lmid(4));
}

void tst_FakeVim::command_ma_yank()
{
    setup();
    move("4j",   "@int main");
    check("ygg", "@" + lmid(0));
    move("4j",   "@int main");
    check("p",    lmid(0,5) + "\n@" + lmid(0,4) +"\n" + lmid(4));

    setup();
    check("ma", "@" + lmid(0));
    move("4j",   "@int main");
    check("mb", lmid(0,4) + "\n@" + lmid(4));
    check("\"ay'a", "@" + lmid(0));
    check("'b", lmid(0,4) + "\n@" + lmid(4));
    check("\"ap", lmid(0,5) + "\n@" + lmid(0,4) +"\n" + lmid(4));
}

void tst_FakeVim::command_Gyyp()
{
    setup();
    check("G",   lmid(0, l.size()-2) + "\n@" + lmid(l.size()-2));
    check("yyp", lmid(0) + "@" + lmid(9, 1)+"\n");
}

void tst_FakeVim::test_i_cw_i()
{
    setup();
    move("j",                "@" + l[1]);
    check("ixx" + escape,    l[0] + "\nx@x" + lmid(1));
    check("cwyy" + escape,   l[0] + "\nxy@y" + lmid(1));
    check("iaa" + escape,    l[0] + "\nxya@ay" + lmid(1));
}

void tst_FakeVim::command_J()
{
    setup();
    move("4j4l",   "int @main");

    check("J", lmid(0, 5) + "@ " + lmid(5));
    check("u", lmid(0, 4) + "\nint @main(int argc, char *argv[])\n" + lmid(5));
    checkEx("redo", lmid(0, 5) + "@ " + lmid(5));

<<<<<<< HEAD
    check("3J", lmid(0, 5) + " " + lmid(5, 1) + " " + lmid(6, 1).mid(4) + "@ " + lmid(7));
    check("uu", lmid(0, 4) + "\nint @main(int argc, char *argv[])\n" + lmid(5));  
=======
return; // FIXME: not in sync with Gui behaviour?
    check("3J", lmid(0, 5) + " " + lmid(5, 1) + "@" + lmid(6).mid(3));
    check("u", lmid(0, 4) + "\nint @main(int argc, char *argv[])\n" + lmid(5));
>>>>>>> a6ca3486
    checkEx("redo", lmid(0, 5) + "@ " + lmid(5));
}

void tst_FakeVim::command_put_at_eol()
{
    setup();
    move("j$",               cursor(l[1], -1));
    check("y$",              lmid(0,1)+"\n" + cursor(l[1], -1)+"\n" + lmid(2));
    check("p",               lmid(0,2)+"@>\n" + lmid(2));
    check("p",               lmid(0,2)+">@>\n" + lmid(2));
    check("$",               lmid(0,2)+">@>\n" + lmid(2));
    check("P",               lmid(0,2)+">@>>\n" + lmid(2));
}

void tst_FakeVim::command_oO()
{
    setup();
    check("gg",              "@" + lmid(0));
    check("Ol1" + escape,    "l@1\n" + lmid(0));
    check("gg",              "@l1\n" + lmid(0));
    check("ol2" + escape,    "l1\n" "l@2\n" + lmid(0));
    check("G",               "l1\n" "l2\n" + lmid(0,l.size()-2)+"\n" + "@"+lmid(l.size()-2));
    check("G$",              "l1\n" "l2\n" + lmid(0,l.size()-2)+"\n" + "@"+lmid(l.size()-2));
    check("ol-1" + escape,   "l1\n" "l2\n" + lmid(0) + "l-@1\n");
    check("G",               "l1\n" "l2\n" + lmid(0) + "@l-1\n");
    check("Ol-2" + escape,   "l1\n" "l2\n" + lmid(0) + "l-@2\n" + "l-1\n");
}

void tst_FakeVim::command_x()
{
    setup();
    check("x", "@" + lmid(0));
    move("j$", cursor(l[1], -1));
    check("x", lmid(0,1)+"\n" + l[1].left(l[1].length()-2)+"@"+l[1].mid(l[1].length()-2,1)+"\n" + lmid(2));
}

void tst_FakeVim::visual_d()
{
    setup();
    check("vd", "@" + lmid(0));
    check("vx", "@" + lmid(0));
    check("vjd", "@" + lmid(1).mid(1));
    qWarning("FIXME");
    check("ugg", "@" + lmid(0)); // FIXME: cursor should be at begin of doc w/o gg
    move("j", "@" + l[1]);
    check("vd", lmid(0, 1)+"\n" + "@" + lmid(1).mid(1));
    check("u", lmid(0, 1)+"\n" + "@" + lmid(1));
    check("vx", lmid(0, 1)+"\n" + "@" + lmid(1).mid(1));
    check("u", lmid(0, 1)+"\n" + "@" + lmid(1));
    check("vhx", lmid(0, 1)+"\n" + "@" + lmid(1).mid(1));
    check("u", lmid(0, 1)+"\n" + "@" + lmid(1));
    check("vlx", lmid(0, 1)+"\n" + "@" + lmid(1).mid(2));
    check("P", lmid(0, 1)+"\n" + lmid(1).left(1)+"@"+lmid(1).mid(1));
    check("vhd", lmid(0, 1)+"\n" + "@" + lmid(1).mid(2));
    qWarning("FIXME");
    check("u0", lmid(0, 1)+"\n" + "@" + lmid(1)); // FIXME: cursor should be at begin of line w/o 0
    check("v$d", lmid(0, 1)+"\n" + "@" + lmid(2));
    check("v$od", lmid(0, 1)+"\n" + "@" + lmid(3));
    check("$v$x", lmid(0, 1)+"\n" + lmid(3,1) + "@" + lmid(4));
    check("0v$d", lmid(0, 1)+"\n" + "@" + lmid(5));
    check("$v0d", lmid(0, 1)+"\n" + "@\n" + lmid(6));
    check("v$o0k$d", lmid(0, 1)+"\n" + "@" + lmid(6).mid(1));
}

void tst_FakeVim::Visual_d()
{
    setup();
    check("Vd", "@" + lmid(1));
    check("V2kd", "@" + lmid(2));
    check("u", "@" + lmid(1));
    check("u", "@" + lmid(0));
    move("j", "@" + l[1]);
    check("V$d", lmid(0,1)+"\n" + "@" + lmid(2));
    check("$V$$d", lmid(0,1)+"\n" + "@" + lmid(3));
    check("Vkx", "@" + lmid(4));
    check("P", "@" + lmid(0,1)+"\n" + lmid(3));
}


/*

#include <QtCore>
#include <QtGui>

int main(int argc, char *argv[])
{
    QApplication app(argc, argv);

    return app.exec();
}
*/

//////////////////////////////////////////////////////////////////////////
//
// Main
//
//////////////////////////////////////////////////////////////////////////

int main(int argc, char *argv[]) \
{
    int res = 0;
    QApplication app(argc, argv); \

    // Test with QPlainTextEdit.
    tst_FakeVim plaintextedit(true);
    res += QTest::qExec(&plaintextedit, argc, argv);

#if 0
    // Test with QTextEdit, too.
    tst_FakeVim textedit(false);
    res += QTest::qExec(&textedit, argc, argv);
#endif

    return res;
}


#include "main.moc"<|MERGE_RESOLUTION|>--- conflicted
+++ resolved
@@ -652,25 +652,13 @@
 {
     setup();
     move("4j",   "@int main");
-<<<<<<< HEAD
     move("$",    "int main(int argc, char *argv[]@)");
-    check("rx",  lmid(0, 4) + "\nint main(int argc, char *argv[]@x\n" + lmid(5)); 
+    check("rx",  lmid(0, 4) + "\nint main(int argc, char *argv[]@x\n" + lmid(5));
     check("2h",  lmid(0, 4) + "\nint main(int argc, char *argv@[]x\n" + lmid(5));
     check("4ra", lmid(0, 4) + "\nint main(int argc, char *argv@[]x\n" + lmid(5));
     check("3rb", lmid(0, 4) + "\nint main(int argc, char *argvbb@b\n" + lmid(5));
     check("2rc", lmid(0, 4) + "\nint main(int argc, char *argvbb@b\n" + lmid(5));
     check("h2rc",lmid(0, 4) + "\nint main(int argc, char *argvbc@c\n" + lmid(5));
-=======
-    move("$",    "int main(int argc, char *argv[])@");
-    check("rx",  lmid(0, 4) + "\nint main(int argc, char *argv[]x@\n" + lmid(5));
-    check("2h",  lmid(0, 4) + "\nint main(int argc, char *argv[@]x\n" + lmid(5));
-    check("4ra", lmid(0, 4) + "\nint main(int argc, char *argv[@]x\n" + lmid(5));
-    qWarning("FIXME");
-return; // FIXME
-    check("3rb", lmid(0, 4) + "\nint main(int argc, char *argv[bb@b\n" + lmid(5));
-    check("2rc", lmid(0, 4) + "\nint main(int argc, char *argv[bb@b\n" + lmid(5));
-    check("h2rc",lmid(0, 4) + "\nint main(int argc, char *argv[bc@c\n" + lmid(5));
->>>>>>> a6ca3486
 }
 
 void tst_FakeVim::command_right()
@@ -778,14 +766,8 @@
     check("u", lmid(0, 4) + "\nint @main(int argc, char *argv[])\n" + lmid(5));
     checkEx("redo", lmid(0, 5) + "@ " + lmid(5));
 
-<<<<<<< HEAD
     check("3J", lmid(0, 5) + " " + lmid(5, 1) + " " + lmid(6, 1).mid(4) + "@ " + lmid(7));
-    check("uu", lmid(0, 4) + "\nint @main(int argc, char *argv[])\n" + lmid(5));  
-=======
-return; // FIXME: not in sync with Gui behaviour?
-    check("3J", lmid(0, 5) + " " + lmid(5, 1) + "@" + lmid(6).mid(3));
-    check("u", lmid(0, 4) + "\nint @main(int argc, char *argv[])\n" + lmid(5));
->>>>>>> a6ca3486
+    check("uu", lmid(0, 4) + "\nint @main(int argc, char *argv[])\n" + lmid(5));
     checkEx("redo", lmid(0, 5) + "@ " + lmid(5));
 }
 
