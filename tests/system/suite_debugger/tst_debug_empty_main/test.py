#############################################################################
##
<<<<<<< HEAD
## Copyright (C) 2015 Digia Plc and/or its subsidiary(-ies).
## Contact: http://www.qt-project.org/legal
=======
## Copyright (C) 2015 The Qt Company Ltd.
## Contact: http://www.qt.io/licensing
>>>>>>> 3c850586
##
## This file is part of Qt Creator.
##
## Commercial License Usage
## Licensees holding valid commercial Qt licenses may use this file in
## accordance with the commercial license agreement provided with the
## Software or, alternatively, in accordance with the terms contained in
## a written agreement between you and The Qt Company.  For licensing terms and
## conditions see http://www.qt.io/terms-conditions.  For further information
## use the contact form at http://www.qt.io/contact-us.
##
## GNU Lesser General Public License Usage
## Alternatively, this file may be used under the terms of the GNU Lesser
## General Public License version 2.1 or version 3 as published by the Free
## Software Foundation and appearing in the file LICENSE.LGPLv21 and
## LICENSE.LGPLv3 included in the packaging of this file.  Please review the
## following information to ensure the GNU Lesser General Public License
## requirements will be met: https://www.gnu.org/licenses/lgpl.html and
# http://www.gnu.org/licenses/old-licenses/lgpl-2.1.html.
##
## In addition, as a special exception, The Qt Company gives you certain additional
## rights.  These rights are described in The Qt Company LGPL Exception
## version 1.1, included in the file LGPL_EXCEPTION.txt in this package.
##
#############################################################################

source("../../shared/qtcreator.py")

def addFileToProject(projectPath, category, fileTemplate, fileName):
    __createProjectOrFileSelectType__(category, fileTemplate, isProject=False)
    nameLineEdit = waitForObject("{name='nameLineEdit' type='Utils::FileNameValidatingLineEdit' "
                                 "visible='1'}")
    replaceEditorContent(nameLineEdit, fileName)
    pathLineEdit = waitForObject("{type='Utils::FancyLineEdit' unnamed='1' visible='1' "
                                 "toolTip?='Full path: *'}")
    if not test.compare(pathLineEdit.text,
                        projectPath, "Verifying whether path is correct."):
        replaceEditorContent(pathLineEdit, projectPath)
    clickButton(waitForObject(":Next_QPushButton"))
    projCombo = waitForObject("{buddy={name='projectLabel' text='Add to project:' type='QLabel' "
                              "visible='1'} name='projectComboBox' type='QComboBox' visible='1'}")
    proFileName = os.path.basename(projectPath) + ".pro"
    test.verify(not selectFromCombo(projCombo, proFileName), "Verifying project is selected.")
    __createProjectHandleLastPage__()

def main():
    startApplication("qtcreator" + SettingsPath)
    if not startedWithoutPluginError():
        return
    targets = Targets.desktopTargetClasses()

    # empty Qt
    workingDir = tempDir()
    projectName, checkedTargets = createEmptyQtProject(workingDir, "EmptyQtProj", targets)
    addFileToProject(os.path.join(workingDir, projectName), "  C++", "C++ Source File", "main.cpp")
    editor = waitForObject(":Qt Creator_CppEditor::Internal::CPPEditorWidget")
    typeLines(editor, ["int main() {"])
    invokeMenuItem("File", "Save All")
    performDebugging(workingDir, projectName, checkedTargets)
    invokeMenuItem("File", "Close All Projects and Editors")
    # C/C++
    targets = Targets.intToArray(Targets.desktopTargetClasses())
    for name,isC in {"C":True, "CPP":False}.items():
        for singleTarget in targets:
            workingDir = tempDir()
            qtVersion = re.search("\d{3}", Targets.getStringForTarget(singleTarget)).group()
            projectName = createNewNonQtProject(workingDir, "Sample%s%s" % (name, qtVersion),
                                                singleTarget, isC)
            if projectName == None:
                test.fail("Failed to create Sample%s%s" % (name, qtVersion),
                          "Target: %s, plainC: %s" % (Targets.getStringForTargt(singleTarget), isC))
                continue
            editor = waitForObject(":Qt Creator_CppEditor::Internal::CPPEditorWidget")
            replaceEditorContent(editor, "")
            typeLines(editor, ["int main() {"])
            invokeMenuItem("File", "Save All")
            progressBarWait(15000)
            setRunInTerminal(1, 0, False)
            performDebugging(workingDir, projectName, [singleTarget])
            invokeMenuItem("File", "Close All Projects and Editors")
    invokeMenuItem("File", "Exit")

def __handleAppOutputWaitForDebuggerFinish__():
    ensureChecked(":Qt Creator_AppOutput_Core::Internal::OutputPaneToggleButton")
    appOutput = waitForObject("{type='Core::OutputWindow' visible='1' "
                              "windowTitle='Application Output Window'}")
    if not test.verify(waitFor("str(appOutput.plainText).endswith('Debugging has finished')", 20000),
                       "Verifying whether debugging has finished."):
        test.log("Aborting debugging to let test continue.")
        invokeMenuItem("Debug", "Abort Debugging")
        waitFor("str(appOutput.plainText).endswith('Debugging has finished')", 5000)

def performDebugging(workingDir, projectName, checkedTargets):
    for kit, config in iterateBuildConfigs(len(checkedTargets), "Debug"):
        test.log("Selecting '%s' as build config" % config)
        verifyBuildConfig(len(checkedTargets), kit, config, True)
        progressBarWait(10000)
        invokeMenuItem("Build", "Rebuild All")
        waitForCompile()
        isMsvc = isMsvcConfig(len(checkedTargets), kit)
        allowAppThroughWinFW(workingDir, projectName, False)
        clickButton(waitForObject(":*Qt Creator.Start Debugging_Core::Internal::FancyToolButton"))
        handleDebuggerWarnings(config, isMsvc)
        waitForObject(":Qt Creator.DebugModeWidget_QSplitter")
        __handleAppOutputWaitForDebuggerFinish__()
        clickButton(":*Qt Creator.Clear_QToolButton")
        editor = waitForObject(":Qt Creator_CppEditor::Internal::CPPEditorWidget")
        placeCursorToLine(editor, "int main.*", True)
        type(editor, "<Down>")
        invokeMenuItem("Debug", "Toggle Breakpoint")
        clickButton(waitForObject(":*Qt Creator.Start Debugging_Core::Internal::FancyToolButton"))
        handleDebuggerWarnings(config, isMsvc)
        clickButton(waitForObject(":*Qt Creator.Continue_Core::Internal::FancyToolButton"))
        __handleAppOutputWaitForDebuggerFinish__()
        removeOldBreakpoints()
        deleteAppFromWinFW(workingDir, projectName, False)<|MERGE_RESOLUTION|>--- conflicted
+++ resolved
@@ -1,12 +1,7 @@
 #############################################################################
 ##
-<<<<<<< HEAD
-## Copyright (C) 2015 Digia Plc and/or its subsidiary(-ies).
-## Contact: http://www.qt-project.org/legal
-=======
 ## Copyright (C) 2015 The Qt Company Ltd.
 ## Contact: http://www.qt.io/licensing
->>>>>>> 3c850586
 ##
 ## This file is part of Qt Creator.
 ##
@@ -25,7 +20,7 @@
 ## LICENSE.LGPLv3 included in the packaging of this file.  Please review the
 ## following information to ensure the GNU Lesser General Public License
 ## requirements will be met: https://www.gnu.org/licenses/lgpl.html and
-# http://www.gnu.org/licenses/old-licenses/lgpl-2.1.html.
+## http://www.gnu.org/licenses/old-licenses/lgpl-2.1.html.
 ##
 ## In addition, as a special exception, The Qt Company gives you certain additional
 ## rights.  These rights are described in The Qt Company LGPL Exception
