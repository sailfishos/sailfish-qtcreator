<<<<<<< HEAD
[submodule "litehtml"]
	path = src/plugins/help/qlitehtml/litehtml
	url = https://github.com/litehtml/litehtml.git
=======
[submodule "qbs"]
	path = src/shared/qbs
	url = ../../qbs/qbs.git
	ignore = dirty
[submodule "perfparser"]
	path = src/tools/perfparser
	url = ../perfparser.git
	ignore = dirty
>>>>>>> 94d227cd
[submodule "googletest"]
	path = tests/unit/unittest/3rdparty/googletest
	url = https://github.com/google/googletest.git
[submodule "src/libs/qlitehtml"]
	path = src/libs/qlitehtml
	url = https://code.qt.io/playground/qlitehtml.git<|MERGE_RESOLUTION|>--- conflicted
+++ resolved
@@ -1,8 +1,3 @@
-<<<<<<< HEAD
-[submodule "litehtml"]
-	path = src/plugins/help/qlitehtml/litehtml
-	url = https://github.com/litehtml/litehtml.git
-=======
 [submodule "qbs"]
 	path = src/shared/qbs
 	url = ../../qbs/qbs.git
@@ -11,7 +6,6 @@
 	path = src/tools/perfparser
 	url = ../perfparser.git
 	ignore = dirty
->>>>>>> 94d227cd
 [submodule "googletest"]
 	path = tests/unit/unittest/3rdparty/googletest
 	url = https://github.com/google/googletest.git
