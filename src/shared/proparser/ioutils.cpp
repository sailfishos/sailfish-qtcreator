/****************************************************************************
**
** Copyright (C) 2016 The Qt Company Ltd.
** Contact: https://www.qt.io/licensing/
**
** This file is part of Qt Creator.
**
** Commercial License Usage
** Licensees holding valid commercial Qt licenses may use this file in
** accordance with the commercial license agreement provided with the
** Software or, alternatively, in accordance with the terms contained in
** a written agreement between you and The Qt Company. For licensing terms
** and conditions see https://www.qt.io/terms-conditions. For further
** information use the contact form at https://www.qt.io/contact-us.
**
** GNU General Public License Usage
** Alternatively, this file may be used under the terms of the GNU
** General Public License version 3 as published by the Free Software
** Foundation with exceptions as appearing in the file LICENSE.GPL3-EXCEPT
** included in the packaging of this file. Please review the following
** information to ensure the GNU General Public License requirements will
** be met: https://www.gnu.org/licenses/gpl-3.0.html.
**
****************************************************************************/

#include "ioutils.h"

#include <qdir.h>
#include <qfile.h>
#include <qregexp.h>

#ifdef Q_OS_WIN
#  include <windows.h>
#else
#  include <sys/types.h>
#  include <sys/stat.h>
#  include <unistd.h>
#  include <utime.h>
#  include <fcntl.h>
#  include <errno.h>
#endif

#define fL1S(s) QString::fromLatin1(s)

QT_BEGIN_NAMESPACE

using namespace QMakeInternal;

IoUtils::FileType IoUtils::fileType(const QString &fileName)
{
    Q_ASSERT(fileName.isEmpty() || isAbsolutePath(fileName));
#ifdef Q_OS_WIN
    DWORD attr = GetFileAttributesW((WCHAR*)fileName.utf16());
    if (attr == INVALID_FILE_ATTRIBUTES)
        return FileNotFound;
    return (attr & FILE_ATTRIBUTE_DIRECTORY) ? FileIsDir : FileIsRegular;
#else
    struct ::stat st;
    if (::stat(fileName.toLocal8Bit().constData(), &st))
        return FileNotFound;
    return S_ISDIR(st.st_mode) ? FileIsDir : S_ISREG(st.st_mode) ? FileIsRegular : FileNotFound;
#endif
}

bool IoUtils::isRelativePath(const QString &path)
{
    if (path.startsWith(QLatin1Char('/')))
        return false;
#ifdef QMAKE_BUILTIN_PRFS
    if (path.startsWith(QLatin1String(":/")))
        return false;
#endif
#ifdef Q_OS_WIN
    if (path.startsWith(QLatin1Char('\\')))
        return false;
<<<<<<< HEAD
    // Unlike QFileInfo, this won't accept a relative path with a drive letter.
    // Such paths result in a royal mess anyway ...
    if (path.length() >= 3 && path.at(1) == QLatin1Char(':') && path.at(0).isLetter()
        && (path.at(2) == QLatin1Char('/') || path.at(2) == QLatin1Char('\\')))
=======
    }
    // ... unless, of course, they're UNC:
    if (path.length() >= 2
        && (path.at(0).unicode() == '\\' || path.at(0).unicode() == '/')
        && path.at(1) == path.at(0)) {
            return false;
    }
#else
    if (path.startsWith(QLatin1Char('/')))
>>>>>>> 168e91b6
        return false;
#endif
    return true;
}

QStringRef IoUtils::pathName(const QString &fileName)
{
    return fileName.leftRef(fileName.lastIndexOf(QLatin1Char('/')) + 1);
}

QStringRef IoUtils::fileName(const QString &fileName)
{
    return fileName.midRef(fileName.lastIndexOf(QLatin1Char('/')) + 1);
}

QString IoUtils::resolvePath(const QString &baseDir, const QString &fileName)
{
    if (fileName.isEmpty())
        return QString();
    if (isAbsolutePath(fileName))
        return QDir::cleanPath(fileName);
<<<<<<< HEAD
=======
#ifdef Q_OS_WIN // Add drive to otherwise-absolute path:
    if (fileName.at(0).unicode() == '/' || fileName.at(0).unicode() == '\\') {
        return isAbsolutePath(baseDir) ? QDir::cleanPath(baseDir.left(2) + fileName)
                                       : QDir::cleanPath(fileName);
    }
#endif // Q_OS_WIN
>>>>>>> 168e91b6
    return QDir::cleanPath(baseDir + QLatin1Char('/') + fileName);
}

inline static
bool isSpecialChar(ushort c, const uchar (&iqm)[16])
{
    if ((c < sizeof(iqm) * 8) && (iqm[c / 8] & (1 << (c & 7))))
        return true;
    return false;
}

inline static
bool hasSpecialChars(const QString &arg, const uchar (&iqm)[16])
{
    for (int x = arg.length() - 1; x >= 0; --x) {
        if (isSpecialChar(arg.unicode()[x].unicode(), iqm))
            return true;
    }
    return false;
}

QString IoUtils::shellQuoteUnix(const QString &arg)
{
    // Chars that should be quoted (TM). This includes:
    static const uchar iqm[] = {
        0xff, 0xff, 0xff, 0xff, 0xdf, 0x07, 0x00, 0xd8,
        0x00, 0x00, 0x00, 0x38, 0x01, 0x00, 0x00, 0x78
    }; // 0-32 \'"$`<>|;&(){}*?#!~[]

    if (!arg.length())
        return QString::fromLatin1("''");

    QString ret(arg);
    if (hasSpecialChars(ret, iqm)) {
        ret.replace(QLatin1Char('\''), QLatin1String("'\\''"));
        ret.prepend(QLatin1Char('\''));
        ret.append(QLatin1Char('\''));
    }
    return ret;
}

QString IoUtils::shellQuoteWin(const QString &arg)
{
    // Chars that should be quoted (TM). This includes:
    // - control chars & space
    // - the shell meta chars "&()<>^|
    // - the potential separators ,;=
    static const uchar iqm[] = {
        0xff, 0xff, 0xff, 0xff, 0x45, 0x13, 0x00, 0x78,
        0x00, 0x00, 0x00, 0x40, 0x00, 0x00, 0x00, 0x10
    };
    // Shell meta chars that need escaping.
    static const uchar ism[] = {
        0x00, 0x00, 0x00, 0x00, 0x40, 0x03, 0x00, 0x50,
        0x00, 0x00, 0x00, 0x40, 0x00, 0x00, 0x00, 0x10
    }; // &()<>^|

    if (!arg.length())
        return QString::fromLatin1("\"\"");

    QString ret(arg);
    if (hasSpecialChars(ret, iqm)) {
        // The process-level standard quoting allows escaping quotes with backslashes (note
        // that backslashes don't escape themselves, unless they are followed by a quote).
        // Consequently, quotes are escaped and their preceding backslashes are doubled.
        ret.replace(QRegExp(QLatin1String("(\\\\*)\"")), QLatin1String("\\1\\1\\\""));
        // Trailing backslashes must be doubled as well, as they are followed by a quote.
        ret.replace(QRegExp(QLatin1String("(\\\\+)$")), QLatin1String("\\1\\1"));
        // However, the shell also interprets the command, and no backslash-escaping exists
        // there - a quote always toggles the quoting state, but is nonetheless passed down
        // to the called process verbatim. In the unquoted state, the circumflex escapes
        // meta chars (including itself and quotes), and is removed from the command.
        bool quoted = true;
        for (int i = 0; i < ret.length(); i++) {
            QChar c = ret.unicode()[i];
            if (c.unicode() == '"')
                quoted = !quoted;
            else if (!quoted && isSpecialChar(c.unicode(), ism))
                ret.insert(i++, QLatin1Char('^'));
        }
        if (!quoted)
            ret.append(QLatin1Char('^'));
        ret.append(QLatin1Char('"'));
        ret.prepend(QLatin1Char('"'));
    }
    return ret;
}

#if defined(PROEVALUATOR_FULL)

#  if defined(Q_OS_WIN)
static QString windowsErrorCode()
{
    wchar_t *string = 0;
    FormatMessage(FORMAT_MESSAGE_ALLOCATE_BUFFER|FORMAT_MESSAGE_FROM_SYSTEM,
                  NULL,
                  GetLastError(),
                  MAKELANGID(LANG_NEUTRAL, SUBLANG_DEFAULT),
                  (LPWSTR)&string,
                  0,
                  NULL);
    QString ret = QString::fromWCharArray(string);
    LocalFree((HLOCAL)string);
    return ret.trimmed();
}
#  endif

bool IoUtils::touchFile(const QString &targetFileName, const QString &referenceFileName, QString *errorString)
{
#  ifdef Q_OS_UNIX
    struct stat st;
    if (stat(referenceFileName.toLocal8Bit().constData(), &st)) {
        *errorString = fL1S("Cannot stat() reference file %1: %2.").arg(referenceFileName, fL1S(strerror(errno)));
        return false;
    }
#    if defined(_POSIX_VERSION) && _POSIX_VERSION >= 200809L
    const struct timespec times[2] = { { 0, UTIME_NOW }, st.st_mtim };
    const bool utimeError = utimensat(AT_FDCWD, targetFileName.toLocal8Bit().constData(), times, 0) < 0;
#    else
    struct utimbuf utb;
    utb.actime = time(0);
    utb.modtime = st.st_mtime;
    const bool utimeError= utime(targetFileName.toLocal8Bit().constData(), &utb) < 0;
#    endif
    if (utimeError) {
        *errorString = fL1S("Cannot touch %1: %2.").arg(targetFileName, fL1S(strerror(errno)));
        return false;
    }
#  else
    HANDLE rHand = CreateFile((wchar_t*)referenceFileName.utf16(),
                              GENERIC_READ, FILE_SHARE_READ,
                              NULL, OPEN_EXISTING, FILE_ATTRIBUTE_NORMAL, NULL);
    if (rHand == INVALID_HANDLE_VALUE) {
        *errorString = fL1S("Cannot open reference file %1: %2").arg(referenceFileName, windowsErrorCode());
        return false;
        }
    FILETIME ft;
    GetFileTime(rHand, 0, 0, &ft);
    CloseHandle(rHand);
    HANDLE wHand = CreateFile((wchar_t*)targetFileName.utf16(),
                              GENERIC_WRITE, FILE_SHARE_READ,
                              NULL, OPEN_EXISTING, FILE_ATTRIBUTE_NORMAL, NULL);
    if (wHand == INVALID_HANDLE_VALUE) {
        *errorString = fL1S("Cannot open %1: %2").arg(targetFileName, windowsErrorCode());
        return false;
    }
    SetFileTime(wHand, 0, 0, &ft);
    CloseHandle(wHand);
#  endif
    return true;
}

#if defined(QT_BUILD_QMAKE) && defined(Q_OS_UNIX)
bool IoUtils::readLinkTarget(const QString &symlinkPath, QString *target)
{
    const QByteArray localSymlinkPath = QFile::encodeName(symlinkPath);
#  if defined(__GLIBC__) && !defined(PATH_MAX)
#    define PATH_CHUNK_SIZE 256
    char *s = 0;
    int len = -1;
    int size = PATH_CHUNK_SIZE;

    forever {
        s = (char *)::realloc(s, size);
        len = ::readlink(localSymlinkPath.constData(), s, size);
        if (len < 0) {
            ::free(s);
            break;
        }
        if (len < size)
            break;
        size *= 2;
    }
#  else
    char s[PATH_MAX+1];
    int len = readlink(localSymlinkPath.constData(), s, PATH_MAX);
#  endif
    if (len <= 0)
        return false;
    *target = QFile::decodeName(QByteArray(s, len));
#  if defined(__GLIBC__) && !defined(PATH_MAX)
    ::free(s);
#  endif
    return true;
}
#endif

#endif  // PROEVALUATOR_FULL

QT_END_NAMESPACE<|MERGE_RESOLUTION|>--- conflicted
+++ resolved
@@ -64,21 +64,16 @@
 
 bool IoUtils::isRelativePath(const QString &path)
 {
-    if (path.startsWith(QLatin1Char('/')))
-        return false;
 #ifdef QMAKE_BUILTIN_PRFS
     if (path.startsWith(QLatin1String(":/")))
         return false;
 #endif
 #ifdef Q_OS_WIN
-    if (path.startsWith(QLatin1Char('\\')))
-        return false;
-<<<<<<< HEAD
-    // Unlike QFileInfo, this won't accept a relative path with a drive letter.
-    // Such paths result in a royal mess anyway ...
+    // Unlike QFileInfo, this considers only paths with both a drive prefix and
+    // a subsequent (back-)slash absolute:
     if (path.length() >= 3 && path.at(1) == QLatin1Char(':') && path.at(0).isLetter()
-        && (path.at(2) == QLatin1Char('/') || path.at(2) == QLatin1Char('\\')))
-=======
+        && (path.at(2) == QLatin1Char('/') || path.at(2) == QLatin1Char('\\'))) {
+        return false;
     }
     // ... unless, of course, they're UNC:
     if (path.length() >= 2
@@ -88,9 +83,8 @@
     }
 #else
     if (path.startsWith(QLatin1Char('/')))
->>>>>>> 168e91b6
-        return false;
-#endif
+        return false;
+#endif // Q_OS_WIN
     return true;
 }
 
@@ -110,15 +104,12 @@
         return QString();
     if (isAbsolutePath(fileName))
         return QDir::cleanPath(fileName);
-<<<<<<< HEAD
-=======
 #ifdef Q_OS_WIN // Add drive to otherwise-absolute path:
     if (fileName.at(0).unicode() == '/' || fileName.at(0).unicode() == '\\') {
         return isAbsolutePath(baseDir) ? QDir::cleanPath(baseDir.left(2) + fileName)
                                        : QDir::cleanPath(fileName);
     }
 #endif // Q_OS_WIN
->>>>>>> 168e91b6
     return QDir::cleanPath(baseDir + QLatin1Char('/') + fileName);
 }
 
