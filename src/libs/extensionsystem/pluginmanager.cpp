/****************************************************************************
**
** Copyright (C) 2016 The Qt Company Ltd.
** Contact: https://www.qt.io/licensing/
**
** This file is part of Qt Creator.
**
** Commercial License Usage
** Licensees holding valid commercial Qt licenses may use this file in
** accordance with the commercial license agreement provided with the
** Software or, alternatively, in accordance with the terms contained in
** a written agreement between you and The Qt Company. For licensing terms
** and conditions see https://www.qt.io/terms-conditions. For further
** information use the contact form at https://www.qt.io/contact-us.
**
** GNU General Public License Usage
** Alternatively, this file may be used under the terms of the GNU
** General Public License version 3 as published by the Free Software
** Foundation with exceptions as appearing in the file LICENSE.GPL3-EXCEPT
** included in the packaging of this file. Please review the following
** information to ensure the GNU General Public License requirements will
** be met: https://www.gnu.org/licenses/gpl-3.0.html.
**
****************************************************************************/

#include "pluginmanager.h"
#include "pluginmanager_p.h"
#include "pluginspec.h"
#include "pluginspec_p.h"
#include "optionsparser.h"
#include "iplugin.h"

#include <QCoreApplication>
#include <QCryptographicHash>
#include <QDateTime>
#include <QDebug>
#include <QDir>
#include <QEventLoop>
#include <QFile>
#include <QGuiApplication>
#include <QLibrary>
#include <QLibraryInfo>
#include <QMessageBox>
#include <QMetaProperty>
#include <QPushButton>
#include <QSettings>
#include <QSysInfo>
#include <QTextStream>
#include <QTimer>
#include <QWriteLocker>

#include <utils/algorithm.h>
#include <utils/benchmarker.h>
#include <utils/executeondestruction.h>
#include <utils/fileutils.h>
#include <utils/hostosinfo.h>
#include <utils/mimetypes/mimedatabase.h>
#include <utils/qtcassert.h>
#include <utils/synchronousprocess.h>

#ifdef WITH_TESTS
#include <utils/hostosinfo.h>
#include <QTest>
#endif

#include <functional>

Q_LOGGING_CATEGORY(pluginLog, "qtc.extensionsystem", QtWarningMsg)

const char C_IGNORED_PLUGINS[] = "Plugins/Ignored";
const char C_FORCEENABLED_PLUGINS[] = "Plugins/ForceEnabled";
const int DELAYED_INITIALIZE_INTERVAL = 20; // ms

enum { debugLeaks = 0 };

/*!
    \namespace ExtensionSystem
    \brief The ExtensionSystem namespace provides classes that belong to the
           core plugin system.

    The basic extension system contains the plugin manager and its supporting classes,
    and the IPlugin interface that must be implemented by plugin providers.
*/

/*!
    \namespace ExtensionSystem::Internal
    \internal
*/

/*!
    \class ExtensionSystem::PluginManager
    \ingroup mainclasses

    \brief The PluginManager class implements the core plugin system that
    manages the plugins, their life cycle, and their registered objects.

    The plugin manager is used for the following tasks:
    \list
    \li Manage plugins and their state
    \li Manipulate a \e {common object pool}
    \endlist

    \section1 Plugins
    Plugins must derive from the IPlugin class and have the IID
    \c "org.qt-project.Qt.QtCreatorPlugin".

    The plugin manager is used to set a list of file system directories to search for
    plugins, retrieve information about the state of these plugins, and to load them.

    Usually, the application creates a PluginManager instance and initiates the
    loading.
    \code
        // 'plugins' and subdirs will be searched for plugins
        PluginManager::setPluginPaths(QStringList("plugins"));
        PluginManager::loadPlugins(); // try to load all the plugins
    \endcode
    Additionally, it is possible to directly access plugin meta data, instances,
    and state.

    \section1 Object Pool
    Plugins (and everybody else) can add objects to a common \e pool that is located in
    the plugin manager. Objects in the pool must derive from QObject, there are no other
    prerequisites. Objects can be retrieved from the object pool via the getObject()
    and getObjectByName() functions.

    Whenever the state of the object pool changes, a corresponding signal is
    emitted by the plugin manager.

    A common usecase for the object pool is that a plugin (or the application) provides
    an \e {extension point} for other plugins, which is a class or interface that can
    be implemented and added to the object pool. The plugin that provides the
    extension point looks for implementations of the class or interface in the object pool.
    \code
        // Plugin A provides a "MimeTypeHandler" extension point
        // in plugin B:
        MyMimeTypeHandler *handler = new MyMimeTypeHandler();
        PluginManager::instance()->addObject(handler);
        // In plugin A:
        MimeTypeHandler *mimeHandler =
            PluginManager::getObject<MimeTypeHandler>();
    \endcode


    The ExtensionSystem::Invoker class template provides \e {syntactic sugar}
    for using \e soft extension points that may or may not be provided by an
    object in the pool. This approach neither requires the \e user plugin being
    linked against the \e provider plugin nor a common shared
    header file. The exposed interface is implicitly given by the
    invokable functions of the provider object in the object pool.

    The ExtensionSystem::invoke() function template encapsulates
    ExtensionSystem::Invoker construction for the common case where
    the success of the call is not checked.

    \code
        // In the "provide" plugin A:
        namespace PluginA {
        class SomeProvider : public QObject
        {
            Q_OBJECT

        public:
            Q_INVOKABLE QString doit(const QString &msg, int n) {
            {
                qDebug() << "I AM DOING IT " << msg;
                return QString::number(n);
            }
        };
        } // namespace PluginA


        // In the "user" plugin B:
        int someFuntionUsingPluginA()
        {
            using namespace ExtensionSystem;

            QObject *target = PluginManager::getObjectByClassName("PluginA::SomeProvider");

            if (target) {
                // Some random argument.
                QString msg = "REALLY.";

                // Plain function call, no return value.
                invoke<void>(target, "doit", msg, 2);

                // Plain function with no return value.
                qDebug() << "Result: " << invoke<QString>(target, "doit", msg, 21);

                // Record success of function call with return value.
                Invoker<QString> in1(target, "doit", msg, 21);
                qDebug() << "Success: (expected)" << in1.wasSuccessful();

                // Try to invoke a non-existing function.
                Invoker<QString> in2(target, "doitWrong", msg, 22);
                qDebug() << "Success (not expected):" << in2.wasSuccessful();

            } else {

                // We have to cope with plugin A's absence.
            }
        };
    \endcode

    \note The type of the parameters passed to the \c{invoke()} calls
    is deduced from the parameters themselves and must match the type of
    the arguments of the called functions \e{exactly}. No conversion or even
    integer promotions are applicable, so to invoke a function with a \c{long}
    parameter explicitly, use \c{long(43)} or such.

    \note The object pool manipulating functions are thread-safe.
*/

/*!
    \fn T *PluginManager::getObject()

    Retrieves the object of a given type from the object pool.

    This function uses \c qobject_cast to determine the type of an object.
    If there are more than one objects of the given type in
    the object pool, this function will arbitrarily choose one of them.

    \sa addObject()
*/

/*!
    \fn T *PluginManager::getObject(Predicate predicate)

    Retrieves the object of a given type from the object pool that matches
    the \a predicate.

    This function uses \c qobject_cast to determine the type of an object.
    The predicate must be a function taking T * and returning a bool.
    If there is more than one object matching the type and predicate,
    this function will arbitrarily choose one of them.

    \sa addObject()
*/


using namespace Utils;

namespace ExtensionSystem {

using namespace Internal;

static Internal::PluginManagerPrivate *d = nullptr;
static PluginManager *m_instance = nullptr;

/*!
    Gets the unique plugin manager instance.
*/
PluginManager *PluginManager::instance()
{
    return m_instance;
}

/*!
    Creates a plugin manager. Should be done only once per application.
*/
PluginManager::PluginManager()
{
    m_instance = this;
    d = new PluginManagerPrivate(this);
}

/*!
    \internal
*/
PluginManager::~PluginManager()
{
    delete d;
    d = nullptr;
}

/*!
    Adds the object \a obj to the object pool, so it can be retrieved
    again from the pool by type.

    The plugin manager does not do any memory management. Added objects
    must be removed from the pool and deleted manually by whoever is responsible for the object.

    Emits the \c objectAdded() signal.

    \sa PluginManager::removeObject()
    \sa PluginManager::getObject()
    \sa PluginManager::getObjectByName()
*/
void PluginManager::addObject(QObject *obj)
{
    d->addObject(obj);
}

/*!
    Emits the \c aboutToRemoveObject() signal and removes the object \a obj
    from the object pool.
    \sa PluginManager::addObject()
*/
void PluginManager::removeObject(QObject *obj)
{
    d->removeObject(obj);
}

/*!
    Retrieves the list of all objects in the pool, unfiltered.

    Usually, clients do not need to call this function.

    \sa PluginManager::getObject()
*/
QVector<QObject *> PluginManager::allObjects()
{
    return d->allObjects;
}

/*!
    \internal
*/
QReadWriteLock *PluginManager::listLock()
{
    return &d->m_lock;
}

/*!
    Tries to load all the plugins that were previously found when
    setting the plugin search paths. The plugin specs of the plugins
    can be used to retrieve error and state information about individual plugins.

    \sa setPluginPaths()
    \sa plugins()
*/
void PluginManager::loadPlugins()
{
    d->loadPlugins();
}

/*!
    Returns \c true if any plugin has errors even though it is enabled.
    Most useful to call after loadPlugins().
*/
bool PluginManager::hasError()
{
    return Utils::anyOf(plugins(), [](PluginSpec *spec) {
        // only show errors on startup if plugin is enabled.
        return spec->hasError() && spec->isEffectivelyEnabled();
    });
}

const QStringList PluginManager::allErrors()
{
    return Utils::transform<QStringList>(Utils::filtered(plugins(), [](const PluginSpec *spec) {
        return spec->hasError() && spec->isEffectivelyEnabled();
    }), [](const PluginSpec *spec) {
        return spec->name().append(": ").append(spec->errorString());
    });
}

/*!
    Returns all plugins that require \a spec to be loaded. Recurses into dependencies.
 */
QSet<PluginSpec *> PluginManager::pluginsRequiringPlugin(PluginSpec *spec)
{
    QSet<PluginSpec *> dependingPlugins({spec});
    // recursively add plugins that depend on plugins that.... that depend on spec
    foreach (PluginSpec *spec, d->loadQueue()) {
        if (spec->requiresAny(dependingPlugins))
            dependingPlugins.insert(spec);
    }
    dependingPlugins.remove(spec);
    return dependingPlugins;
}

/*!
    Returns all plugins that \a spec requires to be loaded. Recurses into dependencies.
 */
QSet<PluginSpec *> PluginManager::pluginsRequiredByPlugin(PluginSpec *spec)
{
    QSet<PluginSpec *> recursiveDependencies;
    recursiveDependencies.insert(spec);
    std::queue<PluginSpec *> queue;
    queue.push(spec);
    while (!queue.empty()) {
        PluginSpec *checkSpec = queue.front();
        queue.pop();
        const QHash<PluginDependency, PluginSpec *> deps = checkSpec->dependencySpecs();
        for (auto depIt = deps.cbegin(), end = deps.cend(); depIt != end; ++depIt) {
            if (depIt.key().type != PluginDependency::Required)
                continue;
            PluginSpec *depSpec = depIt.value();
            if (!recursiveDependencies.contains(depSpec)) {
                recursiveDependencies.insert(depSpec);
                queue.push(depSpec);
            }
        }
    }
    recursiveDependencies.remove(spec);
    return recursiveDependencies;
}

/*!
    Shuts down and deletes all plugins.
*/
void PluginManager::shutdown()
{
    d->shutdown();
}

static QString filled(const QString &s, int min)
{
    return s + QString(qMax(0, min - s.size()), ' ');
}

QString PluginManager::systemInformation() const
{
    QString result;
    CommandLine qtDiag(HostOsInfo::withExecutableSuffix(
                QLibraryInfo::location(QLibraryInfo::BinariesPath) + "/qtdiag"));
    SynchronousProcess qtdiagProc;
    const SynchronousProcessResponse response = qtdiagProc.runBlocking(qtDiag);
    if (response.result == SynchronousProcessResponse::Finished)
        result += response.allOutput() + "\n";
    result += "Plugin information:\n\n";
    auto longestSpec = std::max_element(d->pluginSpecs.cbegin(), d->pluginSpecs.cend(),
                                        [](const PluginSpec *left, const PluginSpec *right) {
                                            return left->name().size() < right->name().size();
                                        });
    int size = (*longestSpec)->name().size();
    for (const PluginSpec *spec : plugins()) {
        result += QLatin1String(spec->isEffectivelyEnabled() ? "+ " : "  ") + filled(spec->name(), size) +
                  " " + spec->version() + "\n";
    }
    return result;
}

/*!
    The list of paths were the plugin manager searches for plugins.

    \sa setPluginPaths()
*/
QStringList PluginManager::pluginPaths()
{
    return d->pluginPaths;
}

/*!
    Sets the plugin paths. All the specified \a paths and their subdirectory
    trees are searched for plugins.

    \sa pluginPaths()
    \sa loadPlugins()
*/
void PluginManager::setPluginPaths(const QStringList &paths)
{
    d->setPluginPaths(paths);
}

/*!
    The IID that valid plugins must have.

    \sa setPluginIID()
*/
QString PluginManager::pluginIID()
{
    return d->pluginIID;
}

/*!
    Sets the IID that valid plugins must have to \a iid. Only plugins with this
    IID are loaded, others are silently ignored.

    At the moment this must be called before setPluginPaths() is called.

    \omit
    // ### TODO let this + setPluginPaths read the plugin meta data lazyly whenever loadPlugins() or plugins() is called.
    \endomit
*/
void PluginManager::setPluginIID(const QString &iid)
{
    d->pluginIID = iid;
}

/*!
    Defines the user specific \a settings to use for information about enabled and
    disabled plugins.
    Needs to be set before the plugin search path is set with setPluginPaths().
*/
void PluginManager::setSettings(QSettings *settings)
{
    d->setSettings(settings);
}

/*!
    Defines the global (user-independent) \a settings to use for information about
    default disabled plugins.
    Needs to be set before the plugin search path is set with setPluginPaths().
*/
void PluginManager::setGlobalSettings(QSettings *settings)
{
    d->setGlobalSettings(settings);
}

/*!
    Returns the user specific settings used for information about enabled and
    disabled plugins.
*/
QSettings *PluginManager::settings()
{
    return d->settings;
}

/*!
    Returns the global (user-independent) settings used for information about default disabled plugins.
*/
QSettings *PluginManager::globalSettings()
{
    return d->globalSettings;
}

void PluginManager::writeSettings()
{
    d->writeSettings();
}

/*!
    The arguments left over after parsing (that were neither startup nor plugin
    arguments). Typically, this will be the list of files to open.
*/
QStringList PluginManager::arguments()
{
    return d->arguments;
}

/*!
<<<<<<< HEAD
    The arguments that should be used when automatically restarting the application.
    This includes plugin manager related options for enabling or disabling plugins,
    but excludes others, like the arguments returned by arguments() and the appOptions
    passed to the parseOptions() method.
*/
QStringList PluginManager::argumentsForRestart()
{
    return d->argumentsForRestart;
}

/*!
    List of all plugin specifications that have been found in the plugin search paths.
=======
    List of all plugins that have been found in the plugin search paths.
>>>>>>> 055bfb93
    This list is valid directly after the setPluginPaths() call.
    The plugin specifications contain plugin metadata and the current state
    of the plugins. If a plugin's library has been already successfully loaded,
    the plugin specification has a reference to the created plugin instance as well.

    \sa setPluginPaths()
*/
const QVector<PluginSpec *> PluginManager::plugins()
{
    return d->pluginSpecs;
}

QHash<QString, QVector<PluginSpec *>> PluginManager::pluginCollections()
{
    return d->pluginCategories;
}

static const char argumentKeywordC[] = ":arguments";
static const char pwdKeywordC[] = ":pwd";

/*!
    Serializes plugin options and arguments for sending in a single string
    via QtSingleApplication:
    ":myplugin|-option1|-option2|:arguments|argument1|argument2",
    as a list of lists started by a keyword with a colon. Arguments are last.

    \sa setPluginPaths()
*/
QString PluginManager::serializedArguments()
{
    const QChar separator = QLatin1Char('|');
    QString rc;
    foreach (const PluginSpec *ps, plugins()) {
        if (!ps->arguments().isEmpty()) {
            if (!rc.isEmpty())
                rc += separator;
            rc += QLatin1Char(':');
            rc += ps->name();
            rc += separator;
            rc +=  ps->arguments().join(separator);
        }
    }
    if (!rc.isEmpty())
        rc += separator;
    rc += QLatin1String(pwdKeywordC) + separator + QDir::currentPath();
    if (!d->arguments.isEmpty()) {
        if (!rc.isEmpty())
            rc += separator;
        rc += QLatin1String(argumentKeywordC);
        foreach (const QString &argument, d->arguments)
            rc += separator + argument;
    }
    return rc;
}

/* Extract a sublist from the serialized arguments
 * indicated by a keyword starting with a colon indicator:
 * ":a,i1,i2,:b:i3,i4" with ":a" -> "i1,i2"
 */
static QStringList subList(const QStringList &in, const QString &key)
{
    QStringList rc;
    // Find keyword and copy arguments until end or next keyword
    const QStringList::const_iterator inEnd = in.constEnd();
    QStringList::const_iterator it = std::find(in.constBegin(), inEnd, key);
    if (it != inEnd) {
        const QChar nextIndicator = QLatin1Char(':');
        for (++it; it != inEnd && !it->startsWith(nextIndicator); ++it)
            rc.append(*it);
    }
    return rc;
}

/*!
    Parses the options encoded by serializedArguments() const
    and passes them on to the respective plugins along with the arguments.

    \a socket is passed for disconnecting the peer when the operation is done (for example,
    document is closed) for supporting the \c -block flag.
*/

void PluginManager::remoteArguments(const QString &serializedArgument, QObject *socket)
{
    if (serializedArgument.isEmpty())
        return;
    QStringList serializedArguments = serializedArgument.split(QLatin1Char('|'));
    const QStringList pwdValue = subList(serializedArguments, QLatin1String(pwdKeywordC));
    const QString workingDirectory = pwdValue.isEmpty() ? QString() : pwdValue.first();
    const QStringList arguments = subList(serializedArguments, QLatin1String(argumentKeywordC));
    foreach (const PluginSpec *ps, plugins()) {
        if (ps->state() == PluginSpec::Running) {
            const QStringList pluginOptions = subList(serializedArguments, QLatin1Char(':') + ps->name());
            QObject *socketParent = ps->plugin()->remoteCommand(pluginOptions, workingDirectory,
                                                                arguments);
            if (socketParent && socket) {
                socket->setParent(socketParent);
                socket = nullptr;
            }
        }
    }
    if (socket)
        delete socket;
}

/*!
    Takes the list of command line options in \a args and parses them.
    The plugin manager itself might process some options itself directly
    (\c {-noload <plugin>}), and adds options that are registered by
    plugins to their plugin specs.

    The caller (the application) may register itself for options via the
    \a appOptions list, containing pairs of \e {option string} and a bool
    that indicates whether the option requires an argument.
    Application options always override any plugin's options.

    \a foundAppOptions is set to pairs of (\e {option string}, \e argument)
    for any application options that were found.
    The command line options that were not processed can be retrieved via the arguments() function.
    If an error occurred (like missing argument for an option that requires one), \a errorString contains
    a descriptive message of the error.

    Returns if there was an error.
 */
bool PluginManager::parseOptions(const QStringList &args,
    const QMap<QString, bool> &appOptions,
    QMap<QString, QString> *foundAppOptions,
    QString *errorString)
{
    OptionsParser options(args, appOptions, foundAppOptions, errorString, d);
    return options.parse();
}



static inline void indent(QTextStream &str, int indent)
{
    str << QString(indent, ' ');
}

static inline void formatOption(QTextStream &str,
                                const QString &opt, const QString &parm, const QString &description,
                                int optionIndentation, int descriptionIndentation)
{
    int remainingIndent = descriptionIndentation - optionIndentation - opt.size();
    indent(str, optionIndentation);
    str << opt;
    if (!parm.isEmpty()) {
        str << " <" << parm << '>';
        remainingIndent -= 3 + parm.size();
    }
    if (remainingIndent >= 1) {
        indent(str, remainingIndent);
    } else {
        str << '\n';
        indent(str, descriptionIndentation);
    }
    str << description << '\n';
}

/*!
    Formats the startup options of the plugin manager for command line help.
*/

void PluginManager::formatOptions(QTextStream &str, int optionIndentation, int descriptionIndentation)
{
    formatOption(str, QLatin1String(OptionsParser::LOAD_OPTION),
                 QLatin1String("plugin"), QLatin1String("Load <plugin> and all plugins that it requires"),
                 optionIndentation, descriptionIndentation);
    formatOption(str, QLatin1String(OptionsParser::LOAD_OPTION) + QLatin1String(" all"),
                 QString(), QLatin1String("Load all available plugins"),
                 optionIndentation, descriptionIndentation);
    formatOption(str, QLatin1String(OptionsParser::NO_LOAD_OPTION),
                 QLatin1String("plugin"), QLatin1String("Do not load <plugin> and all plugins that require it"),
                 optionIndentation, descriptionIndentation);
    formatOption(str, QLatin1String(OptionsParser::NO_LOAD_OPTION) + QLatin1String(" all"),
                 QString(), QString::fromLatin1("Do not load any plugin (useful when "
                                                "followed by one or more \"%1\" arguments)")
                 .arg(QLatin1String(OptionsParser::LOAD_OPTION)),
                 optionIndentation, descriptionIndentation);
    formatOption(str, QLatin1String(OptionsParser::PROFILE_OPTION),
                 QString(), QLatin1String("Profile plugin loading"),
                 optionIndentation, descriptionIndentation);
#ifdef WITH_TESTS
    formatOption(str, QString::fromLatin1(OptionsParser::TEST_OPTION)
                 + QLatin1String(" <plugin>[,testfunction[:testdata]]..."), QString(),
                 QLatin1String("Run plugin's tests (by default a separate settings path is used)"),
                 optionIndentation, descriptionIndentation);
    formatOption(str, QString::fromLatin1(OptionsParser::TEST_OPTION) + QLatin1String(" all"),
                 QString(), QLatin1String("Run tests from all plugins"),
                 optionIndentation, descriptionIndentation);
    formatOption(str, QString::fromLatin1(OptionsParser::NOTEST_OPTION),
                 QLatin1String("plugin"), QLatin1String("Exclude all of the plugin's tests from the test run"),
                 optionIndentation, descriptionIndentation);
#endif
}

/*!
    Formats the plugin options of the plugin specs for command line help.
*/

void PluginManager::formatPluginOptions(QTextStream &str, int optionIndentation, int descriptionIndentation)
{
    // Check plugins for options
    foreach (PluginSpec *ps, d->pluginSpecs) {
        const PluginSpec::PluginArgumentDescriptions pargs = ps->argumentDescriptions();
        if (!pargs.empty()) {
            str << "\nPlugin: " <<  ps->name() << '\n';
            foreach (PluginArgumentDescription pad, pargs)
                formatOption(str, pad.name, pad.parameter, pad.description, optionIndentation, descriptionIndentation);
        }
    }
}

/*!
    Formats the version of the plugin specs for command line help.
*/
void PluginManager::formatPluginVersions(QTextStream &str)
{
    foreach (PluginSpec *ps, d->pluginSpecs)
        str << "  " << ps->name() << ' ' << ps->version() << ' ' << ps->description() <<  '\n';
}

/*!
 * \internal
 */
bool PluginManager::testRunRequested()
{
    return !d->testSpecs.empty();
}

/*!
    Creates a profiling entry showing the elapsed time if profiling is
    activated.
*/

void PluginManager::profilingReport(const char *what, const PluginSpec *spec)
{
    d->profilingReport(what, spec);
}


/*!
    Returns a list of plugins in load order.
*/
QVector<PluginSpec *> PluginManager::loadQueue()
{
    return d->loadQueue();
}

//============PluginManagerPrivate===========

/*!
    \internal
*/
PluginSpec *PluginManagerPrivate::createSpec()
{
    return new PluginSpec();
}

/*!
    \internal
*/
void PluginManagerPrivate::setSettings(QSettings *s)
{
    if (settings)
        delete settings;
    settings = s;
    if (settings)
        settings->setParent(this);
}

/*!
    \internal
*/
void PluginManagerPrivate::setGlobalSettings(QSettings *s)
{
    if (globalSettings)
        delete globalSettings;
    globalSettings = s;
    if (globalSettings)
        globalSettings->setParent(this);
}

/*!
    \internal
*/
PluginSpecPrivate *PluginManagerPrivate::privateSpec(PluginSpec *spec)
{
    return spec->d;
}

void PluginManagerPrivate::nextDelayedInitialize()
{
    while (!delayedInitializeQueue.empty()) {
        PluginSpec *spec = delayedInitializeQueue.front();
        delayedInitializeQueue.pop();
        profilingReport(">delayedInitialize", spec);
        bool delay = spec->d->delayedInitialize();
        profilingReport("<delayedInitialize", spec);
        if (delay)
            break; // do next delayedInitialize after a delay
    }
    if (delayedInitializeQueue.empty()) {
        m_isInitializationDone = true;
        delete delayedInitializeTimer;
        delayedInitializeTimer = nullptr;
        profilingSummary();
        emit q->initializationDone();
#ifdef WITH_TESTS
        if (q->testRunRequested())
            startTests();
#endif
    } else {
        delayedInitializeTimer->start();
    }
}

/*!
    \internal
*/
PluginManagerPrivate::PluginManagerPrivate(PluginManager *pluginManager) :
    q(pluginManager)
{
}


/*!
    \internal
*/
PluginManagerPrivate::~PluginManagerPrivate()
{
    qDeleteAll(pluginSpecs);
}

/*!
    \internal
*/
void PluginManagerPrivate::writeSettings()
{
    if (!settings)
        return;
    QStringList tempDisabledPlugins;
    QStringList tempForceEnabledPlugins;
    foreach (PluginSpec *spec, pluginSpecs) {
        if (spec->isEnabledByDefault() && !spec->isEnabledBySettings())
            tempDisabledPlugins.append(spec->name());
        if (!spec->isEnabledByDefault() && spec->isEnabledBySettings())
            tempForceEnabledPlugins.append(spec->name());
    }

    settings->setValue(QLatin1String(C_IGNORED_PLUGINS), tempDisabledPlugins);
    settings->setValue(QLatin1String(C_FORCEENABLED_PLUGINS), tempForceEnabledPlugins);
}

/*!
    \internal
*/
void PluginManagerPrivate::readSettings()
{
    if (globalSettings) {
        defaultDisabledPlugins = globalSettings->value(QLatin1String(C_IGNORED_PLUGINS)).toStringList();
        defaultEnabledPlugins = globalSettings->value(QLatin1String(C_FORCEENABLED_PLUGINS)).toStringList();
    }
    if (settings) {
        disabledPlugins = settings->value(QLatin1String(C_IGNORED_PLUGINS)).toStringList();
        forceEnabledPlugins = settings->value(QLatin1String(C_FORCEENABLED_PLUGINS)).toStringList();
    }
}

/*!
    \internal
*/
void PluginManagerPrivate::stopAll()
{
    if (delayedInitializeTimer && delayedInitializeTimer->isActive()) {
        delayedInitializeTimer->stop();
        delete delayedInitializeTimer;
        delayedInitializeTimer = nullptr;
    }
    QVector<PluginSpec *> queue = loadQueue();
    foreach (PluginSpec *spec, queue) {
        loadPlugin(spec, PluginSpec::Stopped);
    }
}

/*!
    \internal
*/
void PluginManagerPrivate::deleteAll()
{
    Utils::reverseForeach(loadQueue(), [this](PluginSpec *spec) {
        loadPlugin(spec, PluginSpec::Deleted);
    });
}

#ifdef WITH_TESTS

using TestPlan = QMap<QObject *, QStringList>; // Object -> selected test functions

static bool isTestFunction(const QMetaMethod &metaMethod)
{
    static const QVector<QByteArray> blackList = {"initTestCase()",
                                                  "cleanupTestCase()",
                                                  "init()",
                                                  "cleanup()"};

    if (metaMethod.methodType() != QMetaMethod::Slot)
        return false;

    if (metaMethod.access() != QMetaMethod::Private)
        return false;

    const QByteArray signature = metaMethod.methodSignature();
    if (blackList.contains(signature))
        return false;

    if (!signature.startsWith("test"))
        return false;

    if (signature.endsWith("_data()"))
        return false;

    return true;
}

static QStringList testFunctions(const QMetaObject *metaObject)
{

    QStringList functions;

    for (int i = metaObject->methodOffset(); i < metaObject->methodCount(); ++i) {
        const QMetaMethod metaMethod = metaObject->method(i);
        if (isTestFunction(metaMethod)) {
            const QByteArray signature = metaMethod.methodSignature();
            const QString method = QString::fromLatin1(signature);
            const QString methodName = method.left(method.size() - 2);
            functions.append(methodName);
        }
    }

    return functions;
}

static QStringList matchingTestFunctions(const QStringList &testFunctions,
                                         const QString &matchText)
{
    // There might be a test data suffix like in "testfunction:testdata1".
    QString testFunctionName = matchText;
    QString testDataSuffix;
    const int index = testFunctionName.indexOf(QLatin1Char(':'));
    if (index != -1) {
        testDataSuffix = testFunctionName.mid(index);
        testFunctionName = testFunctionName.left(index);
    }

    const QRegExp regExp(testFunctionName, Qt::CaseSensitive, QRegExp::Wildcard);
    QStringList matchingFunctions;
    foreach (const QString &testFunction, testFunctions) {
        if (regExp.exactMatch(testFunction)) {
            // If the specified test data is invalid, the QTest framework will
            // print a reasonable error message for us.
            matchingFunctions.append(testFunction + testDataSuffix);
        }
    }

    return matchingFunctions;
}

static QObject *objectWithClassName(const QVector<QObject *> &objects, const QString &className)
{
    return Utils::findOr(objects, nullptr, [className] (QObject *object) -> bool {
        QString candidate = QString::fromUtf8(object->metaObject()->className());
        const int colonIndex = candidate.lastIndexOf(QLatin1Char(':'));
        if (colonIndex != -1 && colonIndex < candidate.size() - 1)
            candidate = candidate.mid(colonIndex + 1);
        return candidate == className;
    });
}

static int executeTestPlan(const TestPlan &testPlan)
{
    int failedTests = 0;

    for (auto it = testPlan.cbegin(), end = testPlan.cend(); it != end; ++it) {
        QObject *testObject = it.key();
        QStringList functions = it.value();

        // Don't run QTest::qExec without any test functions, that'd run *all* slots as tests.
        if (functions.isEmpty())
            continue;

        functions.removeDuplicates();

        // QTest::qExec() expects basically QCoreApplication::arguments(),
        QStringList qExecArguments = QStringList()
                << QLatin1String("arg0") // fake application name
                << QLatin1String("-maxwarnings") << QLatin1String("0"); // unlimit output
        qExecArguments << functions;
        // avoid being stuck in QTBUG-24925
        if (!HostOsInfo::isWindowsHost())
            qExecArguments << "-nocrashhandler";
        failedTests += QTest::qExec(testObject, qExecArguments);
    }

    return failedTests;
}

/// Resulting plan consists of all test functions of the plugin object and
/// all test functions of all test objects of the plugin.
static TestPlan generateCompleteTestPlan(IPlugin *plugin, const QVector<QObject *> &testObjects)
{
    TestPlan testPlan;

    testPlan.insert(plugin, testFunctions(plugin->metaObject()));
    foreach (QObject *testObject, testObjects) {
        const QStringList allFunctions = testFunctions(testObject->metaObject());
        testPlan.insert(testObject, allFunctions);
    }

    return testPlan;
}

/// Resulting plan consists of all matching test functions of the plugin object
/// and all matching functions of all test objects of the plugin. However, if a
/// match text denotes a test class, all test functions of that will be
/// included and the class will not be considered further.
///
/// Since multiple match texts can match the same function, a test function might
/// be included multiple times for a test object.
static TestPlan generateCustomTestPlan(IPlugin *plugin,
                                       const QVector<QObject *> &testObjects,
                                       const QStringList &matchTexts)
{
    TestPlan testPlan;

    const QStringList testFunctionsOfPluginObject = testFunctions(plugin->metaObject());
    QStringList matchedTestFunctionsOfPluginObject;
    QStringList remainingMatchTexts = matchTexts;
    QVector<QObject *> remainingTestObjectsOfPlugin = testObjects;

    while (!remainingMatchTexts.isEmpty()) {
        const QString matchText = remainingMatchTexts.takeFirst();
        bool matched = false;

        if (QObject *testObject = objectWithClassName(remainingTestObjectsOfPlugin, matchText)) {
            // Add all functions of the matching test object
            matched = true;
            testPlan.insert(testObject, testFunctions(testObject->metaObject()));
            remainingTestObjectsOfPlugin.removeAll(testObject);

        } else {
            // Add all matching test functions of all remaining test objects
            foreach (QObject *testObject, remainingTestObjectsOfPlugin) {
                const QStringList allFunctions = testFunctions(testObject->metaObject());
                const QStringList matchingFunctions = matchingTestFunctions(allFunctions,
                                                                            matchText);
                if (!matchingFunctions.isEmpty()) {
                    matched = true;
                    testPlan[testObject] += matchingFunctions;
                }
            }
        }

        const QStringList currentMatchedTestFunctionsOfPluginObject
            = matchingTestFunctions(testFunctionsOfPluginObject, matchText);
        if (!currentMatchedTestFunctionsOfPluginObject.isEmpty()) {
            matched = true;
            matchedTestFunctionsOfPluginObject += currentMatchedTestFunctionsOfPluginObject;
        }

        if (!matched) {
            QTextStream out(stdout);
            out << "No test function or class matches \"" << matchText
                << "\" in plugin \"" << plugin->metaObject()->className()
                << "\".\nAvailable functions:\n";
            foreach (const QString &f, testFunctionsOfPluginObject)
                out << "  " << f << '\n';
            out << endl;
        }
    }

    // Add all matching test functions of plugin
    if (!matchedTestFunctionsOfPluginObject.isEmpty())
        testPlan.insert(plugin, matchedTestFunctionsOfPluginObject);

    return testPlan;
}

void PluginManagerPrivate::startTests()
{
    if (PluginManager::hasError()) {
        qWarning("Errors occurred while loading plugins, skipping test run.");
        for (const QString &pluginError : PluginManager::allErrors())
            qWarning("%s", qPrintable(pluginError));
        QTimer::singleShot(1, QCoreApplication::instance(), &QCoreApplication::quit);
        return;
    }

    int failedTests = 0;
    foreach (const PluginManagerPrivate::TestSpec &testSpec, testSpecs) {
        IPlugin *plugin = testSpec.pluginSpec->plugin();
        if (!plugin)
            continue; // plugin not loaded

        const QVector<QObject *> testObjects = plugin->createTestObjects();
        ExecuteOnDestruction deleteTestObjects([&]() { qDeleteAll(testObjects); });
        Q_UNUSED(deleteTestObjects)

        const bool hasDuplicateTestObjects = testObjects.size()
                                             != Utils::filteredUnique(testObjects).size();
        QTC_ASSERT(!hasDuplicateTestObjects, continue);
        QTC_ASSERT(!testObjects.contains(plugin), continue);

        const TestPlan testPlan = testSpec.testFunctionsOrObjects.isEmpty()
                ? generateCompleteTestPlan(plugin, testObjects)
                : generateCustomTestPlan(plugin, testObjects, testSpec.testFunctionsOrObjects);

        failedTests += executeTestPlan(testPlan);
    }

    QTimer::singleShot(0, this, [failedTests]() { emit m_instance->testsFinished(failedTests); });
}
#endif

/*!
    \internal
*/
void PluginManagerPrivate::addObject(QObject *obj)
{
    {
        QWriteLocker lock(&m_lock);
        if (obj == nullptr) {
            qWarning() << "PluginManagerPrivate::addObject(): trying to add null object";
            return;
        }
        if (allObjects.contains(obj)) {
            qWarning() << "PluginManagerPrivate::addObject(): trying to add duplicate object";
            return;
        }

        if (debugLeaks)
            qDebug() << "PluginManagerPrivate::addObject" << obj << obj->objectName();

        if (m_profilingVerbosity && !m_profileTimer.isNull()) {
            // Report a timestamp when adding an object. Useful for profiling
            // its initialization time.
            const int absoluteElapsedMS = int(m_profileTimer->elapsed());
            qDebug("  %-43s %8dms", obj->metaObject()->className(), absoluteElapsedMS);
        }

        allObjects.append(obj);
    }
    emit q->objectAdded(obj);
}

/*!
    \internal
*/
void PluginManagerPrivate::removeObject(QObject *obj)
{
    if (obj == nullptr) {
        qWarning() << "PluginManagerPrivate::removeObject(): trying to remove null object";
        return;
    }

    if (!allObjects.contains(obj)) {
        qWarning() << "PluginManagerPrivate::removeObject(): object not in list:"
            << obj << obj->objectName();
        return;
    }
    if (debugLeaks)
        qDebug() << "PluginManagerPrivate::removeObject" << obj << obj->objectName();

    emit q->aboutToRemoveObject(obj);
    QWriteLocker lock(&m_lock);
    allObjects.removeAll(obj);
}

/*!
    \internal
*/
void PluginManagerPrivate::loadPlugins()
{
    QVector<PluginSpec *> queue = loadQueue();
    Utils::setMimeStartupPhase(MimeStartupPhase::PluginsLoading);
    foreach (PluginSpec *spec, queue) {
        loadPlugin(spec, PluginSpec::Loaded);
    }
    Utils::setMimeStartupPhase(MimeStartupPhase::PluginsInitializing);
    foreach (PluginSpec *spec, queue) {
        loadPlugin(spec, PluginSpec::Initialized);
    }
    Utils::setMimeStartupPhase(MimeStartupPhase::PluginsDelayedInitializing);
    Utils::reverseForeach(queue, [this](PluginSpec *spec) {
        loadPlugin(spec, PluginSpec::Running);
        if (spec->state() == PluginSpec::Running) {
            delayedInitializeQueue.push(spec);
        } else {
            // Plugin initialization failed, so cleanup after it
            spec->d->kill();
        }
    });
    emit q->pluginsChanged();
    Utils::setMimeStartupPhase(MimeStartupPhase::UpAndRunning);

    delayedInitializeTimer = new QTimer;
    delayedInitializeTimer->setInterval(DELAYED_INITIALIZE_INTERVAL);
    delayedInitializeTimer->setSingleShot(true);
    connect(delayedInitializeTimer, &QTimer::timeout,
            this, &PluginManagerPrivate::nextDelayedInitialize);
    delayedInitializeTimer->start();
}

/*!
    \internal
*/
void PluginManagerPrivate::shutdown()
{
    stopAll();
    if (!asynchronousPlugins.isEmpty()) {
        shutdownEventLoop = new QEventLoop;
        shutdownEventLoop->exec();
    }
    deleteAll();
    if (!allObjects.isEmpty()) {
        qDebug() << "There are" << allObjects.size() << "objects left in the plugin manager pool.";
        // Intentionally split debug info here, since in case the list contains
        // already deleted object we get at least the info about the number of objects;
        qDebug() << "The following objects left in the plugin manager pool:" << allObjects;
    }
}

/*!
    \internal
*/
void PluginManagerPrivate::asyncShutdownFinished()
{
    auto *plugin = qobject_cast<IPlugin *>(sender());
    Q_ASSERT(plugin);
    asynchronousPlugins.remove(plugin->pluginSpec());
    if (asynchronousPlugins.isEmpty())
        shutdownEventLoop->exit();
}

/*!
    \internal
*/
QVector<PluginSpec *> PluginManagerPrivate::loadQueue()
{
    QVector<PluginSpec *> queue;
    foreach (PluginSpec *spec, pluginSpecs) {
        QVector<PluginSpec *> circularityCheckQueue;
        loadQueue(spec, queue, circularityCheckQueue);
    }
    return queue;
}

/*!
    \internal
*/
bool PluginManagerPrivate::loadQueue(PluginSpec *spec,
                                     QVector<PluginSpec *> &queue,
                                     QVector<PluginSpec *> &circularityCheckQueue)
{
    if (queue.contains(spec))
        return true;
    // check for circular dependencies
    if (circularityCheckQueue.contains(spec)) {
        spec->d->hasError = true;
        spec->d->errorString = PluginManager::tr("Circular dependency detected:");
        spec->d->errorString += QLatin1Char('\n');
        int index = circularityCheckQueue.indexOf(spec);
        for (int i = index; i < circularityCheckQueue.size(); ++i) {
            spec->d->errorString.append(PluginManager::tr("%1 (%2) depends on")
                .arg(circularityCheckQueue.at(i)->name()).arg(circularityCheckQueue.at(i)->version()));
            spec->d->errorString += QLatin1Char('\n');
        }
        spec->d->errorString.append(PluginManager::tr("%1 (%2)").arg(spec->name()).arg(spec->version()));
        return false;
    }
    circularityCheckQueue.append(spec);
    // check if we have the dependencies
    if (spec->state() == PluginSpec::Invalid || spec->state() == PluginSpec::Read) {
        queue.append(spec);
        return false;
    }

    // add dependencies
    const QHash<PluginDependency, PluginSpec *> deps = spec->dependencySpecs();
    for (auto it = deps.cbegin(), end = deps.cend(); it != end; ++it) {
        // Skip test dependencies since they are not real dependencies but just force-loaded
        // plugins when running tests
        if (it.key().type == PluginDependency::Test)
            continue;
        PluginSpec *depSpec = it.value();
        if (!loadQueue(depSpec, queue, circularityCheckQueue)) {
            spec->d->hasError = true;
            spec->d->errorString =
                PluginManager::tr("Cannot load plugin because dependency failed to load: %1 (%2)\nReason: %3")
                    .arg(depSpec->name()).arg(depSpec->version()).arg(depSpec->errorString());
            return false;
        }
    }
    // add self
    queue.append(spec);
    return true;
}

class LockFile
{
public:
    static QString filePath(PluginManagerPrivate *pm)
    {
        return QFileInfo(pm->settings->fileName()).absolutePath() + '/'
               + QCoreApplication::applicationName() + '.'
               + QCryptographicHash::hash(QCoreApplication::applicationDirPath().toUtf8(),
                                          QCryptographicHash::Sha1)
                     .left(8)
                     .toHex()
               + ".lock";
    }

    static Utils::optional<QString> lockedPluginName(PluginManagerPrivate *pm)
    {
        const QString lockFilePath = LockFile::filePath(pm);
        if (QFile::exists(lockFilePath)) {
            QFile f(lockFilePath);
            if (f.open(QIODevice::ReadOnly)) {
                const auto pluginName = QString::fromUtf8(f.readLine()).trimmed();
                f.close();
                return pluginName;
            } else {
                qCDebug(pluginLog) << "Lock file" << lockFilePath << "exists but is not readable";
            }
        }
        return {};
    }

    LockFile(PluginManagerPrivate *pm, PluginSpec *spec)
        : m_filePath(filePath(pm))
    {
        QDir().mkpath(QFileInfo(m_filePath).absolutePath());
        QFile f(m_filePath);
        if (f.open(QIODevice::WriteOnly)) {
            f.write(spec->name().toUtf8());
            f.write("\n");
            f.close();
        } else {
            qCDebug(pluginLog) << "Cannot write lock file" << m_filePath;
        }
    }

    ~LockFile() { QFile::remove(m_filePath); }

private:
    QString m_filePath;
};

void PluginManagerPrivate::checkForProblematicPlugins()
{
    const Utils::optional<QString> pluginName = LockFile::lockedPluginName(this);
    if (pluginName) {
        PluginSpec *spec = pluginByName(*pluginName);
        if (spec && !spec->isRequired()) {
            const QSet<PluginSpec *> dependents = PluginManager::pluginsRequiringPlugin(spec);
            auto dependentsNames = Utils::transform<QStringList>(dependents, &PluginSpec::name);
            std::sort(dependentsNames.begin(), dependentsNames.end());
            const QString dependentsList = dependentsNames.join(", ");
            const QString pluginsMenu = HostOsInfo::isMacHost()
                                            ? tr("%1 > About Plugins")
                                                  .arg(QGuiApplication::applicationDisplayName())
                                            : tr("Help > About Plugins");
            const QString otherPluginsText = tr("The following plugins depend on "
                                                "%1 and are also disabled: %2.\n\n")
                                                 .arg(spec->name(), dependentsList);
            const QString detailsText = (dependents.isEmpty() ? QString() : otherPluginsText)
                                        + tr("Disable plugins permanently in %1.").arg(pluginsMenu);
            const QString text = tr("It looks like %1 closed because of a problem with the \"%2\" "
                                    "plugin. Temporarily disable the plugin?")
                                     .arg(QGuiApplication::applicationDisplayName(), spec->name());
            QMessageBox dialog;
            dialog.setIcon(QMessageBox::Question);
            dialog.setText(text);
            dialog.setDetailedText(detailsText);
            QPushButton *disableButton = dialog.addButton(tr("Disable Plugin"),
                                                          QMessageBox::AcceptRole);
            dialog.addButton(tr("Continue"), QMessageBox::RejectRole);
            dialog.exec();
            if (dialog.clickedButton() == disableButton) {
                spec->d->setForceDisabled(true);
                for (PluginSpec *other : dependents)
                    other->d->setForceDisabled(true);
                enableDependenciesIndirectly();
            }
        }
    }
}

void PluginManager::checkForProblematicPlugins()
{
    d->checkForProblematicPlugins();
}

/*!
    \internal
*/
void PluginManagerPrivate::loadPlugin(PluginSpec *spec, PluginSpec::State destState)
{
    if (spec->hasError() || spec->state() != destState-1)
        return;

    // don't load disabled plugins.
    if (!spec->isEffectivelyEnabled() && destState == PluginSpec::Loaded)
        return;

    LockFile f(this, spec);

    switch (destState) {
    case PluginSpec::Running:
        profilingReport(">initializeExtensions", spec);
        spec->d->initializeExtensions();
        profilingReport("<initializeExtensions", spec);
        return;
    case PluginSpec::Deleted:
        profilingReport(">delete", spec);
        spec->d->kill();
        profilingReport("<delete", spec);
        return;
    default:
        break;
    }
    // check if dependencies have loaded without error
    const QHash<PluginDependency, PluginSpec *> deps = spec->dependencySpecs();
    for (auto it = deps.cbegin(), end = deps.cend(); it != end; ++it) {
        if (it.key().type != PluginDependency::Required)
            continue;
        PluginSpec *depSpec = it.value();
        if (depSpec->state() != destState) {
            spec->d->hasError = true;
            spec->d->errorString =
                PluginManager::tr("Cannot load plugin because dependency failed to load: %1(%2)\nReason: %3")
                    .arg(depSpec->name()).arg(depSpec->version()).arg(depSpec->errorString());
            return;
        }
    }
    switch (destState) {
    case PluginSpec::Loaded:
        profilingReport(">loadLibrary", spec);
        spec->d->loadLibrary();
        profilingReport("<loadLibrary", spec);
        break;
    case PluginSpec::Initialized:
        profilingReport(">initializePlugin", spec);
        spec->d->initializePlugin();
        profilingReport("<initializePlugin", spec);
        break;
    case PluginSpec::Stopped:
        profilingReport(">stop", spec);
        if (spec->d->stop() == IPlugin::AsynchronousShutdown) {
            asynchronousPlugins << spec;
            connect(spec->plugin(), &IPlugin::asynchronousShutdownFinished,
                    this, &PluginManagerPrivate::asyncShutdownFinished);
        }
        profilingReport("<stop", spec);
        break;
    default:
        break;
    }
}

/*!
    \internal
*/
void PluginManagerPrivate::setPluginPaths(const QStringList &paths)
{
    qCDebug(pluginLog) << "Plugin search paths:" << paths;
    qCDebug(pluginLog) << "Required IID:" << pluginIID;
    pluginPaths = paths;
    readSettings();
    readPluginPaths();
}

static QStringList pluginFiles(const QStringList &pluginPaths)
{
    QStringList pluginFiles;
    QStringList searchPaths = pluginPaths;
    while (!searchPaths.isEmpty()) {
        const QDir dir(searchPaths.takeFirst());
        const QFileInfoList files = dir.entryInfoList(QDir::Files | QDir::NoSymLinks);
        const QStringList absoluteFilePaths = Utils::transform(files, &QFileInfo::absoluteFilePath);
        pluginFiles += Utils::filtered(absoluteFilePaths, [](const QString &path) { return QLibrary::isLibrary(path); });
        const QFileInfoList dirs = dir.entryInfoList(QDir::Dirs|QDir::NoDotAndDotDot);
        searchPaths += Utils::transform(dirs, &QFileInfo::absoluteFilePath);
    }
    return pluginFiles;
}

/*!
    \internal
*/
void PluginManagerPrivate::readPluginPaths()
{
    qDeleteAll(pluginSpecs);
    pluginSpecs.clear();
    pluginCategories.clear();

    // default
    pluginCategories.insert(QString(), QVector<PluginSpec *>());

    foreach (const QString &pluginFile, pluginFiles(pluginPaths)) {
        auto *spec = new PluginSpec;
        if (!spec->d->read(pluginFile)) { // not a Qt Creator plugin
            delete spec;
            continue;
        }

        // defaultDisabledPlugins and defaultEnabledPlugins from install settings
        // is used to override the defaults read from the plugin spec
        if (spec->isEnabledByDefault() && defaultDisabledPlugins.contains(spec->name())) {
            spec->d->setEnabledByDefault(false);
            spec->d->setEnabledBySettings(false);
        } else if (!spec->isEnabledByDefault() && defaultEnabledPlugins.contains(spec->name())) {
            spec->d->setEnabledByDefault(true);
            spec->d->setEnabledBySettings(true);
        }
        if (!spec->isEnabledByDefault() && forceEnabledPlugins.contains(spec->name()))
            spec->d->setEnabledBySettings(true);
        if (spec->isEnabledByDefault() && disabledPlugins.contains(spec->name()))
            spec->d->setEnabledBySettings(false);

        pluginCategories[spec->category()].append(spec);
        pluginSpecs.append(spec);
    }
    resolveDependencies();
    enableDependenciesIndirectly();
    // ensure deterministic plugin load order by sorting
    Utils::sort(pluginSpecs, &PluginSpec::name);
    emit q->pluginsChanged();
}

void PluginManagerPrivate::resolveDependencies()
{
    foreach (PluginSpec *spec, pluginSpecs)
        spec->d->resolveDependencies(pluginSpecs);
}

void PluginManagerPrivate::enableDependenciesIndirectly()
{
    foreach (PluginSpec *spec, pluginSpecs)
        spec->d->enabledIndirectly = false;
    // cannot use reverse loadQueue here, because test dependencies can introduce circles
    QVector<PluginSpec *> queue = Utils::filtered(pluginSpecs, &PluginSpec::isEffectivelyEnabled);
    while (!queue.isEmpty()) {
        PluginSpec *spec = queue.takeFirst();
        queue += spec->d->enableDependenciesIndirectly(containsTestSpec(spec));
    }
}

// Look in argument descriptions of the specs for the option.
PluginSpec *PluginManagerPrivate::pluginForOption(const QString &option, bool *requiresArgument) const
{
    // Look in the plugins for an option
    *requiresArgument = false;
    foreach (PluginSpec *spec, pluginSpecs) {
        PluginArgumentDescription match = Utils::findOrDefault(spec->argumentDescriptions(),
                                                               [option](PluginArgumentDescription pad) {
                                                                   return pad.name == option;
                                                               });
        if (!match.name.isEmpty()) {
            *requiresArgument = !match.parameter.isEmpty();
            return spec;
        }
    }
    return nullptr;
}

PluginSpec *PluginManagerPrivate::pluginByName(const QString &name) const
{
    return Utils::findOrDefault(pluginSpecs, [name](PluginSpec *spec) { return spec->name() == name; });
}

void PluginManagerPrivate::initProfiling()
{
    if (m_profileTimer.isNull()) {
        m_profileTimer.reset(new QElapsedTimer);
        m_profileTimer->start();
        m_profileElapsedMS = 0;
        qDebug("Profiling started");
    } else {
        m_profilingVerbosity++;
    }
}

void PluginManagerPrivate::profilingReport(const char *what, const PluginSpec *spec /* = 0 */)
{
    if (!m_profileTimer.isNull()) {
        const int absoluteElapsedMS = int(m_profileTimer->elapsed());
        const int elapsedMS = absoluteElapsedMS - m_profileElapsedMS;
        m_profileElapsedMS = absoluteElapsedMS;
        if (spec)
            qDebug("%-22s %-22s %8dms (%8dms)", what, qPrintable(spec->name()), absoluteElapsedMS, elapsedMS);
        else
            qDebug("%-45s %8dms (%8dms)", what, absoluteElapsedMS, elapsedMS);
        if (what && *what == '<') {
            QString tc;
            if (spec) {
                m_profileTotal[spec] += elapsedMS;
                tc = spec->name() + '_';
            }
            tc += QString::fromUtf8(QByteArray(what + 1));
            Utils::Benchmarker::report("loadPlugins", tc, elapsedMS);
        }
    }
}

void PluginManagerPrivate::profilingSummary() const
{
    if (!m_profileTimer.isNull()) {
        QMultiMap<int, const PluginSpec *> sorter;
        int total = 0;

        auto totalEnd = m_profileTotal.constEnd();
        for (auto it = m_profileTotal.constBegin(); it != totalEnd; ++it) {
            sorter.insert(it.value(), it.key());
            total += it.value();
        }

        auto sorterEnd = sorter.constEnd();
        for (auto it = sorter.constBegin(); it != sorterEnd; ++it)
            qDebug("%-22s %8dms   ( %5.2f%% )", qPrintable(it.value()->name()),
                it.key(), 100.0 * it.key() / total);
         qDebug("Total: %8dms", total);
         Utils::Benchmarker::report("loadPlugins", "Total", total);
    }
}

static inline QString getPlatformName()
{
    if (HostOsInfo::isMacHost())
        return QLatin1String("OS X");
    else if (HostOsInfo::isAnyUnixHost())
        return QLatin1String(HostOsInfo::isLinuxHost() ? "Linux" : "Unix");
    else if (HostOsInfo::isWindowsHost())
        return QLatin1String("Windows");
    return QLatin1String("Unknown");
}

QString PluginManager::platformName()
{
    static const QString result = getPlatformName() + " (" + QSysInfo::prettyProductName() + ')';
    return result;
}

bool PluginManager::isInitializationDone()
{
    return d->m_isInitializationDone;
}

/*!
    Retrieves one object with \a name from the object pool.
    \sa addObject()
*/

QObject *PluginManager::getObjectByName(const QString &name)
{
    QReadLocker lock(&d->m_lock);
    return Utils::findOrDefault(allObjects(), [&name](const QObject *obj) {
        return obj->objectName() == name;
    });
}

} // ExtensionSystem<|MERGE_RESOLUTION|>--- conflicted
+++ resolved
@@ -530,7 +530,6 @@
 }
 
 /*!
-<<<<<<< HEAD
     The arguments that should be used when automatically restarting the application.
     This includes plugin manager related options for enabling or disabling plugins,
     but excludes others, like the arguments returned by arguments() and the appOptions
@@ -542,10 +541,7 @@
 }
 
 /*!
-    List of all plugin specifications that have been found in the plugin search paths.
-=======
     List of all plugins that have been found in the plugin search paths.
->>>>>>> 055bfb93
     This list is valid directly after the setPluginPaths() call.
     The plugin specifications contain plugin metadata and the current state
     of the plugins. If a plugin's library has been already successfully loaded,
