/**************************************************************************
**
** This file is part of Qt Creator
**
** Copyright (c) 2012 Nokia Corporation and/or its subsidiary(-ies).
**
** Contact: http://www.qt-project.org/
**
**
** GNU Lesser General Public License Usage
**
** This file may be used under the terms of the GNU Lesser General Public
** License version 2.1 as published by the Free Software Foundation and
** appearing in the file LICENSE.LGPL included in the packaging of this file.
** Please review the following information to ensure the GNU Lesser General
** Public License version 2.1 requirements will be met:
** http://www.gnu.org/licenses/old-licenses/lgpl-2.1.html.
**
** In addition, as a special exception, Nokia gives you certain additional
** rights. These rights are described in the Nokia Qt LGPL Exception
** version 1.1, included in the file LGPL_EXCEPTION.txt in this package.
**
** Other Usage
**
** Alternatively, this file may be used in accordance with the terms and
** conditions contained in a signed written agreement between you and Nokia.
**
**
**************************************************************************/

#include "fileutils.h"
#include "savefile.h"

#include "hostosinfo.h"
#include "qtcassert.h"

#include <QDir>
#include <QDebug>
#include <QFileInfo>
#include <QTemporaryFile>
#include <QDateTime>
#include <QDataStream>
#include <QTextStream>
#include <QMessageBox>

namespace Utils {

/*! \class Utils::FileUtils

  \brief File- and directory-related convenience functions.

  File- and directory-related convenience functions.
*/

/*!
  Removes the directory \a filePath and its subdirectories recursively.

  \note The \a error parameter is optional.

  \return Whether the operation succeeded.
*/
bool FileUtils::removeRecursively(const FileName &filePath, QString *error)
{
    QFileInfo fileInfo = filePath.toFileInfo();
    if (!fileInfo.exists() && !fileInfo.isSymLink())
        return true;
    QFile::setPermissions(filePath.toString(), fileInfo.permissions() | QFile::WriteUser);
    if (fileInfo.isDir()) {
        QDir dir(filePath.toString());
        dir = dir.canonicalPath();
        if (dir.isRoot()) {
            if (error) {
                *error = QCoreApplication::translate("Utils::FileUtils",
                    "Refusing to remove root directory.");
            }
            return false;
        }
        if (dir.path() == QDir::home().canonicalPath()) {
            if (error) {
                *error = QCoreApplication::translate("Utils::FileUtils",
                    "Refusing to remove your home directory.");
            }
            return false;
        }

        QStringList fileNames = dir.entryList(QDir::Files | QDir::Hidden
                                              | QDir::System | QDir::Dirs | QDir::NoDotAndDotDot);
        foreach (const QString &fileName, fileNames) {
            if (!removeRecursively(FileName(filePath).appendPath(fileName), error))
                return false;
        }
        if (!QDir::root().rmdir(dir.path())) {
            if (error) {
                *error = QCoreApplication::translate("Utils::FileUtils", "Failed to remove directory '%1'.")
                        .arg(filePath.toUserOutput());
            }
            return false;
        }
    } else {
        if (!QFile::remove(filePath.toString())) {
            if (error) {
                *error = QCoreApplication::translate("Utils::FileUtils", "Failed to remove file '%1'.")
                        .arg(filePath.toUserOutput());
            }
            return false;
        }
    }
    return true;
}

/*!
  Copies the directory specified by \a srcFilePath recursively to \a tgtFilePath. \a tgtFilePath will contain
  the target directory, which will be created. Example usage:

  \code
    QString error;
    book ok = Utils::FileUtils::copyRecursively("/foo/bar", "/foo/baz", &error);
    if (!ok)
      qDebug() << error;
  \endcode

  This will copy the contents of /foo/bar into to the baz directory under /foo, which will be created in the process.

  \note The \a error parameter is optional.

  \return Whether the operation succeeded.
*/
bool FileUtils::copyRecursively(const FileName &srcFilePath, const FileName &tgtFilePath,
                                QString *error)
{
    QFileInfo srcFileInfo = srcFilePath.toFileInfo();
    if (srcFileInfo.isDir()) {
        QDir targetDir(tgtFilePath.toString());
        targetDir.cdUp();
        if (!targetDir.mkdir(tgtFilePath.toFileInfo().fileName())) {
            if (error) {
                *error = QCoreApplication::translate("Utils::FileUtils", "Failed to create directory '%1'.")
                        .arg(tgtFilePath.toUserOutput());
                return false;
            }
        }
        QDir sourceDir(srcFilePath.toString());
        QStringList fileNames = sourceDir.entryList(QDir::Files | QDir::Dirs | QDir::NoDotAndDotDot
                                                    | QDir::Hidden | QDir::System);
        foreach (const QString &fileName, fileNames) {
            FileName newSrcFilePath = srcFilePath;
            newSrcFilePath.appendPath(fileName);
            FileName newTgtFilePath = tgtFilePath;
            newTgtFilePath.appendPath(fileName);
            if (!copyRecursively(newSrcFilePath, newTgtFilePath, error))
                return false;
        }
    } else {
        if (!QFile::copy(srcFilePath.toString(), tgtFilePath.toString())) {
            if (error) {
                *error = QCoreApplication::translate("Utils::FileUtils", "Could not copy file '%1' to '%2'.")
                        .arg(srcFilePath.toUserOutput(), tgtFilePath.toUserOutput());
            }
            return false;
        }
    }
    return true;
}

/*!
  If \a filePath is a directory, the function will recursively check all files and return
  true if one of them is newer than \a timeStamp. If \a filePath is a single file, true will
  be returned if the file is newer than \timeStamp.

  \return Whether at least one file in \a filePath has a newer date than \a timeStamp.
*/
bool FileUtils::isFileNewerThan(const FileName &filePath, const QDateTime &timeStamp)
{
    QFileInfo fileInfo = filePath.toFileInfo();
    if (!fileInfo.exists() || fileInfo.lastModified() >= timeStamp)
        return true;
    if (fileInfo.isDir()) {
        const QStringList dirContents = QDir(filePath.toString())
            .entryList(QDir::Files | QDir::Dirs | QDir::NoDotAndDotDot);
        foreach (const QString &curFileName, dirContents) {
            if (isFileNewerThan(FileName(filePath).appendPath(curFileName), timeStamp))
                return true;
        }
    }
    return false;
}

/*!
  Recursively resolve possibly present symlinks in \a filePath.
  Unlike QFileInfo::canonicalFilePath(), this function will still return the expected target file
  even if the symlink is dangling.

  \note Maximum recursion depth == 16.

  return Symlink target file path.
*/
FileName FileUtils::resolveSymlinks(const FileName &path)
{
    QFileInfo f = path.toFileInfo();
    int links = 16;
    while (links-- && f.isSymLink())
        f.setFile(f.symLinkTarget());
    if (links <= 0)
        return FileName();
    return FileName::fromString(f.filePath());
}

/*!
  Like QDir::toNativeSeparators(), but use prefix '~' instead of $HOME on unix systems when an
  absolute path is given.

  return Possibly shortened path with native separators.
*/
QString FileUtils::shortNativePath(const FileName &path)
{
    if (HostOsInfo::isAnyUnixHost()) {
        const FileName home = FileName::fromString(QDir::cleanPath(QDir::homePath()));
        if (path.isChildOf(home)) {
            return QLatin1Char('~') + QDir::separator()
                + QDir::toNativeSeparators(path.relativeChildPath(home).toString());
        }
    }
    return path.toUserOutput();
}

QByteArray FileReader::fetchQrc(const QString &fileName)
{
    QTC_ASSERT(fileName.startsWith(QLatin1Char(':')), return QByteArray());
    QFile file(fileName);
    bool ok = file.open(QIODevice::ReadOnly);
    QTC_ASSERT(ok, qWarning() << fileName << "not there!"; return QByteArray());
    return file.readAll();
}

bool FileReader::fetch(const QString &fileName, QIODevice::OpenMode mode)
{
    QTC_ASSERT(!(mode & ~(QIODevice::ReadOnly | QIODevice::Text)), return false);

    QFile file(fileName);
    if (!file.open(QIODevice::ReadOnly | mode)) {
        m_errorString = tr("Cannot open %1 for reading: %2").arg(
                QDir::toNativeSeparators(fileName), file.errorString());
        return false;
    }
    m_data = file.readAll();
    if (file.error() != QFile::NoError) {
        m_errorString = tr("Cannot read %1: %2").arg(
                QDir::toNativeSeparators(fileName), file.errorString());
        return false;
    }
    return true;
}

bool FileReader::fetch(const QString &fileName, QIODevice::OpenMode mode, QString *errorString)
{
    if (fetch(fileName, mode))
        return true;
    if (errorString)
        *errorString = m_errorString;
    return false;
}

bool FileReader::fetch(const QString &fileName, QIODevice::OpenMode mode, QWidget *parent)
{
    if (fetch(fileName, mode))
        return true;
    if (parent)
        QMessageBox::critical(parent, tr("File Error"), m_errorString);
    return false;
}


FileSaverBase::FileSaverBase()
    : m_hasError(false)
{
}

FileSaverBase::~FileSaverBase()
{
    delete m_file;
}

bool FileSaverBase::finalize()
{
    m_file->close();
    setResult(m_file->error() == QFile::NoError);
    // We delete the object, so it is really closed even if it is a QTemporaryFile.
    delete m_file;
    m_file = 0;
    return !m_hasError;
}

bool FileSaverBase::finalize(QString *errStr)
{
    if (finalize())
        return true;
    if (errStr)
        *errStr = errorString();
    return false;
}

bool FileSaverBase::finalize(QWidget *parent)
{
    if (finalize())
        return true;
    QMessageBox::critical(parent, tr("File Error"), errorString());
    return false;
}

bool FileSaverBase::write(const char *data, int len)
{
    if (m_hasError)
        return false;
    return setResult(m_file->write(data, len) == len);
}

bool FileSaverBase::write(const QByteArray &bytes)
{
    if (m_hasError)
        return false;
    return setResult(m_file->write(bytes) == bytes.count());
}

bool FileSaverBase::setResult(bool ok)
{
    if (!ok && !m_hasError) {
        m_errorString = tr("Cannot write file %1. Disk full?").arg(
                QDir::toNativeSeparators(m_fileName));
        m_hasError = true;
    }
    return ok;
}

bool FileSaverBase::setResult(QTextStream *stream)
{
#if QT_VERSION >= QT_VERSION_CHECK(4, 8, 0)
    stream->flush();
    return setResult(stream->status() == QTextStream::Ok);
#else
    Q_UNUSED(stream)
    return true;
#endif
}

bool FileSaverBase::setResult(QDataStream *stream)
{
#if QT_VERSION >= QT_VERSION_CHECK(4, 8, 0)
    return setResult(stream->status() == QDataStream::Ok);
#else
    Q_UNUSED(stream)
    return true;
#endif
}

bool FileSaverBase::setResult(QXmlStreamWriter *stream)
{
#if QT_VERSION >= QT_VERSION_CHECK(4, 8, 0)
    return setResult(!stream->hasError());
#else
    Q_UNUSED(stream)
    return true;
#endif
}


FileSaver::FileSaver(const QString &filename, QIODevice::OpenMode mode)
{
    m_fileName = filename;
    if (mode & (QIODevice::ReadOnly | QIODevice::Append)) {
        m_file = new QFile(filename);
        m_isSafe = false;
    } else {
        m_file = new SaveFile(filename);
        m_isSafe = true;
    }
    if (!m_file->open(QIODevice::WriteOnly | mode)) {
        QString err = QFile::exists(filename) ?
                tr("Cannot overwrite file %1: %2") : tr("Cannot create file %1: %2");
        m_errorString = err.arg(QDir::toNativeSeparators(filename), m_file->errorString());
        m_hasError = true;
    }
}

bool FileSaver::finalize()
{
    if (!m_isSafe)
        return FileSaverBase::finalize();

    SaveFile *sf = static_cast<SaveFile *>(m_file);
    if (m_hasError)
        sf->rollback();
    else
        setResult(sf->commit());
    delete sf;
    m_file = 0;
    return !m_hasError;
}

TempFileSaver::TempFileSaver(const QString &templ)
    : m_autoRemove(true)
{
    QTemporaryFile *tempFile = new QTemporaryFile();
    if (!templ.isEmpty())
        tempFile->setFileTemplate(templ);
    tempFile->setAutoRemove(false);
    if (!tempFile->open()) {
        m_errorString = tr("Cannot create temporary file in %1: %2").arg(
                QDir::toNativeSeparators(QFileInfo(tempFile->fileTemplate()).absolutePath()),
                tempFile->errorString());
        m_hasError = true;
    }
    m_file = tempFile;
    m_fileName = tempFile->fileName();
}

TempFileSaver::~TempFileSaver()
{
    delete m_file;
    m_file = 0;
    if (m_autoRemove)
        QFile::remove(m_fileName);
}

/*! \class Utils::FileName

    \brief A light-weight convenience class for filenames

    On windows filenames are compared case insensitively.
*/

FileName::FileName()
    : QString()
{

}

/// Constructs a FileName from \a info
FileName::FileName(const QFileInfo &info)
    : QString(info.absoluteFilePath())
{
}

/// \returns a QFileInfo
QFileInfo FileName::toFileInfo() const
{
    return QFileInfo(*this);
}

/// \returns a QString for passing on to QString based APIs
QString FileName::toString() const
{
    return QString(*this);
}

/// \returns a QString to display to the user
/// Converts the separators to the native format
QString FileName::toUserOutput() const
{
    return QDir::toNativeSeparators(toString());
}

/// Find the parent directory of a given directory.

/// Returns an empty FileName if the current dirctory is already
/// a root level directory.

/// \returns \a FileName with the last segment removed.
FileName FileName::parentDir() const
{
    const QString basePath = toString();
    if (basePath.isEmpty())
        return FileName();

    const QDir base(basePath);
    if (base.isRoot())
        return FileName();

    const QString path = basePath + QLatin1String("/..");
    const QString parent = QDir::cleanPath(path);

    return FileName::fromString(parent);
}

/// Constructs a FileName from \a fileName
/// \a fileName is not checked for validity.
FileName FileName::fromString(const QString &filename)
{
    return FileName(filename);
}

/// Constructs a FileName from \a fileName
/// \a fileName is only passed through QDir::cleanPath
/// and QDir::fromNativeSeparators
FileName FileName::fromUserInput(const QString &filename)
{
    return FileName(QDir::cleanPath(QDir::fromNativeSeparators(filename)));
}

FileName::FileName(const QString &string)
    : QString(string)
{

}

bool FileName::operator==(const FileName &other) const
{
    return QString::compare(*this, other, HostOsInfo::fileNameCaseSensitivity()) == 0;
}

bool FileName::operator!=(const FileName &other) const
{
    return !(*this == other);
}

bool FileName::operator<(const FileName &other) const
{
    return QString::compare(*this, other, HostOsInfo::fileNameCaseSensitivity()) < 0;
}

bool FileName::operator<=(const FileName &other) const
{
    return QString::compare(*this, other, HostOsInfo::fileNameCaseSensitivity()) <= 0;
}

bool FileName::operator>(const FileName &other) const
{
    return other < *this;
}

bool FileName::operator>=(const FileName &other) const
{
    return other <= *this;
}

/// \returns whether FileName is a child of \a s
bool FileName::isChildOf(const FileName &s) const
{
<<<<<<< HEAD
    if (!QString::startsWith(s, HostOsInfo::fileNameCaseSensitivity()))
=======
    if (s.isEmpty())
        return false;
    if (!QString::startsWith(s, cs))
>>>>>>> 0fc9e7c8
        return false;
    if (size() <= s.size())
        return false;
    // s is root, '/' was already tested in startsWith
    if (s.QString::endsWith(QLatin1Char('/')))
        return true;
    // s is a directory, next character should be '/' (/tmpdir is NOT a child of /tmp)
    return at(s.size()) == QLatin1Char('/');
}

/// \overload
bool FileName::isChildOf(const QDir &dir) const
{
    return isChildOf(Utils::FileName::fromString(dir.absolutePath()));
}

/// \returns whether FileName endsWith \a s
bool FileName::endsWith(const QString &s) const
{
    return QString::endsWith(s, HostOsInfo::fileNameCaseSensitivity());
}

/// \returns the relativeChildPath of FileName to parent if FileName is a child of parent
/// \note returns a empty FileName if FileName is not a child of parent
/// That is, this never returns a path starting with "../"
FileName FileName::relativeChildPath(const FileName &parent) const
{
    if (!isChildOf(parent))
        return Utils::FileName();
    return FileName(QString::mid(parent.size() + 1, -1));
}

/// Appends \a s, ensuring a / between the parts
FileName &FileName::appendPath(const QString &s)
{
    if (!isEmpty() && !QString::endsWith(QLatin1Char('/')))
        append(QLatin1Char('/'));
    append(s);
    return *this;
}

FileName &FileName::append(const QString &str)
{
    QString::append(str);
    return *this;
}

FileName &FileName::append(QChar str)
{
    QString::append(str);
    return *this;
}

} // namespace Utils

QT_BEGIN_NAMESPACE
uint qHash(const Utils::FileName &a)
{
    if (Utils::HostOsInfo::isWindowsHost())
        return qHash(a.toString().toUpper());
    return qHash(a.toString());
}
QT_END_NAMESPACE<|MERGE_RESOLUTION|>--- conflicted
+++ resolved
@@ -535,13 +535,9 @@
 /// \returns whether FileName is a child of \a s
 bool FileName::isChildOf(const FileName &s) const
 {
-<<<<<<< HEAD
-    if (!QString::startsWith(s, HostOsInfo::fileNameCaseSensitivity()))
-=======
     if (s.isEmpty())
         return false;
-    if (!QString::startsWith(s, cs))
->>>>>>> 0fc9e7c8
+    if (!QString::startsWith(s, HostOsInfo::fileNameCaseSensitivity()))
         return false;
     if (size() <= s.size())
         return false;
