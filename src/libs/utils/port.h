/****************************************************************************
**
** Copyright (C) 2016 The Qt Company Ltd.
** Contact: https://www.qt.io/licensing/
**
** This file is part of Qt Creator.
**
** Commercial License Usage
** Licensees holding valid commercial Qt licenses may use this file in
** accordance with the commercial license agreement provided with the
** Software or, alternatively, in accordance with the terms contained in
** a written agreement between you and The Qt Company. For licensing terms
** and conditions see https://www.qt.io/terms-conditions. For further
** information use the contact form at https://www.qt.io/contact-us.
**
** GNU General Public License Usage
** Alternatively, this file may be used under the terms of the GNU
** General Public License version 3 as published by the Free Software
** Foundation with exceptions as appearing in the file LICENSE.GPL3-EXCEPT
** included in the packaging of this file. Please review the following
** information to ensure the GNU General Public License requirements will
** be met: https://www.gnu.org/licenses/gpl-3.0.html.
**
****************************************************************************/

#pragma once

#include "utils_global.h"
#include "qtcassert.h"
#include <QMetaType>

namespace Utils {

class QTCREATOR_UTILS_EXPORT Port
{
public:
    Port() : m_port(-1) {}
    explicit Port(quint16 port) : m_port(port) {}
    explicit Port(int port) :
        m_port((port < 0 || port > std::numeric_limits<quint16>::max()) ? -1 : port)
    {
    }

    explicit Port(uint port) :
        m_port(port > std::numeric_limits<quint16>::max() ? -1 : port)
    {
    }

    quint16 number() const { QTC_ASSERT(isValid(), return 0); return quint16(m_port); }
    bool isValid() const { return m_port != -1; }

private:
    int m_port;
};

inline bool operator<(const Port &p1, const Port &p2) { return p1.number() < p2.number(); }
inline bool operator<=(const Port &p1, const Port &p2) { return p1.number() <= p2.number(); }
inline bool operator>(const Port &p1, const Port &p2) { return p1.number() > p2.number(); }
inline bool operator>=(const Port &p1, const Port &p2) { return p1.number() >= p2.number(); }

<<<<<<< HEAD
QTCREATOR_UTILS_EXPORT QDebug operator<<(QDebug debug, const Port &p);

} // Utils
=======
inline bool operator==(const Port &p1, const Port &p2)
{
    return p1.isValid() ? (p2.isValid() && p1.number() == p2.number()) : !p2.isValid();
}

inline bool operator!=(const Port &p1, const Port &p2)
{
    return p1.isValid() ? (!p2.isValid() || p1.number() != p2.number()) : p2.isValid();
}

} // Utils

Q_DECLARE_METATYPE(Utils::Port)
>>>>>>> 7071b61e
<|MERGE_RESOLUTION|>--- conflicted
+++ resolved
@@ -58,11 +58,6 @@
 inline bool operator>(const Port &p1, const Port &p2) { return p1.number() > p2.number(); }
 inline bool operator>=(const Port &p1, const Port &p2) { return p1.number() >= p2.number(); }
 
-<<<<<<< HEAD
-QTCREATOR_UTILS_EXPORT QDebug operator<<(QDebug debug, const Port &p);
-
-} // Utils
-=======
 inline bool operator==(const Port &p1, const Port &p2)
 {
     return p1.isValid() ? (p2.isValid() && p1.number() == p2.number()) : !p2.isValid();
@@ -75,5 +70,4 @@
 
 } // Utils
 
-Q_DECLARE_METATYPE(Utils::Port)
->>>>>>> 7071b61e
+Q_DECLARE_METATYPE(Utils::Port)