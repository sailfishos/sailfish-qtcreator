--- conflicted
+++ resolved
@@ -39,16 +39,9 @@
     SshRemoteProcessRunner(QObject *parent = nullptr);
     ~SshRemoteProcessRunner();
 
-<<<<<<< HEAD
-    void run(const QByteArray &command, const SshConnectionParameters &sshParams);
-    void runInTerminal(const QByteArray &command, const SshConnectionParameters &sshParams,
-            QProcess::InputChannelMode inputChannelMode = QProcess::ManagedInputChannel);
-    QByteArray command() const;
-=======
     void run(const QString &command, const SshConnectionParameters &sshParams);
     void runInTerminal(const QString &command, const SshConnectionParameters &sshParams);
     QString command() const;
->>>>>>> 33c5ff21
 
     QString lastConnectionErrorString() const;
 
