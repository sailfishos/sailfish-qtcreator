/****************************************************************************
**
** Copyright (C) 2016 The Qt Company Ltd.
** Contact: https://www.qt.io/licensing/
**
** This file is part of Qt Creator.
**
** Commercial License Usage
** Licensees holding valid commercial Qt licenses may use this file in
** accordance with the commercial license agreement provided with the
** Software or, alternatively, in accordance with the terms contained in
** a written agreement between you and The Qt Company. For licensing terms
** and conditions see https://www.qt.io/terms-conditions. For further
** information use the contact form at https://www.qt.io/contact-us.
**
** GNU General Public License Usage
** Alternatively, this file may be used under the terms of the GNU
** General Public License version 3 as published by the Free Software
** Foundation with exceptions as appearing in the file LICENSE.GPL3-EXCEPT
** included in the packaging of this file. Please review the following
** information to ensure the GNU General Public License requirements will
** be met: https://www.gnu.org/licenses/gpl-3.0.html.
**
****************************************************************************/

#include "rmkitoperation.h"

#include "addkeysoperation.h"
#include "addtoolchainoperation.h"
#include "adddeviceoperation.h"
#include "addqtoperation.h"
#include "addkitoperation.h"
#include "findkeyoperation.h"
#include "findvalueoperation.h"
#include "getoperation.h"
#include "rmkeysoperation.h"

#include "settings.h"

#include <iostream>

// Qt version file stuff:
const char PREFIX[] = "Profile.";
const char COUNT[] = "Profile.Count";
const char DEFAULT[] = "Profile.Default";
#ifdef WITH_TESTS
const char VERSION[] = "Version";
#endif

// Kit:
const char ID[] = "PE.Profile.Id";

QString RmKitOperation::name() const
{
    return QString("rmKit");
}

QString RmKitOperation::helpText() const
{
    return QString("remove a Kit from Qt Creator");
}

QString RmKitOperation::argumentsHelpText() const
{
    return QString("    --id <ID>                                  id of the kit to remove.\n");
}

bool RmKitOperation::setArguments(const QStringList &args)
{
    if (args.count() != 2)
        return false;
    if (args.at(0) != "--id")
        return false;

    m_id = args.at(1);

    if (m_id.isEmpty())
        std::cerr << "No id given." << std::endl << std::endl;

    return !m_id.isEmpty();
}

int RmKitOperation::execute() const
{
    QVariantMap map = load(QLatin1String("Profiles"));
    if (map.isEmpty())
        map = AddKitOperation::initializeKits();

    QVariantMap result = rmKit(map, m_id);

    if (result == map)
        return 2;

    return save(result, QLatin1String("Profiles")) ? 0 : 3;
}

#ifdef WITH_TESTS
bool RmKitOperation::test() const
{
    QVariantMap tcMap = AddToolChainOperation::initializeToolChains();
    tcMap = AddToolChainOperation::addToolChain(tcMap, "{tc-id}", "langId", "TC", "/usr/bin/gcc",
                                                "x86-linux-generic-elf-32bit",
                                                "x86-linux-generic-elf-32bit",
                                                KeyValuePairList());

    QVariantMap qtMap = AddQtOperation::initializeQtVersions();
    qtMap = AddQtOperation::addQt(qtMap, "{qt-id}", "Qt", "desktop-qt", "/usr/bin/qmake",
                                  KeyValuePairList());

    QVariantMap devMap = AddDeviceOperation::initializeDevices();
<<<<<<< HEAD
    devMap = AddDeviceOperation::addDevice(devMap, QLatin1String("{dev-id}"), QLatin1String("Dev"), 0, 0,
                                           QLatin1String("HWplatform"), QLatin1String("SWplatform"),
                                           QLatin1String("localhost"), QLatin1String("10000-11000"),
                                           QLatin1String("localhost"), QLatin1String(""), 42, false,
                                           QLatin1String("desktop"), QLatin1String(""), 22, 10000,
                                           QLatin1String("uname"), 1,
=======
    devMap = AddDeviceOperation::addDevice(devMap, "{dev-id}", "Dev", 0, 0,
                                           "HWplatform", "SWplatform",
                                           "localhost", "10000-11000", "localhost", "", 42,
                                           "desktop", "", 22, 10000, "uname", 1,
>>>>>>> 7071b61e
                                           KeyValuePairList());

    QHash<QString, QString> tcs;
    tcs.insert("Cxx", "{tc-id}");

    QVariantMap map =
            AddKitOperation::addKit(AddKitOperation::initializeKits(), tcMap, qtMap, devMap,
                                    "testId", "Test Qt Version", "/tmp/icon.png", QString(), 1,
                                    "/usr/bin/gdb-test", "Desktop", QString(), QString(), tcs,
                                    "{qt-id}", "unsupported/mkspec", QStringList(),
                                    KeyValuePairList() << KeyValuePair("PE.Profile.Data/extraData", QVariant("extraValue")));
    map =
            AddKitOperation::addKit(map, tcMap, qtMap, devMap, "testId2", "Test Qt Version",
                                    "/tmp/icon2.png", QString(), 1, "/usr/bin/gdb-test2",
                                    "Desktop", QString(), QString(), tcs, "{qt-id}",
                                    "unsupported/mkspec2", QStringList(),
                                    KeyValuePairList() << KeyValuePair("PE.Profile.Data/extraData", QVariant("extraValue2")));

    QVariantMap result = rmKit(map, "testId");
    if (result.count() != 4
            || !result.contains("Profile.0")
            || !result.contains(COUNT) || result.value(COUNT).toInt() != 1
            || !result.contains(DEFAULT) || result.value(DEFAULT).toInt() != 0
            || !result.contains(VERSION) || result.value(VERSION).toInt() != 1)
        return false;

    result = rmKit(map, "unknown");
    if (result != map)
        return false;

    result = rmKit(map, "testId2");
    if (result.count() != 4
            || !result.contains("Profile.0")
            || !result.contains(COUNT) || result.value(COUNT).toInt() != 1
            || !result.contains(DEFAULT) || result.value(DEFAULT).toInt() != 0
            || !result.contains(VERSION) || result.value(VERSION).toInt() != 1)
        return false;

    result = rmKit(result, QLatin1String("testId"));
    if (result.count() != 3
            || !result.contains(COUNT) || result.value(COUNT).toInt() != 0
            || !result.contains(DEFAULT) || result.value(DEFAULT).toInt() != -1
            || !result.contains(VERSION) || result.value(VERSION).toInt() != 1)
        return false;

    return true;
}
#endif

QVariantMap RmKitOperation::rmKit(const QVariantMap &map, const QString &id)
{
    QVariantMap result = AddKitOperation::initializeKits();

    QVariantList profileList;
    bool ok;
    int count = GetOperation::get(map, COUNT).toInt(&ok);
    if (!ok) {
        std::cerr << "Error: The count found in map is not an integer." << std::endl;
        return map;
    }

    int kitPos = -1;
    for (int i = 0; i < count; ++i) {
        const QString key = QString::fromLatin1(PREFIX) + QString::number(i);
        QVariantMap profile = map.value(key).toMap();
        if (profile.value(ID).toString() == id) {
            kitPos = i;
            continue;
        }
        profileList << profile;
    }
    if (profileList.count() == map.count() - 3) {
        std::cerr << "Error: Id was not found." << std::endl;
        return map;
    }

    int defaultKit = GetOperation::get(map, DEFAULT).toInt(&ok);
    if (!ok) {
        std::cerr << "Error: Could not find the default kit." << std::endl;
        defaultKit = -1;
    }

    if (defaultKit == kitPos || defaultKit < 0)
        defaultKit = (count > 1) ? 0 : -1;

    // remove data:
    result = RmKeysOperation::rmKeys(result, { COUNT, DEFAULT });

    // insert data:
    KeyValuePairList data;
    data << KeyValuePair(DEFAULT, QVariant(defaultKit));
    data << KeyValuePair(COUNT, QVariant(count - 1));

    for (int i = 0; i < profileList.count(); ++i)
        data << KeyValuePair(QString::fromLatin1(PREFIX) + QString::number(i),
                             profileList.at(i));

    return AddKeysOperation::addKeys(result, data);
}<|MERGE_RESOLUTION|>--- conflicted
+++ resolved
@@ -108,19 +108,10 @@
                                   KeyValuePairList());
 
     QVariantMap devMap = AddDeviceOperation::initializeDevices();
-<<<<<<< HEAD
-    devMap = AddDeviceOperation::addDevice(devMap, QLatin1String("{dev-id}"), QLatin1String("Dev"), 0, 0,
-                                           QLatin1String("HWplatform"), QLatin1String("SWplatform"),
-                                           QLatin1String("localhost"), QLatin1String("10000-11000"),
-                                           QLatin1String("localhost"), QLatin1String(""), 42, false,
-                                           QLatin1String("desktop"), QLatin1String(""), 22, 10000,
-                                           QLatin1String("uname"), 1,
-=======
     devMap = AddDeviceOperation::addDevice(devMap, "{dev-id}", "Dev", 0, 0,
                                            "HWplatform", "SWplatform",
                                            "localhost", "10000-11000", "localhost", "", 42,
                                            "desktop", "", 22, 10000, "uname", 1,
->>>>>>> 7071b61e
                                            KeyValuePairList());
 
     QHash<QString, QString> tcs;
