/****************************************************************************
**
** Copyright (C) 2015 The Qt Company Ltd.
** Contact: http://www.qt.io/licensing
**
** This file is part of Qt Creator.
**
** Commercial License Usage
** Licensees holding valid commercial Qt licenses may use this file in
** accordance with the commercial license agreement provided with the
** Software or, alternatively, in accordance with the terms contained in
** a written agreement between you and The Qt Company.  For licensing terms and
** conditions see http://www.qt.io/terms-conditions.  For further information
** use the contact form at http://www.qt.io/contact-us.
**
** GNU Lesser General Public License Usage
** Alternatively, this file may be used under the terms of the GNU Lesser
** General Public License version 2.1 or version 3 as published by the Free
** Software Foundation and appearing in the file LICENSE.LGPLv21 and
** LICENSE.LGPLv3 included in the packaging of this file.  Please review the
** following information to ensure the GNU Lesser General Public License
** requirements will be met: https://www.gnu.org/licenses/lgpl.html and
** http://www.gnu.org/licenses/old-licenses/lgpl-2.1.html.
**
** In addition, as a special exception, The Qt Company gives you certain additional
** rights.  These rights are described in The Qt Company LGPL Exception
** version 1.1, included in the file LGPL_EXCEPTION.txt in this package.
**
****************************************************************************/

#include "settings.h"
#include "operation.h"

#include <app/app_version.h>

#include <iostream>

#include <QCoreApplication>
#include <QDir>

Settings *Settings::m_instance = 0;

Settings *Settings::instance()
{
    return m_instance;
}

Settings::Settings() :
    operation(0)
{
    Q_ASSERT(!m_instance);
    m_instance = this;

    // autodetect sdk dir:
    sdkPath = Utils::FileName::fromString(QCoreApplication::applicationDirPath());
    sdkPath.appendPath(QLatin1String(DATA_PATH));
    sdkPath = Utils::FileName::fromString(QDir::cleanPath(sdkPath.toString()));
    sdkPath.appendPath(QLatin1String(Core::Constants::IDE_SETTINGSVARIANT_STR)
                       + QLatin1String("/qtcreator"));
}

Utils::FileName Settings::getPath(const QString &file)
{
    Utils::FileName result = sdkPath;
    const QString lowerFile = file.toLower();
    const QStringList identical = QStringList()
            << QLatin1String("profiles")
            << QLatin1String("qtversion")
            << QLatin1String("toolchains")
            << QLatin1String("devices")
            << QLatin1String("android")
            << QLatin1String("debuggers");
    if (lowerFile == QLatin1String("kits"))
        result.appendPath(QLatin1String("profiles"));
    else if (lowerFile == QLatin1String("qtversions"))
        result.appendPath(QLatin1String("qtversion"));
<<<<<<< HEAD
    else if (file == QLatin1String("toolchains") || file == QLatin1String("toolChains"))
        result.appendPath(QLatin1String("toolchains"));
    else if (file == QLatin1String("toolchains") || file == QLatin1String("toolChains"))
        result.appendPath(QLatin1String("toolchains"));
    else if (file == QLatin1String("devices"))
        result.appendPath(QLatin1String("devices"));
    else if (file == QLatin1String("android"))
        result.appendPath(QLatin1String("android"));
    else if (file == QLatin1String("debuggers"))
        result.appendPath(QLatin1String("debuggers"));
    else if (file == QLatin1String("mersdk"))
        result.appendPath(QLatin1String("mersdk"));
=======
    else if (identical.contains(lowerFile))
        result.appendPath(lowerFile);
>>>>>>> 1eb29292
    else
        return Utils::FileName();
    result.appendString(QLatin1String(".xml"));
    return result;
}<|MERGE_RESOLUTION|>--- conflicted
+++ resolved
@@ -74,23 +74,10 @@
         result.appendPath(QLatin1String("profiles"));
     else if (lowerFile == QLatin1String("qtversions"))
         result.appendPath(QLatin1String("qtversion"));
-<<<<<<< HEAD
-    else if (file == QLatin1String("toolchains") || file == QLatin1String("toolChains"))
-        result.appendPath(QLatin1String("toolchains"));
-    else if (file == QLatin1String("toolchains") || file == QLatin1String("toolChains"))
-        result.appendPath(QLatin1String("toolchains"));
-    else if (file == QLatin1String("devices"))
-        result.appendPath(QLatin1String("devices"));
-    else if (file == QLatin1String("android"))
-        result.appendPath(QLatin1String("android"));
-    else if (file == QLatin1String("debuggers"))
-        result.appendPath(QLatin1String("debuggers"));
+    else if (identical.contains(lowerFile))
+        result.appendPath(lowerFile);
     else if (file == QLatin1String("mersdk"))
         result.appendPath(QLatin1String("mersdk"));
-=======
-    else if (identical.contains(lowerFile))
-        result.appendPath(lowerFile);
->>>>>>> 1eb29292
     else
         return Utils::FileName();
     result.appendString(QLatin1String(".xml"));
