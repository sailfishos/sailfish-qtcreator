--- conflicted
+++ resolved
@@ -60,12 +60,8 @@
     const QString lowerFile = file.toLower();
     const QStringList identical
             = QStringList({ "android", "cmaketools", "debuggers", "devices",
-<<<<<<< HEAD
                             "mersdk", "mersdk-device-models",
-                            "profiles", "qtversions", "toolchains" });
-=======
                             "profiles", "qtversions", "toolchains", "abi" });
->>>>>>> 0740e839
     if (lowerFile == "cmake")
         result.appendPath("cmaketools");
     else if (lowerFile == "kits")
