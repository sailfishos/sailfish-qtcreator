--- conflicted
+++ resolved
@@ -55,7 +55,7 @@
                                  int auth, const QString &hwPlatform, const QString &swPlatform,
                                  const QString &debugServer, const QString &freePorts,
                                  const QString &host, const QString &keyFile,
-                                 int origin, bool sdkProvided, const QString &osType, const QString &passwd,
+                                 int origin, const QString &osType, const QString &passwd,
                                  int sshPort, int timeout, const QString &uname, int version,
                                  const KeyValuePairList &extra);
 
@@ -69,7 +69,7 @@
                                          int auth, const QString &hwPlatform, const QString &swPlatform,
                                          const QString &debugServer, const QString &freePorts,
                                          const QString &host, const QString &keyFile,
-                                         int origin, bool sdkProvided, const QString &osType, const QString &passwd,
+                                         int origin, const QString &osType, const QString &passwd,
                                          int sshPort, int timeout, const QString &uname, int version,
                                          const KeyValuePairList &extra);
 
@@ -82,12 +82,7 @@
     QString m_id;
     QString m_keyFile;
     QString m_displayName;
-<<<<<<< HEAD
-    int m_origin;
-    bool m_sdkProvided;
-=======
     int m_origin = 1;
->>>>>>> 6afdb8bd
     QString m_osType;
     QString m_password;
     int m_sshPort = 0;
