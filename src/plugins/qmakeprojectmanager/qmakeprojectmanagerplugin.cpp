/****************************************************************************
**
** Copyright (C) 2016 The Qt Company Ltd.
** Contact: https://www.qt.io/licensing/
**
** This file is part of Qt Creator.
**
** Commercial License Usage
** Licensees holding valid commercial Qt licenses may use this file in
** accordance with the commercial license agreement provided with the
** Software or, alternatively, in accordance with the terms contained in
** a written agreement between you and The Qt Company. For licensing terms
** and conditions see https://www.qt.io/terms-conditions. For further
** information use the contact form at https://www.qt.io/contact-us.
**
** GNU General Public License Usage
** Alternatively, this file may be used under the terms of the GNU
** General Public License version 3 as published by the Free Software
** Foundation with exceptions as appearing in the file LICENSE.GPL3-EXCEPT
** included in the packaging of this file. Please review the following
** information to ensure the GNU General Public License requirements will
** be met: https://www.gnu.org/licenses/gpl-3.0.html.
**
****************************************************************************/

#include "qmakeprojectmanagerplugin.h"

#include "profileeditor.h"
#include "qmakeprojectmanager.h"
#include "qmakenodes.h"
#include "qmakesettings.h"
#include "qmakestep.h"
#include "qmakemakestep.h"
#include "qmakebuildconfiguration.h"
#include "wizards/subdirsprojectwizard.h"
#include "customwidgetwizard/customwidgetwizard.h"
#include "qmakeprojectmanagerconstants.h"
#include "qmakeproject.h"
#include "externaleditors.h"
#include "qmakekitinformation.h"
#include "profilehighlighter.h"

#include <coreplugin/icore.h>
#include <coreplugin/coreconstants.h>
#include <coreplugin/actionmanager/actionmanager.h>
#include <coreplugin/actionmanager/actioncontainer.h>
#include <coreplugin/actionmanager/command.h>
#include <coreplugin/editormanager/editormanager.h>
#include <coreplugin/editormanager/ieditor.h>

#include <projectexplorer/buildmanager.h>
#include <projectexplorer/projectmanager.h>
#include <projectexplorer/projecttree.h>
#include <projectexplorer/runcontrol.h>
#include <projectexplorer/session.h>
#include <projectexplorer/target.h>

#include <texteditor/texteditoractionhandler.h>
#include <texteditor/texteditorconstants.h>

#include <utils/hostosinfo.h>
#include <utils/parameteraction.h>

#ifdef WITH_TESTS
#    include <QTest>
#endif

using namespace Core;
using namespace ProjectExplorer;

namespace QmakeProjectManager {
namespace Internal {

class QmakeProjectManagerPluginPrivate : public QObject
{
public:
    ~QmakeProjectManagerPluginPrivate() override;

    void projectChanged();
    void activeTargetChanged();
    void updateActions();
    void updateRunQMakeAction();
    void updateContextActions();
    void buildStateChanged(Project *pro);
    void updateBuildFileAction();
    void disableBuildFileMenus();
    void enableBuildFileMenus(const Utils::FilePath &file);

    QmakeManager qmakeProjectManager;
    Core::Context projectContext;

    CustomWizardMetaFactory<CustomQmakeProjectWizard>
        qmakeProjectWizard{"qmakeproject", IWizardFactory::ProjectWizard};

    QMakeStepFactory qmakeStepFactory;
    QmakeMakeStepFactory makeStepFactory;

    QmakeBuildConfigurationFactory buildConfigFactory;

    ProFileEditorFactory profileEditorFactory;

    QmakeSettingsPage settingsPage;

    ExternalQtEditor *m_designerEditor{ExternalQtEditor::createDesignerEditor()};
    ExternalQtEditor *m_linguistEditor{ExternalQtEditor::createLinguistEditor()};

    QmakeProject *m_previousStartupProject = nullptr;
    ProjectExplorer::Target *m_previousTarget = nullptr;

    QAction *m_runQMakeAction = nullptr;
    QAction *m_runQMakeActionContextMenu = nullptr;
    Utils::ParameterAction *m_buildSubProjectContextMenu = nullptr;
    QAction *m_subProjectRebuildSeparator = nullptr;
    QAction *m_rebuildSubProjectContextMenu = nullptr;
    QAction *m_cleanSubProjectContextMenu = nullptr;
    QAction *m_buildFileContextMenu = nullptr;
    Utils::ParameterAction *m_buildSubProjectAction = nullptr;
    Utils::ParameterAction *m_rebuildSubProjectAction = nullptr;
    Utils::ParameterAction *m_cleanSubProjectAction = nullptr;
    Utils::ParameterAction *m_buildFileAction = nullptr;
    QAction *m_addLibraryAction = nullptr;
    QAction *m_addLibraryActionContextMenu = nullptr;

    QmakeKitAspect qmakeKitAspect;
};

QmakeProjectManagerPlugin::~QmakeProjectManagerPlugin()
{
    delete d;
}

bool QmakeProjectManagerPlugin::initialize(const QStringList &arguments, QString *errorMessage)
{
    Q_UNUSED(arguments)
    Q_UNUSED(errorMessage)
    const Context projectContext(QmakeProjectManager::Constants::QMAKEPROJECT_ID);
    Context projectTreeContext(ProjectExplorer::Constants::C_PROJECT_TREE);

    d = new QmakeProjectManagerPluginPrivate;

    //create and register objects
    ProjectManager::registerProjectType<QmakeProject>(QmakeProjectManager::Constants::PROFILE_MIMETYPE);

    IWizardFactory::registerFactoryCreator([] {
        return QList<IWizardFactory *> {
            new SubdirsProjectWizard,
<<<<<<< HEAD
            //new GuiAppWizard,
            //new LibraryWizard,
            //new CustomWidgetWizard,
            //new SimpleProjectWizard
=======
            new CustomWidgetWizard
>>>>>>> 33c5ff21
        };
    });

    //menus
    ActionContainer *mbuild =
            ActionManager::actionContainer(ProjectExplorer::Constants::M_BUILDPROJECT);
    ActionContainer *mproject =
            ActionManager::actionContainer(ProjectExplorer::Constants::M_PROJECTCONTEXT);
    ActionContainer *msubproject =
            ActionManager::actionContainer(ProjectExplorer::Constants::M_SUBPROJECTCONTEXT);
    ActionContainer *mfile =
            ActionManager::actionContainer(ProjectExplorer::Constants::M_FILECONTEXT);

    //register actions
    Command *command = nullptr;

    d->m_buildSubProjectContextMenu = new Utils::ParameterAction(tr("Build"), tr("Build \"%1\""),
                                                              Utils::ParameterAction::AlwaysEnabled/*handled manually*/,
                                                              this);
    command = ActionManager::registerAction(d->m_buildSubProjectContextMenu, Constants::BUILDSUBDIRCONTEXTMENU, projectContext);
    command->setAttribute(Command::CA_Hide);
    command->setAttribute(Command::CA_UpdateText);
    command->setDescription(d->m_buildSubProjectContextMenu->text());
    msubproject->addAction(command, ProjectExplorer::Constants::G_PROJECT_BUILD);
    connect(d->m_buildSubProjectContextMenu, &QAction::triggered,
            &d->qmakeProjectManager, &QmakeManager::buildSubDirContextMenu);

    d->m_runQMakeActionContextMenu = new QAction(tr("Run qmake"), this);
    command = ActionManager::registerAction(d->m_runQMakeActionContextMenu, Constants::RUNQMAKECONTEXTMENU, projectContext);
    command->setAttribute(Command::CA_Hide);
    mproject->addAction(command, ProjectExplorer::Constants::G_PROJECT_BUILD);
    msubproject->addAction(command, ProjectExplorer::Constants::G_PROJECT_BUILD);
    connect(d->m_runQMakeActionContextMenu, &QAction::triggered,
            &d->qmakeProjectManager, &QmakeManager::runQMakeContextMenu);

    command = msubproject->addSeparator(projectContext, ProjectExplorer::Constants::G_PROJECT_BUILD,
                                        &d->m_subProjectRebuildSeparator);
    command->setAttribute(Command::CA_Hide);

    d->m_rebuildSubProjectContextMenu = new QAction(tr("Rebuild"), this);
    command = ActionManager::registerAction(
                d->m_rebuildSubProjectContextMenu, Constants::REBUILDSUBDIRCONTEXTMENU, projectContext);
    command->setAttribute(Command::CA_Hide);
    msubproject->addAction(command, ProjectExplorer::Constants::G_PROJECT_BUILD);
    connect(d->m_rebuildSubProjectContextMenu, &QAction::triggered,
            &d->qmakeProjectManager, &QmakeManager::rebuildSubDirContextMenu);

    d->m_cleanSubProjectContextMenu = new QAction(tr("Clean"), this);
    command = ActionManager::registerAction(
                d->m_cleanSubProjectContextMenu, Constants::CLEANSUBDIRCONTEXTMENU, projectContext);
    command->setAttribute(Command::CA_Hide);
    msubproject->addAction(command, ProjectExplorer::Constants::G_PROJECT_BUILD);
    connect(d->m_cleanSubProjectContextMenu, &QAction::triggered,
            &d->qmakeProjectManager, &QmakeManager::cleanSubDirContextMenu);

    d->m_buildFileContextMenu = new QAction(tr("Build"), this);
    command = ActionManager::registerAction(d->m_buildFileContextMenu, Constants::BUILDFILECONTEXTMENU, projectContext);
    command->setAttribute(Command::CA_Hide);
    mfile->addAction(command, ProjectExplorer::Constants::G_FILE_OTHER);
    connect(d->m_buildFileContextMenu, &QAction::triggered,
            &d->qmakeProjectManager, &QmakeManager::buildFileContextMenu);

    d->m_buildSubProjectAction = new Utils::ParameterAction(tr("Build &Subproject"), tr("Build &Subproject \"%1\""),
                                                         Utils::ParameterAction::AlwaysEnabled, this);
    command = ActionManager::registerAction(d->m_buildSubProjectAction, Constants::BUILDSUBDIR, projectContext);
    command->setAttribute(Command::CA_Hide);
    command->setAttribute(Command::CA_UpdateText);
    command->setDescription(d->m_buildSubProjectAction->text());
    mbuild->addAction(command, ProjectExplorer::Constants::G_BUILD_BUILD);
    connect(d->m_buildSubProjectAction, &QAction::triggered,
            &d->qmakeProjectManager, &QmakeManager::buildSubDirContextMenu);

    d->m_runQMakeAction = new QAction(tr("Run qmake"), this);
    const Context globalcontext(Core::Constants::C_GLOBAL);
    command = ActionManager::registerAction(d->m_runQMakeAction, Constants::RUNQMAKE, globalcontext);
    mbuild->addAction(command, ProjectExplorer::Constants::G_BUILD_BUILD);
    connect(d->m_runQMakeAction, &QAction::triggered, &d->qmakeProjectManager, &QmakeManager::runQMake);

    d->m_rebuildSubProjectAction = new Utils::ParameterAction(tr("Rebuild Subproject"), tr("Rebuild Subproject \"%1\""),
                                                           Utils::ParameterAction::AlwaysEnabled, this);
    command = ActionManager::registerAction(d->m_rebuildSubProjectAction, Constants::REBUILDSUBDIR, projectContext);
    command->setAttribute(Command::CA_Hide);
    command->setAttribute(Command::CA_UpdateText);
    command->setDescription(d->m_rebuildSubProjectAction->text());
    mbuild->addAction(command, ProjectExplorer::Constants::G_BUILD_REBUILD);
    connect(d->m_rebuildSubProjectAction, &QAction::triggered,
            &d->qmakeProjectManager, &QmakeManager::rebuildSubDirContextMenu);

    d->m_cleanSubProjectAction = new Utils::ParameterAction(tr("Clean Subproject"), tr("Clean Subproject \"%1\""),
                                                         Utils::ParameterAction::AlwaysEnabled, this);
    command = ActionManager::registerAction(d->m_cleanSubProjectAction, Constants::CLEANSUBDIR, projectContext);
    command->setAttribute(Command::CA_Hide);
    command->setAttribute(Command::CA_UpdateText);
    command->setDescription(d->m_cleanSubProjectAction->text());
    mbuild->addAction(command, ProjectExplorer::Constants::G_BUILD_CLEAN);
    connect(d->m_cleanSubProjectAction, &QAction::triggered,
            &d->qmakeProjectManager, &QmakeManager::cleanSubDirContextMenu);

    d->m_buildFileAction = new Utils::ParameterAction(tr("Build File"), tr("Build File \"%1\""),
                                                   Utils::ParameterAction::AlwaysEnabled, this);
    command = ActionManager::registerAction(d->m_buildFileAction, Constants::BUILDFILE, projectContext);
    command->setAttribute(Command::CA_Hide);
    command->setAttribute(Command::CA_UpdateText);
    command->setDescription(d->m_buildFileAction->text());
    command->setDefaultKeySequence(QKeySequence(tr("Ctrl+Alt+B")));
    mbuild->addAction(command, ProjectExplorer::Constants::G_BUILD_BUILD);
    connect(d->m_buildFileAction, &QAction::triggered, &d->qmakeProjectManager, &QmakeManager::buildFile);

    connect(BuildManager::instance(), &BuildManager::buildStateChanged,
            d, &QmakeProjectManagerPluginPrivate::buildStateChanged);
    connect(SessionManager::instance(), &SessionManager::startupProjectChanged,
            d, &QmakeProjectManagerPluginPrivate::projectChanged);
    connect(ProjectTree::instance(), &ProjectTree::currentProjectChanged,
            d, &QmakeProjectManagerPluginPrivate::projectChanged);

    connect(ProjectTree::instance(), &ProjectTree::currentNodeChanged,
            d, &QmakeProjectManagerPluginPrivate::updateContextActions);

    ActionContainer *contextMenu = ActionManager::createMenu(QmakeProjectManager::Constants::M_CONTEXT);

    Context proFileEditorContext = Context(QmakeProjectManager::Constants::PROFILE_EDITOR_ID);

    command = ActionManager::command(TextEditor::Constants::JUMP_TO_FILE_UNDER_CURSOR);
    contextMenu->addAction(command);

    d->m_addLibraryAction = new QAction(tr("Add Library..."), this);
    command = ActionManager::registerAction(d->m_addLibraryAction,
        Constants::ADDLIBRARY, proFileEditorContext);
    connect(d->m_addLibraryAction, &QAction::triggered, &d->qmakeProjectManager, &QmakeManager::addLibrary);
    contextMenu->addAction(command);

    d->m_addLibraryActionContextMenu = new QAction(tr("Add Library..."), this);
    command = ActionManager::registerAction(d->m_addLibraryActionContextMenu,
        Constants::ADDLIBRARY, projectTreeContext);
    connect(d->m_addLibraryActionContextMenu, &QAction::triggered,
            &d->qmakeProjectManager, &QmakeManager::addLibraryContextMenu);
    mproject->addAction(command, ProjectExplorer::Constants::G_PROJECT_FILES);
    msubproject->addAction(command, ProjectExplorer::Constants::G_PROJECT_FILES);

    contextMenu->addSeparator(proFileEditorContext);

    command = ActionManager::command(TextEditor::Constants::UN_COMMENT_SELECTION);
    contextMenu->addAction(command);

    connect(EditorManager::instance(), &EditorManager::currentEditorChanged,
            d, &QmakeProjectManagerPluginPrivate::updateBuildFileAction);

    d->updateActions();

    return true;
}

QmakeProjectManagerPluginPrivate::~QmakeProjectManagerPluginPrivate()
{
    delete m_designerEditor;
    delete m_linguistEditor;
}

void QmakeProjectManagerPluginPrivate::projectChanged()
{
    if (m_previousStartupProject)
        disconnect(m_previousStartupProject, &Project::activeTargetChanged,
                   this, &QmakeProjectManagerPluginPrivate::activeTargetChanged);

    if (ProjectTree::currentProject())
        m_previousStartupProject = qobject_cast<QmakeProject *>(ProjectTree::currentProject());
    else
        m_previousStartupProject = qobject_cast<QmakeProject *>(SessionManager::startupProject());

    if (m_previousStartupProject) {
        connect(m_previousStartupProject, &Project::activeTargetChanged,
                this, &QmakeProjectManagerPluginPrivate::activeTargetChanged);
    }

    activeTargetChanged();
}

void QmakeProjectManagerPluginPrivate::activeTargetChanged()
{
    if (m_previousTarget)
        disconnect(m_previousTarget, &Target::activeBuildConfigurationChanged,
                   this, &QmakeProjectManagerPluginPrivate::updateRunQMakeAction);

    m_previousTarget = m_previousStartupProject ? m_previousStartupProject->activeTarget() : nullptr;

    if (m_previousTarget) {
        connect(m_previousTarget, &Target::activeBuildConfigurationChanged,
                this, &QmakeProjectManagerPluginPrivate::updateRunQMakeAction);
        connect(m_previousTarget, &Target::parsingFinished,
                this, &QmakeProjectManagerPluginPrivate::updateActions);
    }

    updateRunQMakeAction();
}

void QmakeProjectManagerPluginPrivate::updateActions()
{
    updateRunQMakeAction();
    updateContextActions();
}

void QmakeProjectManagerPluginPrivate::updateRunQMakeAction()
{
    bool enable = true;
    if (BuildManager::isBuilding(m_previousStartupProject))
        enable = false;
    auto pro = qobject_cast<QmakeProject *>(m_previousStartupProject);
    m_runQMakeAction->setVisible(pro);
    if (!pro
            || !pro->rootProjectNode()
            || !pro->activeTarget()
            || !pro->activeTarget()->activeBuildConfiguration())
        enable = false;

    m_runQMakeAction->setEnabled(enable);
}

void QmakeProjectManagerPluginPrivate::updateContextActions()
{
    const Node *node = ProjectTree::currentNode();
    Project *project = ProjectTree::currentProject();

    const ContainerNode *containerNode = node ? node->asContainerNode() : nullptr;
    const auto *proFileNode = dynamic_cast<const QmakeProFileNode *>(containerNode ? containerNode->rootProjectNode() : node);

    m_addLibraryActionContextMenu->setEnabled(proFileNode);
    auto *qmakeProject = qobject_cast<QmakeProject *>(project);
    QmakeProFileNode *subProjectNode = nullptr;
    disableBuildFileMenus();
    if (node) {
        auto subPriFileNode = dynamic_cast<const QmakePriFileNode *>(node);
        if (!subPriFileNode)
            subPriFileNode = dynamic_cast<QmakePriFileNode *>(node->parentProjectNode());
        subProjectNode = subPriFileNode ? subPriFileNode->proFileNode() : nullptr;

        if (const FileNode *fileNode = node->asFileNode())
            enableBuildFileMenus(fileNode->filePath());
    }

    bool subProjectActionsVisible = false;
    if (qmakeProject && subProjectNode) {
        if (ProjectNode *rootNode = qmakeProject->rootProjectNode())
            subProjectActionsVisible = subProjectNode != rootNode;
    }

    QString subProjectName;
    if (subProjectActionsVisible)
        subProjectName = subProjectNode->displayName();

    m_buildSubProjectAction->setParameter(subProjectName);
    m_rebuildSubProjectAction->setParameter(subProjectName);
    m_cleanSubProjectAction->setParameter(subProjectName);
    m_buildSubProjectContextMenu->setParameter(proFileNode ? proFileNode->displayName() : QString());

    auto buildConfiguration = (qmakeProject && qmakeProject->activeTarget()) ?
                static_cast<QmakeBuildConfiguration *>(qmakeProject->activeTarget()->activeBuildConfiguration()) : nullptr;
    bool isProjectNode = qmakeProject && proFileNode && buildConfiguration;
    bool isBuilding = BuildManager::isBuilding(project);
    bool enabled = subProjectActionsVisible && !isBuilding;

    m_buildSubProjectAction->setVisible(subProjectActionsVisible);
    m_rebuildSubProjectAction->setVisible(subProjectActionsVisible);
    m_cleanSubProjectAction->setVisible(subProjectActionsVisible);
    m_buildSubProjectContextMenu->setVisible(subProjectActionsVisible && isProjectNode);
    m_subProjectRebuildSeparator->setVisible(subProjectActionsVisible && isProjectNode);
    m_rebuildSubProjectContextMenu->setVisible(subProjectActionsVisible && isProjectNode);
    m_cleanSubProjectContextMenu->setVisible(subProjectActionsVisible && isProjectNode);

    m_buildSubProjectAction->setEnabled(enabled);
    m_rebuildSubProjectAction->setEnabled(enabled);
    m_cleanSubProjectAction->setEnabled(enabled);
    m_buildSubProjectContextMenu->setEnabled(enabled && isProjectNode);
    m_rebuildSubProjectContextMenu->setEnabled(enabled && isProjectNode);
    m_cleanSubProjectContextMenu->setEnabled(enabled && isProjectNode);
    m_runQMakeActionContextMenu->setEnabled(isProjectNode && !isBuilding
                                            && buildConfiguration->qmakeStep());
}

void QmakeProjectManagerPluginPrivate::buildStateChanged(Project *pro)
{
    if (pro == ProjectTree::currentProject()) {
        updateRunQMakeAction();
        updateContextActions();
        updateBuildFileAction();
    }
}

void QmakeProjectManagerPluginPrivate::updateBuildFileAction()
{
    disableBuildFileMenus();
    if (IDocument *currentDocument = EditorManager::currentDocument())
        enableBuildFileMenus(currentDocument->filePath());
}

void QmakeProjectManagerPluginPrivate::disableBuildFileMenus()
{
    m_buildFileAction->setVisible(false);
    m_buildFileAction->setEnabled(false);
    m_buildFileAction->setParameter(QString());
    m_buildFileContextMenu->setEnabled(false);
}

void QmakeProjectManagerPluginPrivate::enableBuildFileMenus(const Utils::FilePath &file)
{
    bool visible = false;
    bool enabled = false;

    if (Node *node = ProjectTree::nodeForFile(file)) {
        if (Project *project = SessionManager::projectForFile(file)) {
            if (const FileNode *fileNode = node->asFileNode()) {
                const FileType type = fileNode->fileType();
                visible = qobject_cast<QmakeProject *>(project)
                        && dynamic_cast<QmakePriFileNode *>(node->parentProjectNode())
                        && (type == FileType::Source || type == FileType::Header);

                enabled = !BuildManager::isBuilding(project);
                m_buildFileAction->setParameter(file.fileName());
            }
        }
    }
    m_buildFileAction->setVisible(visible);
    m_buildFileAction->setEnabled(enabled);
    m_buildFileContextMenu->setEnabled(visible && enabled);
}

} // Internal
} // QmakeProjectManager<|MERGE_RESOLUTION|>--- conflicted
+++ resolved
@@ -144,14 +144,7 @@
     IWizardFactory::registerFactoryCreator([] {
         return QList<IWizardFactory *> {
             new SubdirsProjectWizard,
-<<<<<<< HEAD
-            //new GuiAppWizard,
-            //new LibraryWizard,
-            //new CustomWidgetWizard,
-            //new SimpleProjectWizard
-=======
             new CustomWidgetWizard
->>>>>>> 33c5ff21
         };
     });
 
