/****************************************************************************
**
** Copyright (C) 2016 The Qt Company Ltd.
** Contact: https://www.qt.io/licensing/
**
** This file is part of Qt Creator.
**
** Commercial License Usage
** Licensees holding valid commercial Qt licenses may use this file in
** accordance with the commercial license agreement provided with the
** Software or, alternatively, in accordance with the terms contained in
** a written agreement between you and The Qt Company. For licensing terms
** and conditions see https://www.qt.io/terms-conditions. For further
** information use the contact form at https://www.qt.io/contact-us.
**
** GNU General Public License Usage
** Alternatively, this file may be used under the terms of the GNU
** General Public License version 3 as published by the Free Software
** Foundation with exceptions as appearing in the file LICENSE.GPL3-EXCEPT
** included in the packaging of this file. Please review the following
** information to ensure the GNU General Public License requirements will
** be met: https://www.gnu.org/licenses/gpl-3.0.html.
**
****************************************************************************/

#include "qmakeprojectmanagerplugin.h"

#include "profileeditor.h"
#include "qmakeprojectmanager.h"
#include "qmakenodes.h"
#include "qmakestep.h"
#include "makestep.h"
#include "qmakebuildconfiguration.h"
#include "desktopqmakerunconfiguration.h"
#include "wizards/guiappwizard.h"
#include "wizards/librarywizard.h"
#include "wizards/simpleprojectwizard.h"
#include "wizards/subdirsprojectwizard.h"
#include "customwidgetwizard/customwidgetwizard.h"
#include "qmakeprojectmanagerconstants.h"
#include "qmakeproject.h"
#include "externaleditors.h"
#include "qmakekitinformation.h"
#include "profilehighlighter.h"

#include <coreplugin/icore.h>
#include <coreplugin/coreconstants.h>
#include <coreplugin/actionmanager/actionmanager.h>
#include <coreplugin/actionmanager/actioncontainer.h>
#include <coreplugin/actionmanager/command.h>
#include <coreplugin/editormanager/editormanager.h>
#include <coreplugin/editormanager/ieditor.h>

#include <projectexplorer/buildmanager.h>
#include <projectexplorer/projectmanager.h>
#include <projectexplorer/projecttree.h>
#include <projectexplorer/session.h>
#include <projectexplorer/target.h>

#include <texteditor/texteditoractionhandler.h>
#include <texteditor/texteditorconstants.h>

#include <utils/hostosinfo.h>
#include <utils/parameteraction.h>

#ifdef WITH_TESTS
#    include <QTest>
#endif

using namespace Core;
using namespace ProjectExplorer;

namespace QmakeProjectManager {
namespace Internal {

class QmakeProjectManagerPluginPrivate : public QObject
{
public:
    ~QmakeProjectManagerPluginPrivate();

    void projectChanged();
    void activeTargetChanged();
    void updateActions();
    void updateRunQMakeAction();
    void updateContextActions();
    void buildStateChanged(Project *pro);
    void updateBuildFileAction();
    void disableBuildFileMenus();
    void enableBuildFileMenus(const Utils::FileName &file);

    QmakeManager qmakeProjectManager;
    Core::Context projectContext;

    CustomWizardMetaFactory<CustomQmakeProjectWizard>
        qmakeProjectWizard{"qmakeproject", IWizardFactory::ProjectWizard};

    QMakeStepFactory qmakeStepFactory;
    MakeStepFactory makeStepFactory;

    QmakeBuildConfigurationFactory buildConfigFactory;
    DesktopQmakeRunConfigurationFactory runConfigFactory;

    ProFileEditorFactory profileEditorFactory;

    ExternalQtEditor *m_designerEditor{ExternalQtEditor::createDesignerEditor()};
    ExternalQtEditor *m_linguistEditor{ExternalQtEditor::createLinguistEditor()};

    QmakeProject *m_previousStartupProject = nullptr;
    ProjectExplorer::Target *m_previousTarget = nullptr;

    QAction *m_runQMakeAction = nullptr;
    QAction *m_runQMakeActionContextMenu = nullptr;
    Utils::ParameterAction *m_buildSubProjectContextMenu = nullptr;
    QAction *m_subProjectRebuildSeparator = nullptr;
    QAction *m_rebuildSubProjectContextMenu = nullptr;
    QAction *m_cleanSubProjectContextMenu = nullptr;
    QAction *m_buildFileContextMenu = nullptr;
    Utils::ParameterAction *m_buildSubProjectAction = nullptr;
    Utils::ParameterAction *m_rebuildSubProjectAction = nullptr;
    Utils::ParameterAction *m_cleanSubProjectAction = nullptr;
    Utils::ParameterAction *m_buildFileAction = nullptr;
    QAction *m_addLibraryAction = nullptr;
    QAction *m_addLibraryActionContextMenu = nullptr;
};

QmakeProjectManagerPlugin::~QmakeProjectManagerPlugin()
{
    delete d;
}

bool QmakeProjectManagerPlugin::initialize(const QStringList &arguments, QString *errorMessage)
{
    Q_UNUSED(arguments)
    Q_UNUSED(errorMessage)
    const Context projectContext(QmakeProjectManager::Constants::QMAKEPROJECT_ID);
    Context projecTreeContext(ProjectExplorer::Constants::C_PROJECT_TREE);

    d = new QmakeProjectManagerPluginPrivate;

    //create and register objects
    ProjectManager::registerProjectType<QmakeProject>(QmakeProjectManager::Constants::PROFILE_MIMETYPE);

    ProjectExplorer::KitManager::registerKitInformation(new QmakeKitInformation);

    IWizardFactory::registerFactoryCreator([] {
        return QList<IWizardFactory *> {
            new SubdirsProjectWizard,
<<<<<<< HEAD
            //new GuiAppWizard,
            //new LibraryWizard,
            //new TestWizard,
            //new CustomWidgetWizard,
            //new SimpleProjectWizard
=======
            new GuiAppWizard,
            new LibraryWizard,
            new CustomWidgetWizard,
            new SimpleProjectWizard
>>>>>>> 66ed57ce
        };
    });

    //menus
    ActionContainer *mbuild =
            ActionManager::actionContainer(ProjectExplorer::Constants::M_BUILDPROJECT);
    ActionContainer *mproject =
            ActionManager::actionContainer(ProjectExplorer::Constants::M_PROJECTCONTEXT);
    ActionContainer *msubproject =
            ActionManager::actionContainer(ProjectExplorer::Constants::M_SUBPROJECTCONTEXT);
    ActionContainer *mfile =
            ActionManager::actionContainer(ProjectExplorer::Constants::M_FILECONTEXT);

    //register actions
    Command *command = nullptr;

    d->m_buildSubProjectContextMenu = new Utils::ParameterAction(tr("Build"), tr("Build \"%1\""),
                                                              Utils::ParameterAction::AlwaysEnabled/*handled manually*/,
                                                              this);
    command = ActionManager::registerAction(d->m_buildSubProjectContextMenu, Constants::BUILDSUBDIRCONTEXTMENU, projectContext);
    command->setAttribute(Command::CA_Hide);
    command->setAttribute(Command::CA_UpdateText);
    command->setDescription(d->m_buildSubProjectContextMenu->text());
    msubproject->addAction(command, ProjectExplorer::Constants::G_PROJECT_BUILD);
    connect(d->m_buildSubProjectContextMenu, &QAction::triggered,
            &d->qmakeProjectManager, &QmakeManager::buildSubDirContextMenu);

    d->m_runQMakeActionContextMenu = new QAction(tr("Run qmake"), this);
    command = ActionManager::registerAction(d->m_runQMakeActionContextMenu, Constants::RUNQMAKECONTEXTMENU, projectContext);
    command->setAttribute(Command::CA_Hide);
    mproject->addAction(command, ProjectExplorer::Constants::G_PROJECT_BUILD);
    msubproject->addAction(command, ProjectExplorer::Constants::G_PROJECT_BUILD);
    connect(d->m_runQMakeActionContextMenu, &QAction::triggered,
            &d->qmakeProjectManager, &QmakeManager::runQMakeContextMenu);

    command = msubproject->addSeparator(projectContext, ProjectExplorer::Constants::G_PROJECT_BUILD,
                                        &d->m_subProjectRebuildSeparator);
    command->setAttribute(Command::CA_Hide);

    d->m_rebuildSubProjectContextMenu = new QAction(tr("Rebuild"), this);
    command = ActionManager::registerAction(
                d->m_rebuildSubProjectContextMenu, Constants::REBUILDSUBDIRCONTEXTMENU, projectContext);
    command->setAttribute(Command::CA_Hide);
    msubproject->addAction(command, ProjectExplorer::Constants::G_PROJECT_BUILD);
    connect(d->m_rebuildSubProjectContextMenu, &QAction::triggered,
            &d->qmakeProjectManager, &QmakeManager::rebuildSubDirContextMenu);

    d->m_cleanSubProjectContextMenu = new QAction(tr("Clean"), this);
    command = ActionManager::registerAction(
                d->m_cleanSubProjectContextMenu, Constants::CLEANSUBDIRCONTEXTMENU, projectContext);
    command->setAttribute(Command::CA_Hide);
    msubproject->addAction(command, ProjectExplorer::Constants::G_PROJECT_BUILD);
    connect(d->m_cleanSubProjectContextMenu, &QAction::triggered,
            &d->qmakeProjectManager, &QmakeManager::cleanSubDirContextMenu);

    d->m_buildFileContextMenu = new QAction(tr("Build"), this);
    command = ActionManager::registerAction(d->m_buildFileContextMenu, Constants::BUILDFILECONTEXTMENU, projectContext);
    command->setAttribute(Command::CA_Hide);
    mfile->addAction(command, ProjectExplorer::Constants::G_FILE_OTHER);
    connect(d->m_buildFileContextMenu, &QAction::triggered,
            &d->qmakeProjectManager, &QmakeManager::buildFileContextMenu);

    d->m_buildSubProjectAction = new Utils::ParameterAction(tr("Build Subproject"), tr("Build Subproject \"%1\""),
                                                         Utils::ParameterAction::AlwaysEnabled, this);
    command = ActionManager::registerAction(d->m_buildSubProjectAction, Constants::BUILDSUBDIR, projectContext);
    command->setAttribute(Command::CA_Hide);
    command->setAttribute(Command::CA_UpdateText);
    command->setDescription(d->m_buildSubProjectAction->text());
    mbuild->addAction(command, ProjectExplorer::Constants::G_BUILD_BUILD);
    connect(d->m_buildSubProjectAction, &QAction::triggered,
            &d->qmakeProjectManager, &QmakeManager::buildSubDirContextMenu);

    d->m_runQMakeAction = new QAction(tr("Run qmake"), this);
    const Context globalcontext(Core::Constants::C_GLOBAL);
    command = ActionManager::registerAction(d->m_runQMakeAction, Constants::RUNQMAKE, globalcontext);
    mbuild->addAction(command, ProjectExplorer::Constants::G_BUILD_BUILD);
    connect(d->m_runQMakeAction, &QAction::triggered, &d->qmakeProjectManager, &QmakeManager::runQMake);

    d->m_rebuildSubProjectAction = new Utils::ParameterAction(tr("Rebuild Subproject"), tr("Rebuild Subproject \"%1\""),
                                                           Utils::ParameterAction::AlwaysEnabled, this);
    command = ActionManager::registerAction(d->m_rebuildSubProjectAction, Constants::REBUILDSUBDIR, projectContext);
    command->setAttribute(Command::CA_Hide);
    command->setAttribute(Command::CA_UpdateText);
    command->setDescription(d->m_rebuildSubProjectAction->text());
    mbuild->addAction(command, ProjectExplorer::Constants::G_BUILD_REBUILD);
    connect(d->m_rebuildSubProjectAction, &QAction::triggered,
            &d->qmakeProjectManager, &QmakeManager::rebuildSubDirContextMenu);

    d->m_cleanSubProjectAction = new Utils::ParameterAction(tr("Clean Subproject"), tr("Clean Subproject \"%1\""),
                                                         Utils::ParameterAction::AlwaysEnabled, this);
    command = ActionManager::registerAction(d->m_cleanSubProjectAction, Constants::CLEANSUBDIR, projectContext);
    command->setAttribute(Command::CA_Hide);
    command->setAttribute(Command::CA_UpdateText);
    command->setDescription(d->m_cleanSubProjectAction->text());
    mbuild->addAction(command, ProjectExplorer::Constants::G_BUILD_CLEAN);
    connect(d->m_cleanSubProjectAction, &QAction::triggered,
            &d->qmakeProjectManager, &QmakeManager::cleanSubDirContextMenu);

    d->m_buildFileAction = new Utils::ParameterAction(tr("Build File"), tr("Build File \"%1\""),
                                                   Utils::ParameterAction::AlwaysEnabled, this);
    command = ActionManager::registerAction(d->m_buildFileAction, Constants::BUILDFILE, projectContext);
    command->setAttribute(Command::CA_Hide);
    command->setAttribute(Command::CA_UpdateText);
    command->setDescription(d->m_buildFileAction->text());
    command->setDefaultKeySequence(QKeySequence(tr("Ctrl+Alt+B")));
    mbuild->addAction(command, ProjectExplorer::Constants::G_BUILD_BUILD);
    connect(d->m_buildFileAction, &QAction::triggered, &d->qmakeProjectManager, &QmakeManager::buildFile);

    connect(BuildManager::instance(), &BuildManager::buildStateChanged,
            d, &QmakeProjectManagerPluginPrivate::buildStateChanged);
    connect(SessionManager::instance(), &SessionManager::startupProjectChanged,
            d, &QmakeProjectManagerPluginPrivate::projectChanged);
    connect(ProjectTree::instance(), &ProjectTree::currentProjectChanged,
            d, &QmakeProjectManagerPluginPrivate::projectChanged);

    connect(ProjectTree::instance(), &ProjectTree::currentNodeChanged,
            d, &QmakeProjectManagerPluginPrivate::updateContextActions);

    ActionContainer *contextMenu = ActionManager::createMenu(QmakeProjectManager::Constants::M_CONTEXT);

    Context proFileEditorContext = Context(QmakeProjectManager::Constants::PROFILE_EDITOR_ID);

    command = ActionManager::command(TextEditor::Constants::JUMP_TO_FILE_UNDER_CURSOR);
    contextMenu->addAction(command);

    d->m_addLibraryAction = new QAction(tr("Add Library..."), this);
    command = ActionManager::registerAction(d->m_addLibraryAction,
        Constants::ADDLIBRARY, proFileEditorContext);
    connect(d->m_addLibraryAction, &QAction::triggered, &d->qmakeProjectManager, &QmakeManager::addLibrary);
    contextMenu->addAction(command);

    d->m_addLibraryActionContextMenu = new QAction(tr("Add Library..."), this);
    command = ActionManager::registerAction(d->m_addLibraryActionContextMenu,
        Constants::ADDLIBRARY, projecTreeContext);
    connect(d->m_addLibraryActionContextMenu, &QAction::triggered,
            &d->qmakeProjectManager, &QmakeManager::addLibraryContextMenu);
    mproject->addAction(command, ProjectExplorer::Constants::G_PROJECT_FILES);
    msubproject->addAction(command, ProjectExplorer::Constants::G_PROJECT_FILES);

    contextMenu->addSeparator(proFileEditorContext);

    command = ActionManager::command(TextEditor::Constants::UN_COMMENT_SELECTION);
    contextMenu->addAction(command);

    connect(EditorManager::instance(), &EditorManager::currentEditorChanged,
            d, &QmakeProjectManagerPluginPrivate::updateBuildFileAction);

    d->updateActions();

    return true;
}

QmakeProjectManagerPluginPrivate::~QmakeProjectManagerPluginPrivate()
{
    delete m_designerEditor;
    delete m_linguistEditor;
}

void QmakeProjectManagerPluginPrivate::projectChanged()
{
    if (m_previousStartupProject)
        disconnect(m_previousStartupProject, &Project::activeTargetChanged,
                   this, &QmakeProjectManagerPluginPrivate::activeTargetChanged);

    if (ProjectTree::currentProject())
        m_previousStartupProject = qobject_cast<QmakeProject *>(ProjectTree::currentProject());
    else
        m_previousStartupProject = qobject_cast<QmakeProject *>(SessionManager::startupProject());

    if (m_previousStartupProject) {
        connect(m_previousStartupProject, &Project::activeTargetChanged,
                this, &QmakeProjectManagerPluginPrivate::activeTargetChanged);
        connect(m_previousStartupProject, &Project::parsingFinished,
                this, &QmakeProjectManagerPluginPrivate::updateActions);
    }

    activeTargetChanged();
}

void QmakeProjectManagerPluginPrivate::activeTargetChanged()
{
    if (m_previousTarget)
        disconnect(m_previousTarget, &Target::activeBuildConfigurationChanged,
                   this, &QmakeProjectManagerPluginPrivate::updateRunQMakeAction);

    m_previousTarget = m_previousStartupProject ? m_previousStartupProject->activeTarget() : nullptr;

    if (m_previousTarget)
        connect(m_previousTarget, &Target::activeBuildConfigurationChanged,
                this, &QmakeProjectManagerPluginPrivate::updateRunQMakeAction);

    updateRunQMakeAction();
}

void QmakeProjectManagerPluginPrivate::updateActions()
{
    updateRunQMakeAction();
    updateContextActions();
}

void QmakeProjectManagerPluginPrivate::updateRunQMakeAction()
{
    bool enable = true;
    if (BuildManager::isBuilding(m_previousStartupProject))
        enable = false;
    auto pro = qobject_cast<QmakeProject *>(m_previousStartupProject);
    m_runQMakeAction->setVisible(pro);
    if (!pro
            || !pro->rootProjectNode()
            || !pro->activeTarget()
            || !pro->activeTarget()->activeBuildConfiguration())
        enable = false;

    m_runQMakeAction->setEnabled(enable);
}

void QmakeProjectManagerPluginPrivate::updateContextActions()
{
    const Node *node = ProjectTree::findCurrentNode();
    Project *project = ProjectTree::currentProject();

    const ContainerNode *containerNode = node ? node->asContainerNode() : nullptr;
    const QmakeProFileNode *proFileNode = dynamic_cast<const QmakeProFileNode *>(containerNode ? containerNode->rootProjectNode() : node);

    m_addLibraryActionContextMenu->setEnabled(proFileNode);
    QmakeProject *qmakeProject = qobject_cast<QmakeProject *>(QmakeManager::contextProject());
    QmakeProFileNode *subProjectNode = nullptr;
    disableBuildFileMenus();
    if (node) {
        auto subPriFileNode = dynamic_cast<const QmakePriFileNode *>(node);
        if (!subPriFileNode)
            subPriFileNode = dynamic_cast<QmakePriFileNode *>(node->parentProjectNode());
        subProjectNode = subPriFileNode ? subPriFileNode->proFileNode() : nullptr;

        if (const FileNode *fileNode = node->asFileNode())
            enableBuildFileMenus(fileNode->filePath());
    }

    bool subProjectActionsVisible = false;
    if (qmakeProject && subProjectNode) {
        if (ProjectNode *rootNode = qmakeProject->rootProjectNode())
            subProjectActionsVisible = subProjectNode != rootNode;
    }

    QString subProjectName;
    if (subProjectActionsVisible)
        subProjectName = subProjectNode->displayName();

    m_buildSubProjectAction->setParameter(subProjectName);
    m_rebuildSubProjectAction->setParameter(subProjectName);
    m_cleanSubProjectAction->setParameter(subProjectName);
    m_buildSubProjectContextMenu->setParameter(proFileNode ? proFileNode->displayName() : QString());

    auto buildConfiguration = (qmakeProject && qmakeProject->activeTarget()) ?
                static_cast<QmakeBuildConfiguration *>(qmakeProject->activeTarget()->activeBuildConfiguration()) : nullptr;
    bool isProjectNode = qmakeProject && proFileNode && buildConfiguration;
    bool isBuilding = BuildManager::isBuilding(project);
    bool enabled = subProjectActionsVisible && !isBuilding;

    m_buildSubProjectAction->setVisible(subProjectActionsVisible);
    m_rebuildSubProjectAction->setVisible(subProjectActionsVisible);
    m_cleanSubProjectAction->setVisible(subProjectActionsVisible);
    m_buildSubProjectContextMenu->setVisible(subProjectActionsVisible && isProjectNode);
    m_subProjectRebuildSeparator->setVisible(subProjectActionsVisible && isProjectNode);
    m_rebuildSubProjectContextMenu->setVisible(subProjectActionsVisible && isProjectNode);
    m_cleanSubProjectContextMenu->setVisible(subProjectActionsVisible && isProjectNode);

    m_buildSubProjectAction->setEnabled(enabled);
    m_rebuildSubProjectAction->setEnabled(enabled);
    m_cleanSubProjectAction->setEnabled(enabled);
    m_buildSubProjectContextMenu->setEnabled(enabled && isProjectNode);
    m_rebuildSubProjectContextMenu->setEnabled(enabled && isProjectNode);
    m_cleanSubProjectContextMenu->setEnabled(enabled && isProjectNode);
    m_runQMakeActionContextMenu->setEnabled(isProjectNode && !isBuilding
                                            && buildConfiguration->qmakeStep());
}

void QmakeProjectManagerPluginPrivate::buildStateChanged(Project *pro)
{
    if (pro == ProjectTree::currentProject()) {
        updateRunQMakeAction();
        updateContextActions();
        updateBuildFileAction();
    }
}

void QmakeProjectManagerPluginPrivate::updateBuildFileAction()
{
    disableBuildFileMenus();
    if (IDocument *currentDocument = EditorManager::currentDocument())
        enableBuildFileMenus(currentDocument->filePath());
}

void QmakeProjectManagerPluginPrivate::disableBuildFileMenus()
{
    m_buildFileAction->setVisible(false);
    m_buildFileAction->setEnabled(false);
    m_buildFileAction->setParameter(QString());
    m_buildFileContextMenu->setEnabled(false);
}

void QmakeProjectManagerPluginPrivate::enableBuildFileMenus(const Utils::FileName &file)
{
    bool visible = false;
    bool enabled = false;

    if (Node *node = ProjectTree::nodeForFile(file)) {
        if (Project *project = SessionManager::projectForFile(file)) {
            if (const FileNode *fileNode = node->asFileNode()) {
                const FileType type = fileNode->fileType();
                visible = qobject_cast<QmakeProject *>(project)
                        && dynamic_cast<QmakePriFileNode *>(node->parentProjectNode())
                        && (type == FileType::Source || type == FileType::Header);

                enabled = !BuildManager::isBuilding(project);
                m_buildFileAction->setParameter(file.fileName());
            }
        }
    }
    m_buildFileAction->setVisible(visible);
    m_buildFileAction->setEnabled(enabled);
    m_buildFileContextMenu->setEnabled(visible && enabled);
}

} // Internal
} // QmakeProjectManager<|MERGE_RESOLUTION|>--- conflicted
+++ resolved
@@ -145,18 +145,10 @@
     IWizardFactory::registerFactoryCreator([] {
         return QList<IWizardFactory *> {
             new SubdirsProjectWizard,
-<<<<<<< HEAD
-            //new GuiAppWizard,
-            //new LibraryWizard,
-            //new TestWizard,
-            //new CustomWidgetWizard,
-            //new SimpleProjectWizard
-=======
             new GuiAppWizard,
             new LibraryWizard,
             new CustomWidgetWizard,
             new SimpleProjectWizard
->>>>>>> 66ed57ce
         };
     });
 
