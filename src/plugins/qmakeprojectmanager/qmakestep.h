/****************************************************************************
**
** Copyright (C) 2016 The Qt Company Ltd.
** Contact: https://www.qt.io/licensing/
**
** This file is part of Qt Creator.
**
** Commercial License Usage
** Licensees holding valid commercial Qt licenses may use this file in
** accordance with the commercial license agreement provided with the
** Software or, alternatively, in accordance with the terms contained in
** a written agreement between you and The Qt Company. For licensing terms
** and conditions see https://www.qt.io/terms-conditions. For further
** information use the contact form at https://www.qt.io/contact-us.
**
** GNU General Public License Usage
** Alternatively, this file may be used under the terms of the GNU
** General Public License version 3 as published by the Free Software
** Foundation with exceptions as appearing in the file LICENSE.GPL3-EXCEPT
** included in the packaging of this file. Please review the following
** information to ensure the GNU General Public License requirements will
** be met: https://www.gnu.org/licenses/gpl-3.0.html.
**
****************************************************************************/

#pragma once

#include "qmakeprojectmanager_global.h"

#include <projectexplorer/abstractprocessstep.h>

#include <utils/aspects.h>
#include <utils/fileutils.h>

#include <memory>

QT_BEGIN_NAMESPACE
class QComboBox;
class QLabel;
class QLineEdit;
class QPlainTextEdit;
class QListWidget;
QT_END_NAMESPACE

namespace ProjectExplorer {
class Abi;
} // namespace ProjectExplorer

namespace QtSupport { class BaseQtVersion; }

namespace QmakeProjectManager {
class QmakeBuildConfiguration;
class QmakeBuildSystem;

namespace Internal {

class QMakeStepFactory : public ProjectExplorer::BuildStepFactory
{
public:
    QMakeStepFactory();
};

} // namespace Internal

class QMAKEPROJECTMANAGER_EXPORT QMakeStepConfig
{
public:
    enum TargetArchConfig {
        NoArch, X86, X86_64, PowerPC, PowerPC64
    };

    enum OsType {
        NoOsType, IphoneSimulator, IphoneOS
    };

    static TargetArchConfig targetArchFor(const ProjectExplorer::Abi &targetAbi, const QtSupport::BaseQtVersion *version);
    static OsType osTypeFor(const ProjectExplorer::Abi &targetAbi, const QtSupport::BaseQtVersion *version);

    QStringList toArguments() const;

    // Actual data
    QString sysRoot;
    QString targetTriple;
    TargetArchConfig archConfig = NoArch;
    OsType osType = NoOsType;
    Utils::TriState separateDebugInfo;
    Utils::TriState linkQmlDebuggingQQ2;
    Utils::TriState useQtQuickCompiler;
};


inline bool operator ==(const QMakeStepConfig &a, const QMakeStepConfig &b) {
    return std::tie(a.archConfig, a.osType, a.linkQmlDebuggingQQ2)
               == std::tie(b.archConfig, b.osType, b.linkQmlDebuggingQQ2)
            && std::tie(a.useQtQuickCompiler, a.separateDebugInfo)
               == std::tie(b.useQtQuickCompiler, b.separateDebugInfo);
}

inline bool operator !=(const QMakeStepConfig &a, const QMakeStepConfig &b) {
    return !(a == b);
}

inline QDebug operator<<(QDebug dbg, const QMakeStepConfig &c)
{
   dbg << c.archConfig << c.osType
       << (c.linkQmlDebuggingQQ2 == Utils::TriState::Enabled)
       << (c.useQtQuickCompiler == Utils::TriState::Enabled)
       << (c.separateDebugInfo == Utils::TriState::Enabled);
   return dbg;
}

class QMAKEPROJECTMANAGER_EXPORT QMakeStep : public ProjectExplorer::AbstractProcessStep
{
    Q_OBJECT
    friend class Internal::QMakeStepFactory;

public:
    QMakeStep(ProjectExplorer::BuildStepList *parent, Utils::Id id);

    QmakeBuildConfiguration *qmakeBuildConfiguration() const;
    QmakeBuildSystem *qmakeBuildSystem() const;
    bool init() override;
    void setupOutputFormatter(Utils::OutputFormatter *formatter) override;
    void doRun() override;
    QWidget *createConfigWidget() override;
    void setForced(bool b);
    void setRecursive(bool b);

    enum class ArgumentFlag {
        OmitProjectPath = 0x01,
        Expand = 0x02
    };
    Q_DECLARE_FLAGS(ArgumentFlags, ArgumentFlag);

    // the complete argument line
    QString allArguments(const QtSupport::BaseQtVersion *v,
                         ArgumentFlags flags = ArgumentFlags()) const;
    QMakeStepConfig deducedArguments() const;
    // arguments passed to the pro file parser
    QStringList parserArguments();
    // arguments set by the user
    QString userArguments();
    void setUserArguments(const QString &arguments);
    // Extra arguments for qmake and pro file parser. Not user editable via UI.
    QStringList extraArguments() const;
    void setExtraArguments(const QStringList &args);
    /* Extra arguments for pro file parser only. Not user editable via UI.
     * This function is used in 3rd party plugin SailfishOS. */
    QStringList extraParserArguments() const;
    void setExtraParserArguments(const QStringList &args);
    QString mkspec() const;

    Utils::FilePath makeCommand() const;
    QString makeArguments(const QString &makefile) const;
    QString effectiveQMakeCall() const;

    QVariantMap toMap() const override;

protected:
    bool fromMap(const QVariantMap &map) override;
    void processStartupFailed() override;
    bool processSucceeded(int exitCode, QProcess::ExitStatus status) override;

private:
    void doCancel() override;
    void finish(bool success) override;

    void startOneCommand(const Utils::CommandLine &command);
    void runNextCommand();

<<<<<<< HEAD
    Utils::CommandLine m_qmakeCommand;
    Utils::CommandLine m_makeCommand;
    QString m_userArgs;
    // Extra arguments for qmake and pro file parser
    QStringList m_extraArgs;
    // Extra arguments for pro file parser only
    QStringList m_extraParserArgs;

    // last values
    enum class State { IDLE = 0, RUN_QMAKE, RUN_MAKE_QMAKE_ALL, POST_PROCESS };
    bool m_wasSuccess = true;
    State m_nextState = State::IDLE;
    bool m_forced = false;
    bool m_recursive = true;
    bool m_needToRunQMake = false; // set in init(), read in run()

    bool m_runMakeQmake = false;
    bool m_scriptTemplate = false;
    QStringList m_selectedAbis;
};


class QMakeStepConfigWidget : public ProjectExplorer::BuildStepConfigWidget
{
    Q_OBJECT
public:
    QMakeStepConfigWidget(QMakeStep *step);
    ~QMakeStepConfigWidget() override;

private:
=======
>>>>>>> d8a35381
    // slots for handling buildconfiguration/step signals
    void qtVersionChanged();
    void qmakeBuildConfigChanged();
    void userArgumentsChanged();
    void linkQmlDebuggingLibraryChanged();
    void useQtQuickCompilerChanged();
    void separateDebugInfoChanged();
    void abisChanged();

    // slots for dealing with user changes in our UI
    void qmakeArgumentsLineEdited();
    void buildConfigurationSelected();
    void askForRebuild(const QString &title);

    void recompileMessageBoxFinished(int button);

    void updateAbiWidgets();
    void updateEffectiveQMakeCall();
    bool isAndroidKit() const;

    Utils::CommandLine m_qmakeCommand;
    Utils::CommandLine m_makeCommand;
    QString m_userArgs;
    // Extra arguments for qmake and pro file parser
    QStringList m_extraArgs;
    // Extra arguments for pro file parser only
    QStringList m_extraParserArgs;

    // last values
    enum class State { IDLE = 0, RUN_QMAKE, RUN_MAKE_QMAKE_ALL, POST_PROCESS };
    bool m_wasSuccess = true;
    State m_nextState = State::IDLE;
    bool m_forced = false;
    bool m_needToRunQMake = false; // set in init(), read in run()

    bool m_runMakeQmake = false;
    bool m_scriptTemplate = false;
    QStringList m_selectedAbis;
    Utils::OutputFormatter *m_outputFormatter = nullptr;

    bool m_ignoreChange = false;

    QLabel *abisLabel = nullptr;
    QComboBox *buildConfigurationComboBox = nullptr;
    QLineEdit *qmakeAdditonalArgumentsLineEdit = nullptr;
    QPlainTextEdit *qmakeArgumentsEdit = nullptr;
    QListWidget *abisListWidget = nullptr;
};

} // namespace QmakeProjectManager

Q_DECLARE_OPERATORS_FOR_FLAGS(QmakeProjectManager::QMakeStep::ArgumentFlags);<|MERGE_RESOLUTION|>--- conflicted
+++ resolved
@@ -124,7 +124,6 @@
     void doRun() override;
     QWidget *createConfigWidget() override;
     void setForced(bool b);
-    void setRecursive(bool b);
 
     enum class ArgumentFlag {
         OmitProjectPath = 0x01,
@@ -168,39 +167,6 @@
     void startOneCommand(const Utils::CommandLine &command);
     void runNextCommand();
 
-<<<<<<< HEAD
-    Utils::CommandLine m_qmakeCommand;
-    Utils::CommandLine m_makeCommand;
-    QString m_userArgs;
-    // Extra arguments for qmake and pro file parser
-    QStringList m_extraArgs;
-    // Extra arguments for pro file parser only
-    QStringList m_extraParserArgs;
-
-    // last values
-    enum class State { IDLE = 0, RUN_QMAKE, RUN_MAKE_QMAKE_ALL, POST_PROCESS };
-    bool m_wasSuccess = true;
-    State m_nextState = State::IDLE;
-    bool m_forced = false;
-    bool m_recursive = true;
-    bool m_needToRunQMake = false; // set in init(), read in run()
-
-    bool m_runMakeQmake = false;
-    bool m_scriptTemplate = false;
-    QStringList m_selectedAbis;
-};
-
-
-class QMakeStepConfigWidget : public ProjectExplorer::BuildStepConfigWidget
-{
-    Q_OBJECT
-public:
-    QMakeStepConfigWidget(QMakeStep *step);
-    ~QMakeStepConfigWidget() override;
-
-private:
-=======
->>>>>>> d8a35381
     // slots for handling buildconfiguration/step signals
     void qtVersionChanged();
     void qmakeBuildConfigChanged();
