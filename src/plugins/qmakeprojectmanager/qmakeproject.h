--- conflicted
+++ resolved
@@ -113,11 +113,7 @@
 
     bool needsConfiguration() const final;
 
-<<<<<<< HEAD
-    void configureAsExampleProject(const QSet<Core::Id> &platforms, const QSet<Core::Id> &preferredFeatures) override;
-=======
     void configureAsExampleProject(const QSet<Core::Id> &platforms) final;
->>>>>>> 6afdb8bd
 
     bool requiresTargetPanel() const final;
 
