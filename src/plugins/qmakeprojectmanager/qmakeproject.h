/****************************************************************************
**
** Copyright (C) 2016 The Qt Company Ltd.
** Contact: https://www.qt.io/licensing/
**
** This file is part of Qt Creator.
**
** Commercial License Usage
** Licensees holding valid commercial Qt licenses may use this file in
** accordance with the commercial license agreement provided with the
** Software or, alternatively, in accordance with the terms contained in
** a written agreement between you and The Qt Company. For licensing terms
** and conditions see https://www.qt.io/terms-conditions. For further
** information use the contact form at https://www.qt.io/contact-us.
**
** GNU General Public License Usage
** Alternatively, this file may be used under the terms of the GNU
** General Public License version 3 as published by the Free Software
** Foundation with exceptions as appearing in the file LICENSE.GPL3-EXCEPT
** included in the packaging of this file. Please review the following
** information to ensure the GNU General Public License requirements will
** be met: https://www.gnu.org/licenses/gpl-3.0.html.
**
****************************************************************************/

#pragma once

#include "qmakeprojectmanager_global.h"

#include "qmakenodes.h"
#include "qmakeparsernodes.h"

#include <projectexplorer/deploymentdata.h>
#include <projectexplorer/project.h>
#include <projectexplorer/toolchain.h>

#include <QStringList>
#include <QFutureInterface>

QT_BEGIN_NAMESPACE
class QMakeGlobals;
class QMakeVfs;
QT_END_NAMESPACE

namespace CppTools { class CppProjectUpdater; }
namespace ProjectExplorer { class DeploymentData; }
namespace QtSupport { class ProFileReader; }

namespace QmakeProjectManager {

class QmakeBuildConfiguration;

namespace Internal { class CentralizedFolderWatcher; }

class  QMAKEPROJECTMANAGER_EXPORT QmakeProject final : public ProjectExplorer::Project
{
    Q_OBJECT

public:
    explicit QmakeProject(const Utils::FilePath &proFile);
    ~QmakeProject() final;

    ProjectExplorer::Tasks projectIssues(const ProjectExplorer::Kit *k) const final;

<<<<<<< HEAD
    void configureAsExampleProject(const QSet<Core::Id> &preferredFeatures) final;
=======
    void configureAsExampleProject(ProjectExplorer::Kit *kit) final;
>>>>>>> d8a35381

    ProjectExplorer::ProjectImporter *projectImporter() const final;

protected:
    RestoreResult fromMap(const QVariantMap &map, QString *errorMessage) final;

private:
    ProjectExplorer::DeploymentKnowledge deploymentKnowledge() const override;

    mutable ProjectExplorer::ProjectImporter *m_projectImporter = nullptr;
};

// FIXME: This export here is only there to appease the current version
// of the appman plugin. This _will_ go away, one way or the other.
class QMAKEPROJECTMANAGER_EXPORT QmakeBuildSystem : public ProjectExplorer::BuildSystem
{
    Q_OBJECT

public:
    explicit QmakeBuildSystem(QmakeBuildConfiguration *bc);
    ~QmakeBuildSystem();

    bool supportsAction(ProjectExplorer::Node *context,
                        ProjectExplorer::ProjectAction action,
                        const ProjectExplorer::Node *node) const override;

    bool addFiles(ProjectExplorer::Node *context,
                  const QStringList &filePaths,
                  QStringList *notAdded = nullptr) override;
    ProjectExplorer::RemovedFilesFromProject removeFiles(ProjectExplorer::Node *context,
                                                         const QStringList &filePaths,
                                                         QStringList *notRemoved = nullptr) override;
    bool deleteFiles(ProjectExplorer::Node *context,
                     const QStringList &filePaths) override;
    bool canRenameFile(ProjectExplorer::Node *context,
                       const QString &filePath, const QString &newFilePath) override;
    bool renameFile(ProjectExplorer::Node *context,
                    const QString &filePath, const QString &newFilePath) override;
    bool addDependencies(ProjectExplorer::Node *context,
                         const QStringList &dependencies) override;
    void triggerParsing() final;

    QStringList filesGeneratedFrom(const QString &file) const final;
    QVariant additionalData(Utils::Id id) const final;

    void asyncUpdate();
    void buildFinished(bool success);
    void activeTargetWasChanged(ProjectExplorer::Target *);

    QString executableFor(const QmakeProFile *file);

    void updateCppCodeModel();
    void updateQmlJSCodeModel();

    static bool equalFileList(const QStringList &a, const QStringList &b);

    void updateBuildSystemData();
    void collectData(const QmakeProFile *file, ProjectExplorer::DeploymentData &deploymentData);
    void collectApplicationData(const QmakeProFile *file,
                                ProjectExplorer::DeploymentData &deploymentData);
    void collectLibraryData(const QmakeProFile *file,
            ProjectExplorer::DeploymentData &deploymentData);
    void startAsyncTimer(QmakeProFile::AsyncUpdateDelay delay);

    void warnOnToolChainMismatch(const QmakeProFile *pro) const;
    void testToolChain(ProjectExplorer::ToolChain *tc, const Utils::FilePath &path) const;

    /// \internal
    QtSupport::ProFileReader *createProFileReader(const QmakeProFile *qmakeProFile);
    /// \internal
    QMakeGlobals *qmakeGlobals();
    /// \internal
    QMakeVfs *qmakeVfs();
    /// \internal
    QString qmakeSysroot();
    /// \internal
    void destroyProFileReader(QtSupport::ProFileReader *reader);
    void deregisterFromCacheManager();

    /// \internal
    void scheduleAsyncUpdateFile(QmakeProFile *file,
                                 QmakeProFile::AsyncUpdateDelay delay = QmakeProFile::ParseLater);
    /// \internal
    void incrementPendingEvaluateFutures();
    /// \internal
    void decrementPendingEvaluateFutures();
    /// \internal
    bool wasEvaluateCanceled();

    void updateCodeModels();
    void updateDocuments();

    void watchFolders(const QStringList &l, QmakePriFile *file);
    void unwatchFolders(const QStringList &l, QmakePriFile *file);

    static void proFileParseError(const QString &errorMessage, const Utils::FilePath &filePath);

    enum AsyncUpdateState { Base, AsyncFullUpdatePending, AsyncPartialUpdatePending, AsyncUpdateInProgress, ShuttingDown };
    AsyncUpdateState asyncUpdateState() const;

    QmakeProFile *rootProFile() const;

    void notifyChanged(const Utils::FilePath &name);

    enum Action { BUILD, REBUILD, CLEAN };
    void buildHelper(Action action, bool isFileBuild,
                     QmakeProFileNode *profile,
                     ProjectExplorer::FileNode *buildableFile);

    Utils::FilePath buildDir(const Utils::FilePath &proFilePath) const;
    QmakeBuildConfiguration *qmakeBuildConfiguration() const;

    void scheduleUpdateAllNowOrLater();

private:
    void scheduleUpdateAll(QmakeProFile::AsyncUpdateDelay delay);
    void scheduleUpdateAllLater() { scheduleUpdateAll(QmakeProFile::ParseLater); }

    mutable QSet<const QPair<Utils::FilePath, Utils::FilePath>> m_toolChainWarnings;

    // Current configuration
    QString m_oldQtIncludePath;
    QString m_oldQtLibsPath;

    std::unique_ptr<QmakeProFile> m_rootProFile;

    QMakeVfs *m_qmakeVfs = nullptr;

    // cached data during project rescan
    std::unique_ptr<QMakeGlobals> m_qmakeGlobals;
    int m_qmakeGlobalsRefCnt = 0;
    bool m_invalidateQmakeVfsContents = false;

    QString m_qmakeSysroot;

    QFutureInterface<void> m_asyncUpdateFutureInterface;
    int m_pendingEvaluateFuturesCount = 0;
    AsyncUpdateState m_asyncUpdateState = Base;
    bool m_cancelEvaluate = false;
    QList<QmakeProFile *> m_partialEvaluate;

    CppTools::CppProjectUpdater *m_cppCodeModelUpdater = nullptr;

    Internal::CentralizedFolderWatcher *m_centralizedFolderWatcher = nullptr;

    ProjectExplorer::BuildSystem::ParseGuard m_guard;
    bool m_firstParseNeeded = true;
};

} // namespace QmakeProjectManager<|MERGE_RESOLUTION|>--- conflicted
+++ resolved
@@ -62,11 +62,7 @@
 
     ProjectExplorer::Tasks projectIssues(const ProjectExplorer::Kit *k) const final;
 
-<<<<<<< HEAD
-    void configureAsExampleProject(const QSet<Core::Id> &preferredFeatures) final;
-=======
     void configureAsExampleProject(ProjectExplorer::Kit *kit) final;
->>>>>>> d8a35381
 
     ProjectExplorer::ProjectImporter *projectImporter() const final;
 
