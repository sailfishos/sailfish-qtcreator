/****************************************************************************
**
** Copyright (C) 2016 The Qt Company Ltd.
** Contact: https://www.qt.io/licensing/
**
** This file is part of Qt Creator.
**
** Commercial License Usage
** Licensees holding valid commercial Qt licenses may use this file in
** accordance with the commercial license agreement provided with the
** Software or, alternatively, in accordance with the terms contained in
** a written agreement between you and The Qt Company. For licensing terms
** and conditions see https://www.qt.io/terms-conditions. For further
** information use the contact form at https://www.qt.io/contact-us.
**
** GNU General Public License Usage
** Alternatively, this file may be used under the terms of the GNU
** General Public License version 3 as published by the Free Software
** Foundation with exceptions as appearing in the file LICENSE.GPL3-EXCEPT
** included in the packaging of this file. Please review the following
** information to ensure the GNU General Public License requirements will
** be met: https://www.gnu.org/licenses/gpl-3.0.html.
**
****************************************************************************/

#pragma once

#include "qmakeprojectmanager_global.h"
#include "qmakeprojectmanager.h"
#include "qmakenodes.h"
#include "qmakeparsernodes.h"

#include <projectexplorer/deploymentdata.h>
#include <projectexplorer/project.h>

#include <QStringList>
#include <QFutureInterface>
#include <QTimer>
#include <QFuture>

QT_BEGIN_NAMESPACE
class QMakeGlobals;
class QMakeVfs;
QT_END_NAMESPACE

namespace CppTools { class CppProjectUpdater; }
namespace ProjectExplorer { class DeploymentData; }
namespace QtSupport { class ProFileReader; }

namespace QmakeProjectManager {

namespace Internal { class CentralizedFolderWatcher; }

class  QMAKEPROJECTMANAGER_EXPORT QmakeProject final : public ProjectExplorer::Project
{
    Q_OBJECT

public:
    explicit QmakeProject(const Utils::FilePath &proFile);
    ~QmakeProject() final;

    ProjectExplorer::Tasks projectIssues(const ProjectExplorer::Kit *k) const final;

    void configureAsExampleProject() final;

    ProjectExplorer::ProjectImporter *projectImporter() const final;

protected:
    RestoreResult fromMap(const QVariantMap &map, QString *errorMessage) final;

private:
    ProjectExplorer::DeploymentKnowledge deploymentKnowledge() const override;

    mutable ProjectExplorer::ProjectImporter *m_projectImporter = nullptr;
};

// FIXME: This export here is only there to appease the current version
// of the appman plugin. This _will_ go away, one way or the other.
class QMAKEPROJECTMANAGER_EXPORT QmakeBuildSystem : public ProjectExplorer::BuildSystem
{
    Q_OBJECT

public:
    explicit QmakeBuildSystem(QmakeBuildConfiguration *bc);
    ~QmakeBuildSystem();

    bool supportsAction(ProjectExplorer::Node *context,
                        ProjectExplorer::ProjectAction action,
                        const ProjectExplorer::Node *node) const override;

    bool addFiles(ProjectExplorer::Node *context,
                  const QStringList &filePaths,
                  QStringList *notAdded = nullptr) override;
    ProjectExplorer::RemovedFilesFromProject removeFiles(ProjectExplorer::Node *context,
                                                         const QStringList &filePaths,
                                                         QStringList *notRemoved = nullptr) override;
    bool deleteFiles(ProjectExplorer::Node *context,
                     const QStringList &filePaths) override;
    bool canRenameFile(ProjectExplorer::Node *context,
                       const QString &filePath, const QString &newFilePath) override;
    bool renameFile(ProjectExplorer::Node *context,
                    const QString &filePath, const QString &newFilePath) override;
    bool addDependencies(ProjectExplorer::Node *context,
                         const QStringList &dependencies) override;
    void triggerParsing() final;

    QStringList filesGeneratedFrom(const QString &file) const final;
    QVariant additionalData(Core::Id id) const final;

    void asyncUpdate();
    void buildFinished(bool success);
    void activeTargetWasChanged(ProjectExplorer::Target *);

    QString executableFor(const QmakeProFile *file);

    void updateCppCodeModel();
    void updateQmlJSCodeModel();

    static bool equalFileList(const QStringList &a, const QStringList &b);

    void updateBuildSystemData();
    void collectData(const QmakeProFile *file, ProjectExplorer::DeploymentData &deploymentData);
    void collectApplicationData(const QmakeProFile *file,
                                ProjectExplorer::DeploymentData &deploymentData);
    void collectLibraryData(const QmakeProFile *file,
            ProjectExplorer::DeploymentData &deploymentData);
    void startAsyncTimer(QmakeProFile::AsyncUpdateDelay delay);

    void warnOnToolChainMismatch(const QmakeProFile *pro) const;
    void testToolChain(ProjectExplorer::ToolChain *tc, const Utils::FilePath &path) const;

    /// \internal
    QtSupport::ProFileReader *createProFileReader(const QmakeProFile *qmakeProFile);
    /// \internal
    QMakeGlobals *qmakeGlobals();
    /// \internal
    QMakeVfs *qmakeVfs();
    /// \internal
    QString qmakeSysroot();
    /// \internal
    void destroyProFileReader(QtSupport::ProFileReader *reader);
    void deregisterFromCacheManager();

    /// \internal
    void scheduleAsyncUpdateFile(QmakeProFile *file,
                                 QmakeProFile::AsyncUpdateDelay delay = QmakeProFile::ParseLater);
    /// \internal
    void incrementPendingEvaluateFutures();
    /// \internal
    void decrementPendingEvaluateFutures();
    /// \internal
    bool wasEvaluateCanceled();

    void updateCodeModels();
    void updateDocuments();

    void watchFolders(const QStringList &l, QmakePriFile *file);
    void unwatchFolders(const QStringList &l, QmakePriFile *file);

<<<<<<< HEAD
    void configureAsExampleProject(const QSet<Core::Id> &platforms, const QSet<Core::Id> &preferredFeatures) final;

    void emitBuildDirectoryInitialized();
=======
>>>>>>> 33c5ff21
    static void proFileParseError(const QString &errorMessage);

    enum AsyncUpdateState { Base, AsyncFullUpdatePending, AsyncPartialUpdatePending, AsyncUpdateInProgress, ShuttingDown };
    AsyncUpdateState asyncUpdateState() const;

    QmakeProFile *rootProFile() const;

    void notifyChanged(const Utils::FilePath &name);

public:
    void scheduleUpdateAll(QmakeProFile::AsyncUpdateDelay delay);
    void scheduleUpdateAllLater() { scheduleUpdateAll(QmakeProFile::ParseLater); }
    void scheduleUpdateAllNowOrLater();

    mutable QSet<const QPair<Utils::FilePath, Utils::FilePath>> m_toolChainWarnings;

    // Current configuration
    QString m_oldQtIncludePath;
    QString m_oldQtLibsPath;

    std::unique_ptr<QmakeProFile> m_rootProFile;

    QMakeVfs *m_qmakeVfs = nullptr;

    // cached data during project rescan
    std::unique_ptr<QMakeGlobals> m_qmakeGlobals;
    int m_qmakeGlobalsRefCnt = 0;
    bool m_invalidateQmakeVfsContents = false;

    QString m_qmakeSysroot;

    QTimer m_asyncUpdateTimer;
    QFutureInterface<void> m_asyncUpdateFutureInterface;
    int m_pendingEvaluateFuturesCount = 0;
    AsyncUpdateState m_asyncUpdateState = Base;
    bool m_cancelEvaluate = false;
    QList<QmakeProFile *> m_partialEvaluate;

    CppTools::CppProjectUpdater *m_cppCodeModelUpdater = nullptr;

    Internal::CentralizedFolderWatcher *m_centralizedFolderWatcher = nullptr;

    ProjectExplorer::BuildSystem::ParseGuard m_guard;
    QmakeBuildConfiguration *m_buildConfiguration = nullptr;
    bool m_firstParseNeeded = true;
};

} // namespace QmakeProjectManager<|MERGE_RESOLUTION|>--- conflicted
+++ resolved
@@ -157,12 +157,6 @@
     void watchFolders(const QStringList &l, QmakePriFile *file);
     void unwatchFolders(const QStringList &l, QmakePriFile *file);
 
-<<<<<<< HEAD
-    void configureAsExampleProject(const QSet<Core::Id> &platforms, const QSet<Core::Id> &preferredFeatures) final;
-
-    void emitBuildDirectoryInitialized();
-=======
->>>>>>> 33c5ff21
     static void proFileParseError(const QString &errorMessage);
 
     enum AsyncUpdateState { Base, AsyncFullUpdatePending, AsyncPartialUpdatePending, AsyncUpdateInProgress, ShuttingDown };
