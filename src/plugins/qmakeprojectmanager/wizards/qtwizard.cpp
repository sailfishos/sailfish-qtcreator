/****************************************************************************
**
** Copyright (C) 2016 The Qt Company Ltd.
** Contact: https://www.qt.io/licensing/
**
** This file is part of Qt Creator.
**
** Commercial License Usage
** Licensees holding valid commercial Qt licenses may use this file in
** accordance with the commercial license agreement provided with the
** Software or, alternatively, in accordance with the terms contained in
** a written agreement between you and The Qt Company. For licensing terms
** and conditions see https://www.qt.io/terms-conditions. For further
** information use the contact form at https://www.qt.io/contact-us.
**
** GNU General Public License Usage
** Alternatively, this file may be used under the terms of the GNU
** General Public License version 3 as published by the Free Software
** Foundation with exceptions as appearing in the file LICENSE.GPL3-EXCEPT
** included in the packaging of this file. Please review the following
** information to ensure the GNU General Public License requirements will
** be met: https://www.gnu.org/licenses/gpl-3.0.html.
**
****************************************************************************/

#include "qtwizard.h"

#include "modulespage.h"

#include <qmakeprojectmanager/qmakeproject.h>
#include <qmakeprojectmanager/qmakeprojectmanager.h>
#include <qmakeprojectmanager/qmakeprojectmanagerconstants.h>

#include <coreplugin/icore.h>

#include <cpptools/cpptoolsconstants.h>

#include <projectexplorer/kitinformation.h>
#include <projectexplorer/projectexplorer.h>
#include <projectexplorer/projectexplorerconstants.h>
#include <projectexplorer/targetsetuppage.h>
#include <qtsupport/qtkitinformation.h>
#include <qtsupport/qtsupportconstants.h>

#include <extensionsystem/pluginmanager.h>
#include <utils/algorithm.h>

#include <QCoreApplication>
#include <QVariant>

using namespace ProjectExplorer;
using namespace QmakeProjectManager;
using namespace QmakeProjectManager::Internal;
using namespace QtSupport;

// -------------------- QtWizard
QtWizard::QtWizard()
{
    setSupportedProjectTypes({Constants::QMAKEPROJECT_ID});
}

QString QtWizard::sourceSuffix()
{
    return preferredSuffix(QLatin1String(ProjectExplorer::Constants::CPP_SOURCE_MIMETYPE));
}

QString QtWizard::headerSuffix()
{
    return preferredSuffix(QLatin1String(ProjectExplorer::Constants::CPP_HEADER_MIMETYPE));
}

QString QtWizard::formSuffix()
{
    return preferredSuffix(QLatin1String(ProjectExplorer::Constants::FORM_MIMETYPE));
}

QString QtWizard::profileSuffix()
{
    return preferredSuffix(QLatin1String(Constants::PROFILE_MIMETYPE));
}

bool QtWizard::postGenerateFiles(const QWizard *w, const Core::GeneratedFiles &l, QString *errorMessage) const
{
    return QtWizard::qt4ProjectPostGenerateFiles(w, l, errorMessage);
}

bool QtWizard::qt4ProjectPostGenerateFiles(const QWizard *w,
                                           const Core::GeneratedFiles &generatedFiles,
                                           QString *errorMessage)
{
    const BaseQmakeProjectWizardDialog *dialog = qobject_cast<const BaseQmakeProjectWizardDialog *>(w);

    // Generate user settings
    foreach (const Core::GeneratedFile &file, generatedFiles)
        if (file.attributes() & Core::GeneratedFile::OpenProjectAttribute) {
            dialog->writeUserFile(file.path());
            break;
        }

    // Post-Generate: Open the projects/editors
    return ProjectExplorer::CustomProjectWizard::postGenerateOpen(generatedFiles ,errorMessage);
}

QString QtWizard::templateDir()
{
    QString rc = Core::ICore::resourcePath();
    rc += QLatin1String("/templates/qt4project");
    return rc;
}

bool QtWizard::lowerCaseFiles()
{
    QString lowerCaseSettingsKey = QLatin1String(CppTools::Constants::CPPTOOLS_SETTINGSGROUP);
    lowerCaseSettingsKey += QLatin1Char('/');
    lowerCaseSettingsKey += QLatin1String(CppTools::Constants::LOWERCASE_CPPFILES_KEY);
    const bool lowerCaseDefault = CppTools::Constants::lowerCaseFilesDefault;
    return Core::ICore::settings()->value(lowerCaseSettingsKey, QVariant(lowerCaseDefault)).toBool();
}

// ------------ CustomQmakeProjectWizard
CustomQmakeProjectWizard::CustomQmakeProjectWizard()
{
}

Core::BaseFileWizard *CustomQmakeProjectWizard::create(QWidget *parent,
                                          const Core::WizardDialogParameters &parameters) const
{
    BaseQmakeProjectWizardDialog *wizard = new BaseQmakeProjectWizardDialog(this, false, parent,
                                                                            parameters);

    if (!parameters.extraValues().contains(QLatin1String(ProjectExplorer::Constants::PROJECT_KIT_IDS)))
        wizard->addTargetSetupPage(targetPageId);

    initProjectWizardDialog(wizard, parameters.defaultPath(), wizard->extensionPages());
    return wizard;
}

bool CustomQmakeProjectWizard::postGenerateFiles(const QWizard *w, const Core::GeneratedFiles &l,
                                                 QString *errorMessage) const
{
    return QtWizard::qt4ProjectPostGenerateFiles(w, l, errorMessage);
}

// ----------------- BaseQmakeProjectWizardDialog
BaseQmakeProjectWizardDialog::BaseQmakeProjectWizardDialog(const Core::BaseFileWizardFactory *factory,
                                                           bool showModulesPage, QWidget *parent,
                                                           const Core::WizardDialogParameters &parameters) :
    ProjectExplorer::BaseProjectWizardDialog(factory, parent, parameters),
    m_modulesPage(0),
    m_targetSetupPage(0),
    m_profileIds(parameters.extraValues().value(QLatin1String(ProjectExplorer::Constants::PROJECT_KIT_IDS))
                 .value<QList<Core::Id> >())
{
    init(showModulesPage);
}

BaseQmakeProjectWizardDialog::BaseQmakeProjectWizardDialog(const Core::BaseFileWizardFactory *factory,
                                                           bool showModulesPage,
                                                           Utils::ProjectIntroPage *introPage,
                                                           int introId, QWidget *parent,
                                                           const Core::WizardDialogParameters &parameters) :
    ProjectExplorer::BaseProjectWizardDialog(factory, introPage, introId, parent, parameters),
    m_modulesPage(0),
    m_targetSetupPage(0),
    m_profileIds(parameters.extraValues().value(QLatin1String(ProjectExplorer::Constants::PROJECT_KIT_IDS))
                 .value<QList<Core::Id> >())
{
    init(showModulesPage);
}

BaseQmakeProjectWizardDialog::~BaseQmakeProjectWizardDialog()
{
    if (m_targetSetupPage && !m_targetSetupPage->parent())
        delete m_targetSetupPage;
    if (m_modulesPage && !m_modulesPage->parent())
        delete m_modulesPage;
}

void BaseQmakeProjectWizardDialog::init(bool showModulesPage)
{
    if (showModulesPage)
        m_modulesPage = new ModulesPage;
    connect(this, &BaseProjectWizardDialog::projectParametersChanged,
            this, &BaseQmakeProjectWizardDialog::generateProfileName);
}

int BaseQmakeProjectWizardDialog::addModulesPage(int id)
{
    if (!m_modulesPage)
        return -1;
    if (id >= 0) {
        setPage(id, m_modulesPage);
        return id;
    }
    const int newId = addPage(m_modulesPage);
    return newId;
}

int BaseQmakeProjectWizardDialog::addTargetSetupPage(int id)
{
    m_targetSetupPage = new ProjectExplorer::TargetSetupPage;
<<<<<<< HEAD
    if (!preferredFeatures().isEmpty()) {
        m_targetSetupPage->setPreferredKitMatcher(QtKitInformation::qtVersionMatcher(preferredFeatures()));
    } else {
        const Core::Id platform = selectedPlatform();
        QSet<Core::Id> features = { QtSupport::Constants::FEATURE_DESKTOP };
        if (!platform.isValid())
            m_targetSetupPage->setPreferredKitMatcher(QtKitInformation::qtVersionMatcher(features));
        else
            m_targetSetupPage->setPreferredKitMatcher(QtKitInformation::platformMatcher(platform));
    }
=======
    const Core::Id platform = selectedPlatform();
    QSet<Core::Id> features = {QtSupport::Constants::FEATURE_DESKTOP};
    if (!platform.isValid())
        m_targetSetupPage->setPreferredKitPredicate(QtKitInformation::qtVersionPredicate(features));
    else
        m_targetSetupPage->setPreferredKitPredicate(QtKitInformation::platformPredicate(platform));
>>>>>>> 6afdb8bd

    m_targetSetupPage->setRequiredKitPredicate(QtKitInformation::qtVersionPredicate(requiredFeatures()));

    resize(900, 450);
    if (id >= 0)
        setPage(id, m_targetSetupPage);
    else
        id = addPage(m_targetSetupPage);

    return id;
}

QStringList BaseQmakeProjectWizardDialog::selectedModulesList() const
{
    return m_modulesPage ? m_modulesPage->selectedModulesList() : m_selectedModules;
}

void BaseQmakeProjectWizardDialog::setSelectedModules(const QString &modules, bool lock)
{
    const QStringList modulesList = modules.split(QLatin1Char(' '));
    if (m_modulesPage) {
        foreach (const QString &module, modulesList) {
            m_modulesPage->setModuleSelected(module, true);
            m_modulesPage->setModuleEnabled(module, !lock);
        }
    } else {
        m_selectedModules = modulesList;
    }
}

QStringList BaseQmakeProjectWizardDialog::deselectedModulesList() const
{
    return m_modulesPage ? m_modulesPage->deselectedModulesList() : m_deselectedModules;
}

void BaseQmakeProjectWizardDialog::setDeselectedModules(const QString &modules)
{
    const QStringList modulesList = modules.split(QLatin1Char(' '));
    if (m_modulesPage) {
        foreach (const QString &module, modulesList)
            m_modulesPage->setModuleSelected(module, false);
    } else {
        m_deselectedModules = modulesList;
    }
}

bool BaseQmakeProjectWizardDialog::writeUserFile(const QString &proFileName) const
{
    if (!m_targetSetupPage)
        return false;

    QmakeProject *pro = new QmakeProject(Utils::FileName::fromString(proFileName));
    bool success = m_targetSetupPage->setupProject(pro);
    if (success)
        pro->saveSettings();
    delete pro;
    return success;
}

bool BaseQmakeProjectWizardDialog::isQtPlatformSelected(Core::Id platform) const
{
    QList<Core::Id> selectedKitList = selectedKits();

    return Utils::contains(KitManager::kits(QtKitInformation::platformPredicate(platform)),
                           [selectedKitList](const Kit *k) { return selectedKitList.contains(k->id()); });
}

QList<Core::Id> BaseQmakeProjectWizardDialog::selectedKits() const
{
    if (!m_targetSetupPage)
        return m_profileIds;
    return m_targetSetupPage->selectedKits();
}

void BaseQmakeProjectWizardDialog::addExtensionPages(const QList<QWizardPage *> &wizardPageList)
{
    foreach (QWizardPage *p,wizardPageList)
        addPage(p);
}

void BaseQmakeProjectWizardDialog::generateProfileName(const QString &name, const QString &path)
{
    if (!m_targetSetupPage)
        return;

    const QString proFile =
        QDir::cleanPath(path + QLatin1Char('/') + name + QLatin1Char('/')
                        + name + QLatin1String(".pro"));

    m_targetSetupPage->setProjectPath(proFile);
}<|MERGE_RESOLUTION|>--- conflicted
+++ resolved
@@ -199,25 +199,12 @@
 int BaseQmakeProjectWizardDialog::addTargetSetupPage(int id)
 {
     m_targetSetupPage = new ProjectExplorer::TargetSetupPage;
-<<<<<<< HEAD
-    if (!preferredFeatures().isEmpty()) {
-        m_targetSetupPage->setPreferredKitMatcher(QtKitInformation::qtVersionMatcher(preferredFeatures()));
-    } else {
-        const Core::Id platform = selectedPlatform();
-        QSet<Core::Id> features = { QtSupport::Constants::FEATURE_DESKTOP };
-        if (!platform.isValid())
-            m_targetSetupPage->setPreferredKitMatcher(QtKitInformation::qtVersionMatcher(features));
-        else
-            m_targetSetupPage->setPreferredKitMatcher(QtKitInformation::platformMatcher(platform));
-    }
-=======
     const Core::Id platform = selectedPlatform();
     QSet<Core::Id> features = {QtSupport::Constants::FEATURE_DESKTOP};
     if (!platform.isValid())
         m_targetSetupPage->setPreferredKitPredicate(QtKitInformation::qtVersionPredicate(features));
     else
         m_targetSetupPage->setPreferredKitPredicate(QtKitInformation::platformPredicate(platform));
->>>>>>> 6afdb8bd
 
     m_targetSetupPage->setRequiredKitPredicate(QtKitInformation::qtVersionPredicate(requiredFeatures()));
 
