--- conflicted
+++ resolved
@@ -54,7 +54,6 @@
 #include <projectexplorer/projectexplorer.h>
 #include <projectexplorer/projectexplorerconstants.h>
 #include <projectexplorer/runconfiguration.h>
-#include <projectexplorer/session.h>
 #include <projectexplorer/target.h>
 #include <projectexplorer/taskhub.h>
 #include <projectexplorer/toolchain.h>
@@ -958,15 +957,9 @@
         m_project->updateCodeModels();
 }
 
-void QmakeProject::configureAsExampleProject(const QSet<Core::Id> &platforms, const QSet<Core::Id> &preferredFeatures)
-{
-<<<<<<< HEAD
-    QList<Kit *> preferredKits;
-
-    QList<const BuildInfo *> infoList;
-=======
+void QmakeProject::configureAsExampleProject(const QSet<Core::Id> &platforms)
+{
     QList<BuildInfo> infoList;
->>>>>>> 168e91b6
     QList<Kit *> kits = KitManager::kits();
     foreach (Kit *k, kits) {
         QtSupport::BaseQtVersion *version = QtSupport::QtKitInformation::qtVersion(k);
@@ -975,31 +968,10 @@
                     && !Utils::contains(version->targetDeviceTypes(), [platforms](Core::Id i) { return platforms.contains(i); })))
             continue;
 
-<<<<<<< HEAD
-        IBuildConfigurationFactory *factory = IBuildConfigurationFactory::find(k, projectFilePath().toString());
-        if (!factory)
-            continue;
-        foreach (BuildInfo *info, factory->availableSetups(k, projectFilePath().toString()))
-            infoList << info;
-
-        if (!preferredFeatures.isEmpty() && version->features().contains(preferredFeatures))
-            preferredKits << k;
-    }
-    setup(infoList);
-    qDeleteAll(infoList);
-
-    foreach (Kit *k, preferredKits) {
-        if (Target *t = target(k)) {
-            SessionManager::setActiveTarget(this, t, SetActive::Cascade);
-            break;
-        }
-    }
-=======
         if (auto factory = BuildConfigurationFactory::find(k, projectFilePath().toString()))
             infoList << factory->allAvailableSetups(k, projectFilePath().toString());
     }
     setup(infoList);
->>>>>>> 168e91b6
 }
 
 void QmakeProject::updateBuildSystemData()
@@ -1293,7 +1265,6 @@
     }
     QTC_ASSERT(k, return);
 
-#if 0 // Does not work with Mer SDK
     if (env.isSameExecutable(path.toString(), expected.toString()))
         return;
     const QPair<Utils::FileName, Utils::FileName> pair = qMakePair(expected, path);
@@ -1316,7 +1287,6 @@
                      .arg(path.toUserOutput()).arg(expected.toUserOutput()).arg(k->displayName()),
                      Utils::FileName(), -1, ProjectExplorer::Constants::TASK_CATEGORY_BUILDSYSTEM));
     m_toolChainWarnings.insert(pair);
-#endif
 }
 
 void QmakeProject::warnOnToolChainMismatch(const QmakeProFile *pro) const
