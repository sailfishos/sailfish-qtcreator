--- conflicted
+++ resolved
@@ -124,7 +124,7 @@
     else
         arguments << project()->projectFilePath().toUserOutput();
 
-    if (m_recursive && v->qtVersion() < QtVersionNumber(5, 0, 0))
+    if (v->qtVersion() < QtVersionNumber(5, 0, 0))
         arguments << "-r";
     bool userProvidedMkspec = false;
     for (QtcProcess::ConstArgIterator ait(m_userArgs); ait.next(); ) {
@@ -199,7 +199,7 @@
         workingDirectory = qmakeBc->buildDirectory();
 
     m_qmakeCommand = CommandLine{qtVersion->qmakeCommand(), allArguments(qtVersion), CommandLine::Raw};
-    m_runMakeQmake = m_recursive && (qtVersion->qtVersion() >= QtVersionNumber(5, 0 ,0));
+    m_runMakeQmake = (qtVersion->qtVersion() >= QtVersionNumber(5, 0 ,0));
 
     QString makefile = workingDirectory.toString() + '/';
 
@@ -295,20 +295,6 @@
     m_forced = b;
 }
 
-<<<<<<< HEAD
-// Used by the 3rd party SailfishOS plugin
-void QMakeStep::setRecursive(bool b)
-{
-    m_recursive = b;
-}
-
-ProjectExplorer::BuildStepConfigWidget *QMakeStep::createConfigWidget()
-{
-    return new QMakeStepConfigWidget(this);
-}
-
-=======
->>>>>>> d8a35381
 void QMakeStep::processStartupFailed()
 {
     m_needToRunQMake = true;
@@ -447,7 +433,7 @@
         QmakeBuildConfiguration *qmakeBc = qmakeBuildConfiguration();
         const QString makefile = qmakeBc ? qmakeBc->makefile() : QString();
         result += ' ' + allArguments(qtVersion, ArgumentFlag::Expand);
-        if (m_recursive && qtVersion->qtVersion() >= QtVersionNumber(5, 0, 0))
+        if (qtVersion->qtVersion() >= QtVersionNumber(5, 0, 0))
             result.append(QString::fromLatin1(" && %1 %2").arg(make).arg(makeArguments(makefile)));
     }
     return result;
