/****************************************************************************
**
** Copyright (C) 2016 The Qt Company Ltd.
** Contact: https://www.qt.io/licensing/
**
** This file is part of Qt Creator.
**
** Commercial License Usage
** Licensees holding valid commercial Qt licenses may use this file in
** accordance with the commercial license agreement provided with the
** Software or, alternatively, in accordance with the terms contained in
** a written agreement between you and The Qt Company. For licensing terms
** and conditions see https://www.qt.io/terms-conditions. For further
** information use the contact form at https://www.qt.io/contact-us.
**
** GNU General Public License Usage
** Alternatively, this file may be used under the terms of the GNU
** General Public License version 3 as published by the Free Software
** Foundation with exceptions as appearing in the file LICENSE.GPL3-EXCEPT
** included in the packaging of this file. Please review the following
** information to ensure the GNU General Public License requirements will
** be met: https://www.gnu.org/licenses/gpl-3.0.html.
**
****************************************************************************/

#include "qmakestep.h"

#include "qmakemakestep.h"
#include "qmakebuildconfiguration.h"
#include "qmakekitinformation.h"
#include "qmakenodes.h"
#include "qmakeparser.h"
#include "qmakeproject.h"
#include "qmakeprojectmanagerconstants.h"
#include "qmakesettings.h"

#include <projectexplorer/buildmanager.h>
#include <projectexplorer/buildsteplist.h>
#include <projectexplorer/gnumakeparser.h>
#include <projectexplorer/processparameters.h>
#include <projectexplorer/projectexplorer.h>
#include <projectexplorer/target.h>
#include <projectexplorer/toolchain.h>

#include <coreplugin/icore.h>
#include <coreplugin/icontext.h>
#include <coreplugin/variablechooser.h>
#include <qtsupport/qtkitinformation.h>
#include <qtsupport/qtversionmanager.h>
#include <qtsupport/qtsupportconstants.h>
#include <utils/algorithm.h>
#include <utils/hostosinfo.h>
#include <utils/qtcprocess.h>
#include <utils/utilsicons.h>

#include <QCheckBox>
#include <QComboBox>
#include <QDir>
#include <QFormLayout>
#include <QLabel>
#include <QLineEdit>
#include <QListWidget>
#include <QMessageBox>
#include <QPlainTextEdit>

using namespace QmakeProjectManager;
using namespace QmakeProjectManager::Internal;
using namespace QtSupport;
using namespace ProjectExplorer;
using namespace Utils;

namespace {
const char QMAKE_ARGUMENTS_KEY[] = "QtProjectManager.QMakeBuildStep.QMakeArguments";
const char QMAKE_FORCED_KEY[] = "QtProjectManager.QMakeBuildStep.QMakeForced";
const char QMAKE_SELECTED_ABIS_KEY[] = "QtProjectManager.QMakeBuildStep.SelectedAbis";
}

QMakeStep::QMakeStep(BuildStepList *bsl, Core::Id id)
    : AbstractProcessStep(bsl, id)
{
    //: QMakeStep default display name
    setDefaultDisplayName(tr("qmake"));
    setLowPriority();
}

QmakeBuildConfiguration *QMakeStep::qmakeBuildConfiguration() const
{
    return qobject_cast<QmakeBuildConfiguration *>(buildConfiguration());
}

QmakeBuildSystem *QMakeStep::qmakeBuildSystem() const
{
    return qmakeBuildConfiguration()->qmakeBuildSystem();
}

///
/// Returns all arguments
/// That is: possbile subpath
/// spec
/// config arguemnts
/// moreArguments
/// user arguments
QString QMakeStep::allArguments(const BaseQtVersion *v, ArgumentFlags flags) const
{
    QTC_ASSERT(v, return QString());
    QmakeBuildConfiguration *bc = qmakeBuildConfiguration();
    QStringList arguments;
    if (bc->subNodeBuild())
        arguments << bc->subNodeBuild()->filePath().toUserOutput();
    else if (flags & ArgumentFlag::OmitProjectPath)
        arguments << project()->projectFilePath().fileName();
    else
        arguments << project()->projectFilePath().toUserOutput();

    if (m_recursive && v->qtVersion() < QtVersionNumber(5, 0, 0))
        arguments << "-r";
    bool userProvidedMkspec = false;
    for (QtcProcess::ConstArgIterator ait(m_userArgs); ait.next(); ) {
        if (ait.value() == "-spec") {
            if (ait.next()) {
                userProvidedMkspec = true;
                break;
            }
        }
    }
    const QString specArg = mkspec();
    if (!userProvidedMkspec && !specArg.isEmpty())
        arguments << "-spec" << QDir::toNativeSeparators(specArg);

    // Find out what flags we pass on to qmake
    arguments << bc->configCommandLineArguments();

    arguments << deducedArguments().toArguments();

    QString args = QtcProcess::joinArgs(arguments);
    // User arguments
    QtcProcess::addArgs(&args, m_userArgs);
    foreach (QString arg, m_extraArgs)
        QtcProcess::addArgs(&args, arg);
    return (flags & ArgumentFlag::Expand) ? bc->macroExpander()->expand(args) : args;
}

QMakeStepConfig QMakeStep::deducedArguments() const
{
    ProjectExplorer::Kit *kit = target()->kit();
    QMakeStepConfig config;
    ProjectExplorer::ToolChain *tc
            = ProjectExplorer::ToolChainKitAspect::toolChain(kit, ProjectExplorer::Constants::CXX_LANGUAGE_ID);
    ProjectExplorer::Abi targetAbi;
    if (tc) {
        targetAbi = tc->targetAbi();
        if (HostOsInfo::isWindowsHost()
            && tc->typeId() == ProjectExplorer::Constants::CLANG_TOOLCHAIN_TYPEID) {
            config.sysRoot = ProjectExplorer::SysRootKitAspect::sysRoot(kit).toString();
            config.targetTriple = tc->originalTargetTriple();
        }
    }

    BaseQtVersion *version = QtKitAspect::qtVersion(target()->kit());

    config.archConfig = QMakeStepConfig::targetArchFor(targetAbi, version);
    config.osType = QMakeStepConfig::osTypeFor(targetAbi, version);
    config.separateDebugInfo = qmakeBuildConfiguration()->separateDebugInfo();
    config.linkQmlDebuggingQQ2 = qmakeBuildConfiguration()->qmlDebugging();
    config.useQtQuickCompiler = qmakeBuildConfiguration()->useQtQuickCompiler();

    return config;
}

bool QMakeStep::init()
{
    m_wasSuccess = true;
    QmakeBuildConfiguration *qmakeBc = qmakeBuildConfiguration();
    const BaseQtVersion *qtVersion = QtKitAspect::qtVersion(target()->kit());

    if (!qtVersion) {
        emit addOutput(tr("No Qt version configured."), BuildStep::OutputFormat::ErrorMessage);
        return false;
    }

    FilePath workingDirectory;

    if (qmakeBc->subNodeBuild())
        workingDirectory = qmakeBc->subNodeBuild()->buildDir(qmakeBc);
    else
        workingDirectory = qmakeBc->buildDirectory();

<<<<<<< HEAD
    m_qmakeExecutable = qtVersion->qmakeCommand().toString();
    m_qmakeArguments = allArguments(qtVersion);
    m_runMakeQmake = m_recursive && (qtVersion->qtVersion() >= QtVersionNumber(5, 0 ,0));
=======
    m_qmakeCommand = CommandLine{qtVersion->qmakeCommand(), allArguments(qtVersion), CommandLine::Raw};
    m_runMakeQmake = (qtVersion->qtVersion() >= QtVersionNumber(5, 0 ,0));
>>>>>>> 33c5ff21

    QString makefile = workingDirectory.toString() + '/';

    if (qmakeBc->subNodeBuild()) {
        QmakeProFileNode *pro = qmakeBc->subNodeBuild();
        if (pro && !pro->makefile().isEmpty())
            makefile.append(pro->makefile());
        else
            makefile.append("Makefile");
    } else if (!qmakeBc->makefile().isEmpty()) {
        makefile.append(qmakeBc->makefile());
    } else {
        makefile.append("Makefile");
    }

    if (m_runMakeQmake) {
        const FilePath make = makeCommand();
        if (make.isEmpty()) {
            emit addOutput(tr("Could not determine which \"make\" command to run. "
                              "Check the \"make\" step in the build configuration."),
                           BuildStep::OutputFormat::ErrorMessage);
            return false;
        }
        m_makeCommand = CommandLine{make, makeArguments(makefile), CommandLine::Raw};
    } else {
        m_makeCommand = {};
    }

    // Check whether we need to run qmake
    if (m_forced || QmakeSettings::alwaysRunQmake()
            || qmakeBc->compareToImportFrom(makefile) != QmakeBuildConfiguration::MakefileMatches) {
        m_needToRunQMake = true;
    }
    m_forced = false;

    ProcessParameters *pp = processParameters();
    pp->setMacroExpander(qmakeBc->macroExpander());
    pp->setWorkingDirectory(workingDirectory);
    pp->setEnvironment(qmakeBc->environment());

    setOutputParser(new QMakeParser);

    QmakeProFileNode *node = static_cast<QmakeProFileNode *>(qmakeBc->project()->rootProjectNode());
    if (qmakeBc->subNodeBuild())
        node = qmakeBc->subNodeBuild();
    QTC_ASSERT(node, return false);
    QString proFile = node->filePath().toString();

    Tasks tasks = qtVersion->reportIssues(proFile, workingDirectory.toString());
    Utils::sort(tasks);

    if (!tasks.isEmpty()) {
        bool canContinue = true;
        foreach (const ProjectExplorer::Task &t, tasks) {
            emit addTask(t);
            if (t.type == Task::Error)
                canContinue = false;
        }
        if (!canContinue) {
            emitFaultyConfigurationMessage();
            return false;
        }
    }

    m_scriptTemplate = node->projectType() == ProjectType::ScriptTemplate;

    return AbstractProcessStep::init();
}

void QMakeStep::doRun()
{
    if (m_scriptTemplate) {
        emit finished(true);
        return;
    }

    if (!m_needToRunQMake) {
        emit addOutput(tr("Configuration unchanged, skipping qmake step."), BuildStep::OutputFormat::NormalMessage);
        emit finished(true);
        return;
    }

    m_needToRunQMake = false;

    m_nextState = State::RUN_QMAKE;
    runNextCommand();
}

void QMakeStep::setForced(bool b)
{
    m_forced = b;
}

// Used by the 3rd party SailfishOS plugin
void QMakeStep::setRecursive(bool b)
{
    m_recursive = b;
}

ProjectExplorer::BuildStepConfigWidget *QMakeStep::createConfigWidget()
{
    return new QMakeStepConfigWidget(this);
}

void QMakeStep::processStartupFailed()
{
    m_needToRunQMake = true;
    AbstractProcessStep::processStartupFailed();
}

bool QMakeStep::processSucceeded(int exitCode, QProcess::ExitStatus status)
{
    bool result = AbstractProcessStep::processSucceeded(exitCode, status);
    if (!result)
        m_needToRunQMake = true;
    emit buildConfiguration()->buildDirectoryChanged();
    return result;
}

void QMakeStep::doCancel()
{
    AbstractProcessStep::doCancel();
}

void QMakeStep::finish(bool success)
{
    m_wasSuccess = success;
    runNextCommand();
}

void QMakeStep::startOneCommand(const CommandLine &command)
{
    ProcessParameters *pp = processParameters();
    pp->setCommandLine(command);

    AbstractProcessStep::doRun();
}

void QMakeStep::runNextCommand()
{
    if (isCanceled())
        m_wasSuccess = false;

    if (!m_wasSuccess)
        m_nextState = State::POST_PROCESS;

    emit progress(static_cast<int>(m_nextState) * 100 / static_cast<int>(State::POST_PROCESS),
                  QString());

    switch (m_nextState) {
    case State::IDLE:
        return;
    case State::RUN_QMAKE:
        setOutputParser(new QMakeParser);
        m_nextState = (m_runMakeQmake ? State::RUN_MAKE_QMAKE_ALL : State::POST_PROCESS);
        startOneCommand(m_qmakeCommand);
        return;
    case State::RUN_MAKE_QMAKE_ALL:
        {
            auto *parser = new GnuMakeParser;
            parser->setWorkingDirectory(processParameters()->workingDirectory().toString());
            setOutputParser(parser);
            m_nextState = State::POST_PROCESS;
            startOneCommand(m_makeCommand);
        }
        return;
    case State::POST_PROCESS:
        m_nextState = State::IDLE;
        emit finished(m_wasSuccess);
        return;
    }
}

QStringList QMakeStep::selectedAbis() const
{
    return m_selectedAbis;
}

void QMakeStep::setSelectedAbis(const QStringList &selectedAbis)
{
    m_selectedAbis = selectedAbis;
}

void QMakeStep::setUserArguments(const QString &arguments)
{
    if (m_userArgs == arguments)
        return;
    m_userArgs = arguments;

    emit userArgumentsChanged();

    emit qmakeBuildConfiguration()->qmakeBuildConfigurationChanged();
    qmakeBuildSystem()->scheduleUpdateAllNowOrLater();
}

QStringList QMakeStep::extraArguments() const
{
    return m_extraArgs;
}

void QMakeStep::setExtraArguments(const QStringList &args)
{
    if (m_extraArgs != args) {
        m_extraArgs = args;
        emit extraArgumentsChanged();
        emit qmakeBuildConfiguration()->qmakeBuildConfigurationChanged();
        qmakeBuildSystem()->scheduleUpdateAllNowOrLater();
    }
}

QStringList QMakeStep::extraParserArguments() const
{
    return m_extraParserArgs;
}

void QMakeStep::setExtraParserArguments(const QStringList &args)
{
    m_extraParserArgs = args;
}

FilePath QMakeStep::makeCommand() const
{
    if (auto ms = stepList()->firstOfType<MakeStep>())
        return ms->makeExecutable();
    return FilePath();
}

QString QMakeStep::makeArguments(const QString &makefile) const
{
    QString args;
    if (!makefile.isEmpty()) {
        Utils::QtcProcess::addArg(&args, "-f");
        Utils::QtcProcess::addArg(&args, makefile);
    }
    Utils::QtcProcess::addArg(&args, "qmake_all");
    return args;
}

QString QMakeStep::effectiveQMakeCall() const
{
    BaseQtVersion *qtVersion = QtKitAspect::qtVersion(target()->kit());
    QString qmake = qtVersion ? qtVersion->qmakeCommand().toUserOutput() : QString();
    if (qmake.isEmpty())
        qmake = tr("<no Qt version>");
    QString make = makeCommand().toString();
    if (make.isEmpty())
        make = tr("<no Make step found>");

    QString result = qmake;
    if (qtVersion) {
        QmakeBuildConfiguration *qmakeBc = qmakeBuildConfiguration();
        const QString makefile = qmakeBc ? qmakeBc->makefile() : QString();
        result += ' ' + allArguments(qtVersion, ArgumentFlag::Expand);
        if (m_recursive && qtVersion->qtVersion() >= QtVersionNumber(5, 0, 0))
            result.append(QString::fromLatin1(" && %1 %2").arg(make).arg(makeArguments(makefile)));
    }
    return result;
}

QStringList QMakeStep::parserArguments()
{
    // NOTE: extra parser args placed before the other args intentionally
    QStringList result = m_extraParserArgs;
<<<<<<< HEAD
    BaseQtVersion *qt = QtKitInformation::qtVersion(target()->kit());
    QTC_ASSERT(qt, return result);
=======
    BaseQtVersion *qt = QtKitAspect::qtVersion(target()->kit());
    QTC_ASSERT(qt, return QStringList());
>>>>>>> 33c5ff21
    for (QtcProcess::ConstArgIterator ait(allArguments(qt, ArgumentFlag::Expand)); ait.next(); ) {
        if (ait.isSimple())
            result << ait.value();
    }
    return result;
}

QStringList QMakeStep::extraParserArguments() const
{
    return m_extraParserArgs;
}

void QMakeStep::setExtraParserArguments(const QStringList &args)
{
    m_extraParserArgs = args;
}

QString QMakeStep::userArguments()
{
    return m_userArgs;
}

QString QMakeStep::mkspec() const
{
    QString additionalArguments = m_userArgs;
    QtcProcess::addArgs(&additionalArguments, m_extraArgs);
    for (QtcProcess::ArgIterator ait(&additionalArguments); ait.next(); ) {
        if (ait.value() == "-spec") {
            if (ait.next())
                return FilePath::fromUserInput(ait.value()).toString();
        }
    }

    return QmakeKitAspect::effectiveMkspec(target()->kit());
}

QVariantMap QMakeStep::toMap() const
{
    QVariantMap map(AbstractProcessStep::toMap());
    map.insert(QMAKE_ARGUMENTS_KEY, m_userArgs);
    map.insert(QMAKE_FORCED_KEY, m_forced);
    map.insert(QMAKE_SELECTED_ABIS_KEY, m_selectedAbis);
    return map;
}

bool QMakeStep::fromMap(const QVariantMap &map)
{
    m_userArgs = map.value(QMAKE_ARGUMENTS_KEY).toString();
    m_forced = map.value(QMAKE_FORCED_KEY, false).toBool();
    m_selectedAbis = map.value(QMAKE_SELECTED_ABIS_KEY).toStringList();

    // Backwards compatibility with < Creator 4.12.
    const QVariant separateDebugInfo
            = map.value("QtProjectManager.QMakeBuildStep.SeparateDebugInfo");
    if (separateDebugInfo.isValid())
        qmakeBuildConfiguration()->forceSeparateDebugInfo(separateDebugInfo.toBool());
    const QVariant qmlDebugging
            = map.value("QtProjectManager.QMakeBuildStep.LinkQmlDebuggingLibrary");
    if (qmlDebugging.isValid())
        qmakeBuildConfiguration()->forceQmlDebugging(qmlDebugging.toBool());
    const QVariant useQtQuickCompiler
            = map.value("QtProjectManager.QMakeBuildStep.UseQtQuickCompiler");
    if (useQtQuickCompiler.isValid())
        qmakeBuildConfiguration()->forceQtQuickCompiler(useQtQuickCompiler.toBool());

    return BuildStep::fromMap(map);
}

////
// QMakeStepConfigWidget
////

QMakeStepConfigWidget::QMakeStepConfigWidget(QMakeStep *step)
    : BuildStepConfigWidget(step), m_step(step)
{
    auto label_0 = new QLabel(tr("qmake build configuration:"), this);

    auto buildConfigurationWidget = new QWidget(this);

    buildConfigurationComboBox = new QComboBox(buildConfigurationWidget);
    buildConfigurationComboBox->addItem(tr("Debug"));
    buildConfigurationComboBox->addItem(tr("Release"));

    QSizePolicy sizePolicy(QSizePolicy::Expanding, QSizePolicy::Fixed);
    sizePolicy.setHorizontalStretch(0);
    sizePolicy.setVerticalStretch(0);
    sizePolicy.setHeightForWidth(buildConfigurationComboBox->sizePolicy().hasHeightForWidth());
    buildConfigurationComboBox->setSizePolicy(sizePolicy);

    auto horizontalLayout_0 = new QHBoxLayout(buildConfigurationWidget);
    horizontalLayout_0->setContentsMargins(0, 0, 0, 0);
    horizontalLayout_0->addWidget(buildConfigurationComboBox);
    horizontalLayout_0->addItem(new QSpacerItem(71, 20, QSizePolicy::Expanding, QSizePolicy::Minimum));

    auto qmakeArgsLabel = new QLabel(tr("Additional arguments:"), this);

    qmakeAdditonalArgumentsLineEdit = new QLineEdit(this);

    auto label = new QLabel(tr("Effective qmake call:"), this);
    label->setAlignment(Qt::AlignLeading|Qt::AlignLeft|Qt::AlignTop);

    qmakeArgumentsEdit = new QPlainTextEdit(this);
    qmakeArgumentsEdit->setEnabled(true);
    qmakeArgumentsEdit->setMaximumSize(QSize(16777215, 120));
    qmakeArgumentsEdit->setTextInteractionFlags(Qt::TextSelectableByKeyboard|Qt::TextSelectableByMouse);

    abisLabel = new QLabel(tr("ABIs:"), this);
    abisLabel->setAlignment(Qt::AlignLeading|Qt::AlignLeft|Qt::AlignTop);

    abisListWidget = new QListWidget(this);
    qmakeAdditonalArgumentsLineEdit->setText(m_step->userArguments());

    auto formLayout = new QFormLayout(this);
    formLayout->addRow(label_0, buildConfigurationWidget);
    formLayout->addRow(qmakeArgsLabel, qmakeAdditonalArgumentsLineEdit);
    formLayout->addRow(label, qmakeArgumentsEdit);
    formLayout->addRow(abisLabel, abisListWidget);

    qmakeBuildConfigChanged();

    updateSummaryLabel();
    updateEffectiveQMakeCall();

    connect(qmakeAdditonalArgumentsLineEdit, &QLineEdit::textEdited,
            this, &QMakeStepConfigWidget::qmakeArgumentsLineEdited);
    connect(buildConfigurationComboBox,
            QOverload<int>::of(&QComboBox::currentIndexChanged),
            this, &QMakeStepConfigWidget::buildConfigurationSelected);
    connect(step, &QMakeStep::userArgumentsChanged,
            this, &QMakeStepConfigWidget::userArgumentsChanged);
    connect(step->qmakeBuildConfiguration(), &QmakeBuildConfiguration::qmlDebuggingChanged,
            this, [this] {
        linkQmlDebuggingLibraryChanged();
        askForRebuild(tr("QML Debugging"));
    });
    connect(step->project(), &Project::projectLanguagesUpdated,
            this, &QMakeStepConfigWidget::linkQmlDebuggingLibraryChanged);
    connect(step->target(), &Target::parsingFinished,
            this, &QMakeStepConfigWidget::updateEffectiveQMakeCall);
    connect(step->qmakeBuildConfiguration(), &QmakeBuildConfiguration::useQtQuickCompilerChanged,
            this, &QMakeStepConfigWidget::useQtQuickCompilerChanged);
    connect(step->qmakeBuildConfiguration(), &QmakeBuildConfiguration::separateDebugInfoChanged,
            this, &QMakeStepConfigWidget::separateDebugInfoChanged);
    connect(step->qmakeBuildConfiguration(), &QmakeBuildConfiguration::qmakeBuildConfigurationChanged,
            this, &QMakeStepConfigWidget::qmakeBuildConfigChanged);
    connect(step->target(), &Target::kitChanged, this, &QMakeStepConfigWidget::qtVersionChanged);
    connect(abisListWidget, &QListWidget::itemChanged, this, [this]{
        abisChanged();
        QmakeBuildConfiguration *bc = m_step->qmakeBuildConfiguration();
        if (!bc)
            return;

        QList<ProjectExplorer::BuildStepList *> stepLists;
        const Core::Id clean = ProjectExplorer::Constants::BUILDSTEPS_CLEAN;
        stepLists << bc->cleanSteps();
        BuildManager::buildLists(stepLists, {ProjectExplorerPlugin::displayNameForStepId(clean)});
    });
    auto chooser = new Core::VariableChooser(qmakeAdditonalArgumentsLineEdit);
    chooser->addMacroExpanderProvider([step] { return step->macroExpander(); });
    chooser->addSupportedWidget(qmakeAdditonalArgumentsLineEdit);
}

QMakeStepConfigWidget::~QMakeStepConfigWidget()
{
}

void QMakeStepConfigWidget::qtVersionChanged()
{
    updateSummaryLabel();
    updateEffectiveQMakeCall();
}

void QMakeStepConfigWidget::qmakeBuildConfigChanged()
{
    QmakeBuildConfiguration *bc = m_step->qmakeBuildConfiguration();
    bool debug = bc->qmakeBuildConfiguration() & BaseQtVersion::DebugBuild;
    m_ignoreChange = true;
    buildConfigurationComboBox->setCurrentIndex(debug? 0 : 1);
    m_ignoreChange = false;
    updateSummaryLabel();
    updateEffectiveQMakeCall();
}

void QMakeStepConfigWidget::userArgumentsChanged()
{
    if (m_ignoreChange)
        return;
    qmakeAdditonalArgumentsLineEdit->setText(m_step->userArguments());
    updateSummaryLabel();
    updateEffectiveQMakeCall();
}

void QMakeStepConfigWidget::linkQmlDebuggingLibraryChanged()
{
    updateSummaryLabel();
    updateEffectiveQMakeCall();
}

void QMakeStepConfigWidget::useQtQuickCompilerChanged()
{
    updateSummaryLabel();
    updateEffectiveQMakeCall();
    askForRebuild(tr("Qt Quick Compiler"));
}

void QMakeStepConfigWidget::separateDebugInfoChanged()
{
    updateSummaryLabel();
    updateEffectiveQMakeCall();
    askForRebuild(tr("Separate Debug Information"));
}

void QMakeStepConfigWidget::abisChanged()
{
    QStringList abis;
    for (int i = 0; i < abisListWidget->count(); ++i) {
        auto item = abisListWidget->item(i);
        if (item->checkState() == Qt::CheckState::Checked)
            abis << item->text();
    }
    m_step->setSelectedAbis(abis);

    if (isAndroidKit()) {
        const QString prefix = "ANDROID_ABIS=";
        QStringList args = m_step->extraArguments();
        for (auto it = args.begin(); it != args.end(); ++it) {
            if (it->startsWith(prefix)) {
                args.erase(it);
                break;
            }
        }
        args << prefix + '"' + abis.join(' ') + '"';
        m_step->setExtraArguments(args);
    }

    updateSummaryLabel();
    updateEffectiveQMakeCall();
}

void QMakeStepConfigWidget::qmakeArgumentsLineEdited()
{
    m_ignoreChange = true;
    m_step->setUserArguments(qmakeAdditonalArgumentsLineEdit->text());
    m_ignoreChange = false;

    updateSummaryLabel();
    updateEffectiveQMakeCall();
}

void QMakeStepConfigWidget::buildConfigurationSelected()
{
    if (m_ignoreChange)
        return;
    QmakeBuildConfiguration *bc = m_step->qmakeBuildConfiguration();
    BaseQtVersion::QmakeBuildConfigs buildConfiguration = bc->qmakeBuildConfiguration();
    if (buildConfigurationComboBox->currentIndex() == 0) { // debug
        buildConfiguration = buildConfiguration | BaseQtVersion::DebugBuild;
    } else {
        buildConfiguration = buildConfiguration & ~BaseQtVersion::DebugBuild;
    }
    m_ignoreChange = true;
    bc->setQMakeBuildConfiguration(buildConfiguration);
    m_ignoreChange = false;

    updateSummaryLabel();
    updateEffectiveQMakeCall();
}

void QMakeStepConfigWidget::askForRebuild(const QString &title)
{
    auto *question = new QMessageBox(Core::ICore::mainWindow());
    question->setWindowTitle(title);
    question->setText(tr("The option will only take effect if the project is recompiled. Do you want to recompile now?"));
    question->setStandardButtons(QMessageBox::Yes | QMessageBox::No);
    question->setModal(true);
    connect(question, &QDialog::finished, this, &QMakeStepConfigWidget::recompileMessageBoxFinished);
    question->show();
}

bool QMakeStepConfigWidget::isAndroidKit() const
{
    BaseQtVersion *qtVersion = QtKitAspect::qtVersion(m_step->target()->kit());
    if (!qtVersion)
        return false;

    const Abis abis = qtVersion->qtAbis();
    return Utils::anyOf(abis, [](const Abi &abi) {
        return abi.osFlavor() == Abi::OSFlavor::AndroidLinuxFlavor;
    });
}

void QMakeStepConfigWidget::updateSummaryLabel()
{
    BaseQtVersion *qtVersion = QtKitAspect::qtVersion(m_step->target()->kit());
    if (!qtVersion) {
        setSummaryText(tr("<b>qmake:</b> No Qt version set. Cannot run qmake."));
        return;
    }
    const Abis abis = qtVersion->qtAbis();
    const bool enableAbisSelect = abis.size() > 1;
    abisLabel->setVisible(enableAbisSelect);
    abisListWidget->setVisible(enableAbisSelect);

    if (enableAbisSelect && abisListWidget->count() != abis.size()) {
        abisListWidget->clear();
        QStringList selectedAbis = m_step->selectedAbis();

        if (selectedAbis.isEmpty() && isAndroidKit()) {
            // Prefer ARM for Android, prefer 32bit.
            for (const Abi &abi : abis) {
                if (abi.param() == "armeabi-v7a")
                    selectedAbis.append(abi.param());
            }
            if (selectedAbis.isEmpty()) {
                for (const Abi &abi : abis) {
                    if (abi.param() == "arm64-v8a")
                        selectedAbis.append(abi.param());
                }
            }
        }

        for (const Abi &abi : abis) {
            const QString param = abi.param();
            auto item = new QListWidgetItem{param, abisListWidget};
            item->setFlags(Qt::ItemIsUserCheckable | Qt::ItemIsEnabled | Qt::ItemIsSelectable);
            item->setCheckState(selectedAbis.contains(param) ? Qt::Checked : Qt::Unchecked);
        }
        abisChanged();
    }

    const QString program = qtVersion->qmakeCommand().fileName();
    setSummaryText(tr("<b>qmake:</b> %1 %2").arg(program,
                                                 m_step->project()->projectFilePath().fileName()));
}

void QMakeStepConfigWidget::updateEffectiveQMakeCall()
{
    qmakeArgumentsEdit->setPlainText(m_step->effectiveQMakeCall());
}

void QMakeStepConfigWidget::recompileMessageBoxFinished(int button)
{
    if (button == QMessageBox::Yes) {
        BuildConfiguration *bc = m_step->buildConfiguration();
        if (!bc)
            return;

        const Core::Id clean = ProjectExplorer::Constants::BUILDSTEPS_CLEAN;
        const Core::Id build = ProjectExplorer::Constants::BUILDSTEPS_BUILD;
        BuildManager::buildLists({bc->cleanSteps(), bc->buildSteps()},
                                 QStringList() << ProjectExplorerPlugin::displayNameForStepId(clean)
                       << ProjectExplorerPlugin::displayNameForStepId(build));
    }
}

////
// QMakeStepFactory
////

QMakeStepFactory::QMakeStepFactory()
{
    registerStep<QMakeStep>(Constants::QMAKE_BS_ID);
    setSupportedConfiguration(Constants::QMAKE_BC_ID);
    setSupportedStepList(ProjectExplorer::Constants::BUILDSTEPS_BUILD);
    setDisplayName(QMakeStep::tr("qmake"));
    setFlags(BuildStepInfo::UniqueStep);
}

QMakeStepConfig::TargetArchConfig QMakeStepConfig::targetArchFor(const Abi &targetAbi, const BaseQtVersion *version)
{
    QMakeStepConfig::TargetArchConfig arch = QMakeStepConfig::NoArch;
    if (!version || version->type() != QtSupport::Constants::DESKTOPQT)
        return arch;
    if ((targetAbi.os() == ProjectExplorer::Abi::DarwinOS)
            && (targetAbi.binaryFormat() == ProjectExplorer::Abi::MachOFormat)) {
        if (targetAbi.architecture() == ProjectExplorer::Abi::X86Architecture) {
            if (targetAbi.wordWidth() == 32)
                arch = QMakeStepConfig::X86;
            else if (targetAbi.wordWidth() == 64)
                arch = QMakeStepConfig::X86_64;
        } else if (targetAbi.architecture() == ProjectExplorer::Abi::PowerPCArchitecture) {
            if (targetAbi.wordWidth() == 32)
                arch = QMakeStepConfig::PowerPC;
            else if (targetAbi.wordWidth() == 64)
                arch = QMakeStepConfig::PowerPC64;
        }
    }
    return arch;
}

QMakeStepConfig::OsType QMakeStepConfig::osTypeFor(const ProjectExplorer::Abi &targetAbi, const BaseQtVersion *version)
{
    QMakeStepConfig::OsType os = QMakeStepConfig::NoOsType;
    const char IOSQT[] = "Qt4ProjectManager.QtVersion.Ios";
    if (!version || version->type() != IOSQT)
        return os;
    if ((targetAbi.os() == ProjectExplorer::Abi::DarwinOS)
            && (targetAbi.binaryFormat() == ProjectExplorer::Abi::MachOFormat)) {
        if (targetAbi.architecture() == ProjectExplorer::Abi::X86Architecture) {
            os = QMakeStepConfig::IphoneSimulator;
        } else if (targetAbi.architecture() == ProjectExplorer::Abi::ArmArchitecture) {
            os = QMakeStepConfig::IphoneOS;
        }
    }
    return os;
}

QStringList QMakeStepConfig::toArguments() const
{
    QStringList arguments;
    if (archConfig == X86)
        arguments << "CONFIG+=x86";
    else if (archConfig == X86_64)
        arguments << "CONFIG+=x86_64";
    else if (archConfig == PowerPC)
        arguments << "CONFIG+=ppc";
    else if (archConfig == PowerPC64)
        arguments << "CONFIG+=ppc64";

    // TODO: make that depend on the actual Qt version that is used
    if (osType == IphoneSimulator)
        arguments << "CONFIG+=iphonesimulator" << "CONFIG+=simulator" /*since Qt 5.7*/;
    else if (osType == IphoneOS)
        arguments << "CONFIG+=iphoneos" << "CONFIG+=device" /*since Qt 5.7*/;

    if (linkQmlDebuggingQQ2 == TriState::Enabled)
        arguments << "CONFIG+=qml_debug";
    else if (linkQmlDebuggingQQ2 == TriState::Disabled)
        arguments << "CONFIG-=qml_debug";

    if (useQtQuickCompiler == TriState::Enabled)
        arguments << "CONFIG+=qtquickcompiler";
    else if (useQtQuickCompiler == TriState::Disabled)
        arguments << "CONFIG-=qtquickcompiler";

    if (separateDebugInfo == TriState::Enabled)
        arguments << "CONFIG+=force_debug_info" << "CONFIG+=separate_debug_info";
    else if (separateDebugInfo == TriState::Disabled)
        arguments << "CONFIG-=separate_debug_info";

    if (!sysRoot.isEmpty()) {
        arguments << ("QMAKE_CFLAGS+=--sysroot=\"" + sysRoot + "\"");
        arguments << ("QMAKE_CXXFLAGS+=--sysroot=\"" + sysRoot + "\"");
        arguments << ("QMAKE_LFLAGS+=--sysroot=\"" + sysRoot + "\"");
        if (!targetTriple.isEmpty()) {
            arguments << ("QMAKE_CFLAGS+=--target=" + targetTriple);
            arguments << ("QMAKE_CXXFLAGS+=--target=" + targetTriple);
            arguments << ("QMAKE_LFLAGS+=--target=" + targetTriple);
        }
    }

    return arguments;
}<|MERGE_RESOLUTION|>--- conflicted
+++ resolved
@@ -112,7 +112,7 @@
     else
         arguments << project()->projectFilePath().toUserOutput();
 
-    if (m_recursive && v->qtVersion() < QtVersionNumber(5, 0, 0))
+    if (v->qtVersion() < QtVersionNumber(5, 0, 0))
         arguments << "-r";
     bool userProvidedMkspec = false;
     for (QtcProcess::ConstArgIterator ait(m_userArgs); ait.next(); ) {
@@ -185,14 +185,8 @@
     else
         workingDirectory = qmakeBc->buildDirectory();
 
-<<<<<<< HEAD
-    m_qmakeExecutable = qtVersion->qmakeCommand().toString();
-    m_qmakeArguments = allArguments(qtVersion);
-    m_runMakeQmake = m_recursive && (qtVersion->qtVersion() >= QtVersionNumber(5, 0 ,0));
-=======
     m_qmakeCommand = CommandLine{qtVersion->qmakeCommand(), allArguments(qtVersion), CommandLine::Raw};
     m_runMakeQmake = (qtVersion->qtVersion() >= QtVersionNumber(5, 0 ,0));
->>>>>>> 33c5ff21
 
     QString makefile = workingDirectory.toString() + '/';
 
@@ -286,12 +280,6 @@
     m_forced = b;
 }
 
-// Used by the 3rd party SailfishOS plugin
-void QMakeStep::setRecursive(bool b)
-{
-    m_recursive = b;
-}
-
 ProjectExplorer::BuildStepConfigWidget *QMakeStep::createConfigWidget()
 {
     return new QMakeStepConfigWidget(this);
@@ -446,7 +434,7 @@
         QmakeBuildConfiguration *qmakeBc = qmakeBuildConfiguration();
         const QString makefile = qmakeBc ? qmakeBc->makefile() : QString();
         result += ' ' + allArguments(qtVersion, ArgumentFlag::Expand);
-        if (m_recursive && qtVersion->qtVersion() >= QtVersionNumber(5, 0, 0))
+        if (qtVersion->qtVersion() >= QtVersionNumber(5, 0, 0))
             result.append(QString::fromLatin1(" && %1 %2").arg(make).arg(makeArguments(makefile)));
     }
     return result;
@@ -456,28 +444,13 @@
 {
     // NOTE: extra parser args placed before the other args intentionally
     QStringList result = m_extraParserArgs;
-<<<<<<< HEAD
-    BaseQtVersion *qt = QtKitInformation::qtVersion(target()->kit());
-    QTC_ASSERT(qt, return result);
-=======
     BaseQtVersion *qt = QtKitAspect::qtVersion(target()->kit());
     QTC_ASSERT(qt, return QStringList());
->>>>>>> 33c5ff21
     for (QtcProcess::ConstArgIterator ait(allArguments(qt, ArgumentFlag::Expand)); ait.next(); ) {
         if (ait.isSimple())
             result << ait.value();
     }
     return result;
-}
-
-QStringList QMakeStep::extraParserArguments() const
-{
-    return m_extraParserArgs;
-}
-
-void QMakeStep::setExtraParserArguments(const QStringList &args)
-{
-    m_extraParserArgs = args;
 }
 
 QString QMakeStep::userArguments()
