/**************************************************************************
**
** This file is part of Qt Creator
**
** Copyright (c) 2012 Nokia Corporation and/or its subsidiary(-ies).
**
** Contact: http://www.qt-project.org/
**
**
** GNU Lesser General Public License Usage
**
** This file may be used under the terms of the GNU Lesser General Public
** License version 2.1 as published by the Free Software Foundation and
** appearing in the file LICENSE.LGPL included in the packaging of this file.
** Please review the following information to ensure the GNU Lesser General
** Public License version 2.1 requirements will be met:
** http://www.gnu.org/licenses/old-licenses/lgpl-2.1.html.
**
** In addition, as a special exception, Nokia gives you certain additional
** rights. These rights are described in the Nokia Qt LGPL Exception
** version 1.1, included in the file LGPL_EXCEPTION.txt in this package.
**
** Other Usage
**
** Alternatively, this file may be used in accordance with the terms and
** conditions contained in a signed written agreement between you and Nokia.
**
**
**************************************************************************/

#include "librarydetailscontroller.h"
#include "ui_librarydetailswidget.h"
#include "findqt4profiles.h"
#include "qt4nodes.h"
#include "qt4buildconfiguration.h"

#include <projectexplorer/projectexplorer.h>
#include <projectexplorer/session.h>
#include <projectexplorer/project.h>
#include <projectexplorer/kitinformation.h>
#include <projectexplorer/target.h>
#include <projectexplorer/toolchain.h>
#include <projectexplorer/buildconfiguration.h>
#include <utils/hostosinfo.h>

#include <QFileInfo>
#include <QDir>
#include <QTextStream>

using namespace Qt4ProjectManager;
using namespace Qt4ProjectManager::Internal;

LibraryDetailsController::LibraryDetailsController(
        Ui::LibraryDetailsWidget *libraryDetails,
        const QString &proFile, QObject *parent) :
    QObject(parent),
    m_platforms(AddLibraryWizard::LinuxPlatform
                | AddLibraryWizard::MacPlatform
                | AddLibraryWizard::WindowsPlatform),
    m_linkageType(AddLibraryWizard::NoLinkage),
    m_macLibraryType(AddLibraryWizard::NoLibraryType),
    m_proFile(proFile),
    m_ignoreGuiSignals(false),
    m_includePathChanged(false),
    m_linkageRadiosVisible(true),
    m_macLibraryRadiosVisible(true),
    m_includePathVisible(true),
    m_windowsGroupVisible(true),
    m_libraryDetailsWidget(libraryDetails)
{
<<<<<<< HEAD
    switch (Utils::HostOsInfo::hostOs()) {
    case Utils::HostOsInfo::HostOsMac:
        m_creatorPlatform = CreatorMac;
        break;
    case Utils::HostOsInfo::HostOsLinux:
=======
#ifdef Q_OS_MAC
    m_creatorPlatform = CreatorMac;
#endif
#ifdef Q_OS_LINUX
    m_creatorPlatform = CreatorLinux;
#endif
#ifdef Q_OS_WIN
    m_creatorPlatform = CreatorWindows;
#endif

#ifndef Q_OS_LINUX
    // project for which we are going to insert the snippet
    const ProjectExplorer::Project *project =
            ProjectExplorer::ProjectExplorerPlugin::instance()->session()->projectForFile(proFile);
    // if its tool chain is maemo behave the same as we would be on linux
    ProjectExplorer::ToolChain *tc = ProjectExplorer::ToolChainKitInformation::toolChain(project->activeTarget()->kit());
    if (tc
            && (tc->targetAbi().osFlavor() == ProjectExplorer::Abi::HarmattanLinuxFlavor
                || tc->targetAbi().osFlavor() == ProjectExplorer::Abi::MaemoLinuxFlavor))
>>>>>>> 48913264
        m_creatorPlatform = CreatorLinux;
        break;
    case Utils::HostOsInfo::HostOsWindows:
        m_creatorPlatform = CreatorWindows;
        break;
    default:
        break;
    }

    if (!Utils::HostOsInfo::isLinuxHost()) {
        // project for which we are going to insert the snippet
        const ProjectExplorer::Project *project =
                ProjectExplorer::ProjectExplorerPlugin::instance()->session()->projectForFile(proFile);
        // if its tool chain is maemo behave the same as we would be on linux
        ProjectExplorer::ToolChain *tc = ProjectExplorer::ToolChainProfileInformation::toolChain(project->activeTarget()->profile());
        if (tc
                && (tc->targetAbi().osFlavor() == ProjectExplorer::Abi::HarmattanLinuxFlavor
                    || tc->targetAbi().osFlavor() == ProjectExplorer::Abi::MaemoLinuxFlavor))
            m_creatorPlatform = CreatorLinux;
    }

    setPlatformsVisible(true);
    setLinkageGroupVisible(true);
    setMacLibraryGroupVisible(true);
    setPackageLineEditVisible(false);

    if (creatorPlatform() == CreatorMac)
        setMacLibraryRadiosVisible(false);

    if (creatorPlatform() != CreatorWindows)
        setLinkageRadiosVisible(false);

    connect(m_libraryDetailsWidget->includePathChooser, SIGNAL(changed(QString)),
            this, SLOT(slotIncludePathChanged()));
    connect(m_libraryDetailsWidget->frameworkRadio, SIGNAL(clicked(bool)),
            this, SLOT(slotMacLibraryTypeChanged()));
    connect(m_libraryDetailsWidget->libraryRadio, SIGNAL(clicked(bool)),
            this, SLOT(slotMacLibraryTypeChanged()));
    connect(m_libraryDetailsWidget->useSubfoldersCheckBox, SIGNAL(toggled(bool)),
            this, SLOT(slotUseSubfoldersChanged(bool)));
    connect(m_libraryDetailsWidget->addSuffixCheckBox, SIGNAL(toggled(bool)),
            this, SLOT(slotAddSuffixChanged(bool)));
    connect(m_libraryDetailsWidget->linCheckBox, SIGNAL(clicked(bool)),
            this, SLOT(slotPlatformChanged()));
    connect(m_libraryDetailsWidget->macCheckBox, SIGNAL(clicked(bool)),
            this, SLOT(slotPlatformChanged()));
    connect(m_libraryDetailsWidget->winCheckBox, SIGNAL(clicked(bool)),
            this, SLOT(slotPlatformChanged()));
}

LibraryDetailsController::CreatorPlatform LibraryDetailsController::creatorPlatform() const
{
    return m_creatorPlatform;
}

Ui::LibraryDetailsWidget *LibraryDetailsController::libraryDetailsWidget() const
{
    return m_libraryDetailsWidget;
}

AddLibraryWizard::Platforms LibraryDetailsController::platforms() const
{
    return m_platforms;
}

AddLibraryWizard::LinkageType LibraryDetailsController::linkageType() const
{
    return m_linkageType;
}

AddLibraryWizard::MacLibraryType LibraryDetailsController::macLibraryType() const
{
    return m_macLibraryType;
}

void LibraryDetailsController::updateGui()
{
    // read values from gui
    m_platforms = 0;
    if (libraryDetailsWidget()->linCheckBox->isChecked())
        m_platforms |= AddLibraryWizard::LinuxPlatform;
    if (libraryDetailsWidget()->macCheckBox->isChecked())
        m_platforms |= AddLibraryWizard::MacPlatform;
    if (libraryDetailsWidget()->winCheckBox->isChecked())
        m_platforms |= AddLibraryWizard::WindowsPlatform;

    bool macLibraryTypeUpdated = false;
    if (!m_linkageRadiosVisible) {
        m_linkageType = suggestedLinkageType();
        if (m_linkageType == AddLibraryWizard::StaticLinkage) {
            m_macLibraryType = AddLibraryWizard::LibraryType;
            macLibraryTypeUpdated = true;
        }
    } else {
        m_linkageType = AddLibraryWizard::DynamicLinkage; // the default
        if (libraryDetailsWidget()->staticRadio->isChecked())
            m_linkageType = AddLibraryWizard::StaticLinkage;
    }

    if (!macLibraryTypeUpdated) {
        if (!m_macLibraryRadiosVisible) {
            m_macLibraryType = suggestedMacLibraryType();
        } else {
            m_macLibraryType = AddLibraryWizard::LibraryType; // the default
            if (libraryDetailsWidget()->frameworkRadio->isChecked())
                m_macLibraryType = AddLibraryWizard::FrameworkType;
        }
    }

    // enable or disable some parts of gui
    libraryDetailsWidget()->macGroupBox->setEnabled(platforms()
                                & AddLibraryWizard::MacPlatform);
    updateWindowsOptionsEnablement();
    const bool macRadiosEnabled = m_linkageRadiosVisible ||
            linkageType() != AddLibraryWizard::StaticLinkage;
    libraryDetailsWidget()->libraryRadio->setEnabled(macRadiosEnabled);
    libraryDetailsWidget()->frameworkRadio->setEnabled(macRadiosEnabled);

    // update values in gui
    setIgnoreGuiSignals(true);

    showLinkageType(linkageType());
    showMacLibraryType(macLibraryType());
    if (!m_includePathChanged)
        libraryDetailsWidget()->includePathChooser->setPath(suggestedIncludePath());

    setIgnoreGuiSignals(false);
}

QString LibraryDetailsController::proFile() const
{
    return m_proFile;
}

bool LibraryDetailsController::isIncludePathChanged() const
{
    return m_includePathChanged;
}

void LibraryDetailsController::setIgnoreGuiSignals(bool ignore)
{
    m_ignoreGuiSignals = ignore;
}

bool LibraryDetailsController::guiSignalsIgnored() const
{
    return m_ignoreGuiSignals;
}

void LibraryDetailsController::showLinkageType(
        AddLibraryWizard::LinkageType linkageType)
{
    const QString linkage(tr("Linkage:"));
    QString linkageTitle;
    switch (linkageType) {
    case AddLibraryWizard::DynamicLinkage:
        libraryDetailsWidget()->dynamicRadio->setChecked(true);
        linkageTitle = tr("%1 Dynamic").arg(linkage);
        break;
    case AddLibraryWizard::StaticLinkage:
        libraryDetailsWidget()->staticRadio->setChecked(true);
        linkageTitle = tr("%1 Static").arg(linkage);
        break;
    default:
        libraryDetailsWidget()->dynamicRadio->setChecked(false);
        libraryDetailsWidget()->staticRadio->setChecked(false);
        linkageTitle = linkage;
        break;
        }
    libraryDetailsWidget()->linkageGroupBox->setTitle(linkageTitle);
}

void LibraryDetailsController::showMacLibraryType(
        AddLibraryWizard::MacLibraryType libType)
{
    const QString libraryType(tr("Mac:"));
    QString libraryTypeTitle;
    switch (libType) {
    case AddLibraryWizard::FrameworkType:
        libraryDetailsWidget()->frameworkRadio->setChecked(true);
        libraryTypeTitle = tr("%1 Framework").arg(libraryType);
        break;
    case AddLibraryWizard::LibraryType:
        libraryDetailsWidget()->libraryRadio->setChecked(true);
        libraryTypeTitle = tr("%1 Library").arg(libraryType);
        break;
    default:
        libraryDetailsWidget()->frameworkRadio->setChecked(false);
        libraryDetailsWidget()->libraryRadio->setChecked(false);
        libraryTypeTitle = libraryType;
        break;
    }
    libraryDetailsWidget()->macGroupBox->setTitle(libraryTypeTitle);
}

void LibraryDetailsController::setPlatformsVisible(bool ena)
{
    libraryDetailsWidget()->platformGroupBox->setVisible(ena);
}

void LibraryDetailsController::setLinkageRadiosVisible(bool ena)
{
    m_linkageRadiosVisible = ena;
    libraryDetailsWidget()->staticRadio->setVisible(ena);
    libraryDetailsWidget()->dynamicRadio->setVisible(ena);
}

void LibraryDetailsController::setLinkageGroupVisible(bool ena)
{
    setLinkageRadiosVisible(ena);
    libraryDetailsWidget()->linkageGroupBox->setVisible(ena);
}

void LibraryDetailsController::setMacLibraryRadiosVisible(bool ena)
{
    m_macLibraryRadiosVisible = ena;
    libraryDetailsWidget()->frameworkRadio->setVisible(ena);
    libraryDetailsWidget()->libraryRadio->setVisible(ena);
}

void LibraryDetailsController::setMacLibraryGroupVisible(bool ena)
{
    setMacLibraryRadiosVisible(ena);
    libraryDetailsWidget()->macGroupBox->setVisible(ena);
}

void LibraryDetailsController::setLibraryPathChooserVisible(bool ena)
{
    libraryDetailsWidget()->libraryPathChooser->setVisible(ena);
    libraryDetailsWidget()->libraryFileLabel->setVisible(ena);
}

void LibraryDetailsController::setLibraryComboBoxVisible(bool ena)
{
    libraryDetailsWidget()->libraryComboBox->setVisible(ena);
    libraryDetailsWidget()->libraryLabel->setVisible(ena);
}

void LibraryDetailsController::setPackageLineEditVisible(bool ena)
{
    libraryDetailsWidget()->packageLineEdit->setVisible(ena);
    libraryDetailsWidget()->packageLabel->setVisible(ena);
}

void LibraryDetailsController::setIncludePathVisible(bool ena)
{
    m_includePathVisible = ena;
    libraryDetailsWidget()->includeLabel->setVisible(ena);
    libraryDetailsWidget()->includePathChooser->setVisible(ena);
}

void LibraryDetailsController::setWindowsGroupVisible(bool ena)
{
    m_windowsGroupVisible = ena;
    libraryDetailsWidget()->winGroupBox->setVisible(ena);
}

void LibraryDetailsController::setRemoveSuffixVisible(bool ena)
{
    libraryDetailsWidget()->removeSuffixCheckBox->setVisible(ena);
}

bool LibraryDetailsController::isMacLibraryRadiosVisible() const
{
    return m_macLibraryRadiosVisible;
}

bool LibraryDetailsController::isIncludePathVisible() const
{
    return m_includePathVisible;
}

bool LibraryDetailsController::isWindowsGroupVisible() const
{
    return m_windowsGroupVisible;
}

void LibraryDetailsController::slotIncludePathChanged()
{
    if (m_ignoreGuiSignals)
        return;
    m_includePathChanged = true;
}

void LibraryDetailsController::slotPlatformChanged()
{
    updateGui();
    emit completeChanged();
}

void LibraryDetailsController::slotMacLibraryTypeChanged()
{
    if (guiSignalsIgnored())
        return;

    if (m_linkageRadiosVisible
            && libraryDetailsWidget()->frameworkRadio->isChecked()) {
        setIgnoreGuiSignals(true);
        libraryDetailsWidget()->dynamicRadio->setChecked(true);
        setIgnoreGuiSignals(true);
    }

    updateGui();
}

void LibraryDetailsController::slotUseSubfoldersChanged(bool ena)
{
    if (ena) {
        libraryDetailsWidget()->addSuffixCheckBox->setChecked(false);
        libraryDetailsWidget()->removeSuffixCheckBox->setChecked(false);
    }
}

void LibraryDetailsController::slotAddSuffixChanged(bool ena)
{
    if (ena) {
        libraryDetailsWidget()->useSubfoldersCheckBox->setChecked(false);
        libraryDetailsWidget()->removeSuffixCheckBox->setChecked(false);
    }
}

static QString appendSpaceIfNotEmpty(const QString &aString)
{
    if (aString.isEmpty())
        return aString;
    return aString + QLatin1Char(' ');
}

static QString appendSeparator(const QString &aString)
{
    if (aString.isEmpty())
        return aString;
    if (aString.at(aString.size() - 1) == QLatin1Char('/'))
        return aString;
    return aString + QLatin1Char('/');
}

static QString commonScopes(AddLibraryWizard::Platforms scopes,
                            AddLibraryWizard::Platforms excludedScopes)
{
    QString scopesString;
    QTextStream str(&scopesString);
    AddLibraryWizard::Platforms common = scopes | excludedScopes;
    bool unixLikeScopes = false;
    if (scopes & ~QFlags<AddLibraryWizard::Platform>(AddLibraryWizard::WindowsPlatform)) {
        unixLikeScopes = true;
        if (common & AddLibraryWizard::LinuxPlatform) {
            str << "unix";
            if (!(common & AddLibraryWizard::MacPlatform))
                str << ":!macx";
        } else {
            if (scopes & AddLibraryWizard::MacPlatform)
                str << "macx";
        }
    }
    if (scopes & AddLibraryWizard::WindowsPlatform) {
        if (unixLikeScopes)
            str << "|";
        str << "win32";
    }
    return scopesString;
}

static QString generateLibsSnippet(AddLibraryWizard::Platforms platforms,
                     AddLibraryWizard::MacLibraryType macLibraryType,
                     const QString &libName,
                     const QString &targetRelativePath, const QString &pwd,
                     bool useSubfolders, bool addSuffix, bool generateLibPath)
{
    // if needed it contains: $$[pwd]/_PATH_
    const QString libraryPathSnippet = generateLibPath ?
                QLatin1String("$$") + pwd + QLatin1Char('/') +
                targetRelativePath : QString();

    // if needed it contains: -L$$[pwd]/_PATH_
    const QString simpleLibraryPathSnippet = generateLibPath ?
                QLatin1String("-L") + libraryPathSnippet : QString();
    // if needed it contains: -F$$[pwd]/_PATH_
    const QString macLibraryPathSnippet = generateLibPath ?
                QLatin1String("-F") + libraryPathSnippet : QString();

    AddLibraryWizard::Platforms commonPlatforms = platforms;
    if (macLibraryType == AddLibraryWizard::FrameworkType) // we will generate a separate -F -framework line
        commonPlatforms &= ~QFlags<AddLibraryWizard::Platform>(AddLibraryWizard::MacPlatform);
    if (useSubfolders || addSuffix) // we will generate a separate debug/release conditions
        commonPlatforms &= ~QFlags<AddLibraryWizard::Platform>(AddLibraryWizard::WindowsPlatform);

    AddLibraryWizard::Platforms diffPlatforms = platforms ^ commonPlatforms;
    AddLibraryWizard::Platforms generatedPlatforms = 0;

    QString snippetMessage;
    QTextStream str(&snippetMessage);

    if (diffPlatforms & AddLibraryWizard::WindowsPlatform) {
        str << "win32:CONFIG(release, debug|release): LIBS += ";
        if (useSubfolders)
            str << simpleLibraryPathSnippet << "release/ " << "-l" << libName << "\n";
        else if (addSuffix)
            str << appendSpaceIfNotEmpty(simpleLibraryPathSnippet) << "-l" << libName << "\n";

        str << "else:win32:CONFIG(debug, debug|release): LIBS += ";
        if (useSubfolders)
            str << simpleLibraryPathSnippet << "debug/ " << "-l" << libName << "\n";
        else if (addSuffix)
            str << appendSpaceIfNotEmpty(simpleLibraryPathSnippet) << "-l" << libName << "d\n";
        generatedPlatforms |= AddLibraryWizard::WindowsPlatform;
    }
    if (diffPlatforms & AddLibraryWizard::MacPlatform) {
        if (generatedPlatforms)
            str << "else:";
        str << "mac: LIBS += " << appendSpaceIfNotEmpty(macLibraryPathSnippet)
                    << "-framework " << libName << "\n";
        generatedPlatforms |= AddLibraryWizard::MacPlatform;
    }

    if (commonPlatforms) {
        if (generatedPlatforms)
            str << "else:";
        str << commonScopes(commonPlatforms, generatedPlatforms) << ": LIBS += "
                << appendSpaceIfNotEmpty(simpleLibraryPathSnippet) << "-l" << libName << "\n";
    }
    return snippetMessage;
}

static QString generateIncludePathSnippet(const QString &includeRelativePath)
{
    return QLatin1String("\nINCLUDEPATH += $$PWD/")
            + includeRelativePath + QLatin1Char('\n')
            + QLatin1String("DEPENDPATH += $$PWD/")
            + includeRelativePath + QLatin1Char('\n');
}

static QString generatePreTargetDepsSnippet(AddLibraryWizard::Platforms platforms,
                                            AddLibraryWizard::LinkageType linkageType,
                                            const QString &libName,
                                            const QString &targetRelativePath, const QString &pwd,
                                            bool useSubfolders, bool addSuffix)
{
    if (linkageType != AddLibraryWizard::StaticLinkage)
        return QString();

    // if needed it contains: PRE_TARGETDEPS += $$[pwd]/_PATH_TO_LIB_WITHOUT_LIB_NAME_
    const QString preTargetDepsSnippet = QLatin1String("PRE_TARGETDEPS += $$") +
            pwd + QLatin1Char('/') + targetRelativePath;

    QString snippetMessage;
    QTextStream str(&snippetMessage);
    str << "\n";
    AddLibraryWizard::Platforms generatedPlatforms = 0;
    if (platforms & AddLibraryWizard::WindowsPlatform) {
        if (useSubfolders || addSuffix) {
            str << "win32:CONFIG(release, debug|release): "
                << preTargetDepsSnippet;
            if (useSubfolders)
                str << "release/" << libName << ".lib\n";
            else if (addSuffix)
                str << libName << ".lib\n";

            str << "else:win32:CONFIG(debug, debug|release): "
                << preTargetDepsSnippet;
            if (useSubfolders)
                str << "debug/" << libName << ".lib\n";
            else if (addSuffix)
                str << libName << "d.lib\n";
        } else {
            str << "win32: " << preTargetDepsSnippet << libName << ".lib\n";
        }
        generatedPlatforms |= AddLibraryWizard::WindowsPlatform;
    }
    AddLibraryWizard::Platforms commonPlatforms = platforms;
    commonPlatforms &= ~QFlags<AddLibraryWizard::Platform>(AddLibraryWizard::WindowsPlatform);
    if (commonPlatforms) {
        if (generatedPlatforms)
            str << "else:";
        str << commonScopes(commonPlatforms, generatedPlatforms) << ": "
            << preTargetDepsSnippet << "lib" << libName << ".a\n";
    }
    return snippetMessage;
}

NonInternalLibraryDetailsController::NonInternalLibraryDetailsController(
        Ui::LibraryDetailsWidget *libraryDetails,
        const QString &proFile, QObject *parent) :
    LibraryDetailsController(libraryDetails, proFile, parent)
{
    setLibraryComboBoxVisible(false);
    setLibraryPathChooserVisible(true);

    if (creatorPlatform() == CreatorWindows) {
        libraryDetailsWidget()->libraryPathChooser->setPromptDialogFilter(
                QLatin1String("Library file (*.lib)"));
        setLinkageRadiosVisible(true);
        setRemoveSuffixVisible(true);
    } else {
        setLinkageRadiosVisible(false);
        setRemoveSuffixVisible(false);
    }

    if (creatorPlatform() == CreatorLinux)
        libraryDetailsWidget()->libraryPathChooser->setPromptDialogFilter(
                QLatin1String("Library file (lib*.so lib*.a)"));

    if (creatorPlatform() == CreatorMac) {
        libraryDetailsWidget()->libraryPathChooser->setPromptDialogFilter(
                QLatin1String("Library file (*.dylib *.a *.framework)"));
           // QLatin1String("Library file (lib*.dylib lib*.a *.framework)"));
        libraryDetailsWidget()->libraryPathChooser->setExpectedKind(Utils::PathChooser::Any);
    } else {
        libraryDetailsWidget()->libraryPathChooser->setExpectedKind(Utils::PathChooser::File);
    }

    connect(libraryDetailsWidget()->libraryPathChooser, SIGNAL(validChanged()),
            this, SIGNAL(completeChanged()));
    connect(libraryDetailsWidget()->libraryPathChooser, SIGNAL(changed(QString)),
            this, SLOT(slotLibraryPathChanged()));
    connect(libraryDetailsWidget()->removeSuffixCheckBox, SIGNAL(toggled(bool)),
            this, SLOT(slotRemoveSuffixChanged(bool)));
    connect(libraryDetailsWidget()->dynamicRadio, SIGNAL(clicked(bool)),
            this, SLOT(slotLinkageTypeChanged()));
    connect(libraryDetailsWidget()->staticRadio, SIGNAL(clicked(bool)),
            this, SLOT(slotLinkageTypeChanged()));
}

AddLibraryWizard::LinkageType NonInternalLibraryDetailsController::suggestedLinkageType() const
{
    AddLibraryWizard::LinkageType type = AddLibraryWizard::NoLinkage;
    if (creatorPlatform() != CreatorWindows) {
        if (libraryDetailsWidget()->libraryPathChooser->isValid()) {
            QFileInfo fi(libraryDetailsWidget()->libraryPathChooser->path());
            if (fi.suffix() == QLatin1String("a"))
                type = AddLibraryWizard::StaticLinkage;
            else
                type = AddLibraryWizard::DynamicLinkage;
        }
    }
    return type;
}

AddLibraryWizard::MacLibraryType NonInternalLibraryDetailsController::suggestedMacLibraryType() const
{
    AddLibraryWizard::MacLibraryType type = AddLibraryWizard::NoLibraryType;
    if (creatorPlatform() == CreatorMac) {
        if (libraryDetailsWidget()->libraryPathChooser->isValid()) {
            QFileInfo fi(libraryDetailsWidget()->libraryPathChooser->path());
            if (fi.suffix() == QLatin1String("framework"))
                type = AddLibraryWizard::FrameworkType;
            else
                type = AddLibraryWizard::LibraryType;
        }
    }
    return type;
}

QString NonInternalLibraryDetailsController::suggestedIncludePath() const
{
    QString includePath;
    if (libraryDetailsWidget()->libraryPathChooser->isValid()) {
        QFileInfo fi(libraryDetailsWidget()->libraryPathChooser->path());
        includePath = fi.absolutePath();
        QFileInfo dfi(includePath);
        // TODO: Win: remove debug or release folder first if appropriate
        if (dfi.fileName() == QLatin1String("lib")) {
            QDir dir = dfi.absoluteDir();
            includePath = dir.absolutePath();
            QDir includeDir(dir.absoluteFilePath(QLatin1String("include")));
            if (includeDir.exists())
                includePath = includeDir.absolutePath();
        }
    }
    return includePath;
}

void NonInternalLibraryDetailsController::updateWindowsOptionsEnablement()
{
    bool ena = platforms() & AddLibraryWizard::WindowsPlatform;
    if (creatorPlatform() == CreatorWindows) {
        libraryDetailsWidget()->addSuffixCheckBox->setEnabled(ena);
        ena = true;
    }
    libraryDetailsWidget()->winGroupBox->setEnabled(ena);
}

void NonInternalLibraryDetailsController::slotLinkageTypeChanged()
{
    if (guiSignalsIgnored())
        return;

    if (isMacLibraryRadiosVisible()
            && libraryDetailsWidget()->staticRadio->isChecked()) {
        setIgnoreGuiSignals(true);
        libraryDetailsWidget()->libraryRadio->setChecked(true);
        setIgnoreGuiSignals(true);
    }

    updateGui();
}

void NonInternalLibraryDetailsController::slotRemoveSuffixChanged(bool ena)
{
    if (ena) {
        libraryDetailsWidget()->useSubfoldersCheckBox->setChecked(false);
        libraryDetailsWidget()->addSuffixCheckBox->setChecked(false);
    }
}

void NonInternalLibraryDetailsController::slotLibraryPathChanged()
{
    if (creatorPlatform() == CreatorWindows) {
        bool subfoldersEnabled = true;
        bool removeSuffixEnabled = true;
        if (libraryDetailsWidget()->libraryPathChooser->isValid()) {
            QFileInfo fi(libraryDetailsWidget()->libraryPathChooser->path());
            QFileInfo dfi(fi.absolutePath());
            const QString parentFolderName = dfi.fileName().toLower();
            if (parentFolderName != QLatin1String("debug") &&
                parentFolderName != QLatin1String("release"))
                subfoldersEnabled = false;
            const QString baseName = fi.baseName();

            if (baseName.isEmpty() || baseName.at(baseName.size() - 1).toLower() != QLatin1Char('d'))
                removeSuffixEnabled = false;

            if (subfoldersEnabled)
                libraryDetailsWidget()->useSubfoldersCheckBox->setChecked(true);
            else if (removeSuffixEnabled)
                libraryDetailsWidget()->removeSuffixCheckBox->setChecked(true);
            else
                libraryDetailsWidget()->addSuffixCheckBox->setChecked(true);
        }
    }

    updateGui();

    emit completeChanged();
}

bool NonInternalLibraryDetailsController::isComplete() const
{
    return libraryDetailsWidget()->libraryPathChooser->isValid() &&
           platforms();
}

QString NonInternalLibraryDetailsController::snippet() const
{
    QString libPath = libraryDetailsWidget()->libraryPathChooser->path();
    QFileInfo fi(libPath);
    QString libName;
    const bool removeSuffix = isWindowsGroupVisible()
            && libraryDetailsWidget()->removeSuffixCheckBox->isChecked();
    if (creatorPlatform() == CreatorWindows) {
        libName = fi.baseName();
        if (removeSuffix && !libName.isEmpty()) // remove last letter which needs to be "d"
            libName = libName.left(libName.size() - 1);
    } else if (creatorPlatform() == CreatorMac) {
        if (macLibraryType() == AddLibraryWizard::FrameworkType)
            libName = fi.baseName();
        else
            libName = fi.baseName().mid(3); // cut the "lib" prefix
    } else {
        libName = fi.baseName().mid(3); // cut the "lib" prefix
    }

    QString targetRelativePath;
    QString includeRelativePath;
    bool useSubfolders = false;
    bool addSuffix = false;
    if (isWindowsGroupVisible()) {
        // when we are on Win but we don't generate the code for Win
        // we still need to remove "debug" or "release" subfolder
        const bool useSubfoldersCondition = (creatorPlatform() == CreatorWindows)
                                            ? true : platforms() & AddLibraryWizard::WindowsPlatform;
        if (useSubfoldersCondition)
            useSubfolders = libraryDetailsWidget()->useSubfoldersCheckBox->isChecked();
        if (platforms() & AddLibraryWizard::WindowsPlatform)
            addSuffix = libraryDetailsWidget()->addSuffixCheckBox->isChecked() || removeSuffix;
    }
    if (isIncludePathVisible()) { // generate also the path to lib
        QFileInfo pfi(proFile());
        QDir pdir = pfi.absoluteDir();
        QString absoluteLibraryPath = fi.absolutePath();
        if (creatorPlatform() == CreatorWindows && useSubfolders) { // drop last subfolder which needs to be "debug" or "release"
            QFileInfo libfi(absoluteLibraryPath);
            absoluteLibraryPath = libfi.absolutePath();
        }
        targetRelativePath = appendSeparator(pdir.relativeFilePath(absoluteLibraryPath));

        const QString includePath = libraryDetailsWidget()->includePathChooser->path();
        if (!includePath.isEmpty())
            includeRelativePath = pdir.relativeFilePath(includePath);
    }

    QString snippetMessage;
    QTextStream str(&snippetMessage);
    str << "\n";
    str << generateLibsSnippet(platforms(), macLibraryType(), libName,
                               targetRelativePath, QLatin1String("PWD"),
                               useSubfolders, addSuffix, isIncludePathVisible());
    if (isIncludePathVisible()) {
        str << generateIncludePathSnippet(includeRelativePath);
        str << generatePreTargetDepsSnippet(platforms(), linkageType(), libName,
                               targetRelativePath, QLatin1String("PWD"),
                               useSubfolders, addSuffix);
    }
    return snippetMessage;
}

/////////////

PackageLibraryDetailsController::PackageLibraryDetailsController(
    Ui::LibraryDetailsWidget *libraryDetails,
    const QString &proFile, QObject *parent)
    : NonInternalLibraryDetailsController(libraryDetails, proFile, parent)
{
    setPlatformsVisible(false);
    setIncludePathVisible(false);
    setWindowsGroupVisible(false);
    setLinkageGroupVisible(false);
    setMacLibraryGroupVisible(false);
    setLibraryPathChooserVisible(false);
    setPackageLineEditVisible(true);

    connect(libraryDetailsWidget()->packageLineEdit, SIGNAL(textChanged(QString)),
            this, SIGNAL(completeChanged()));

    updateGui();
}

bool PackageLibraryDetailsController::isComplete() const
{
    return !libraryDetailsWidget()->packageLineEdit->text().isEmpty();
}

QString PackageLibraryDetailsController::snippet() const
{
    QString snippetMessage;
    QTextStream str(&snippetMessage);
    str << "\n";
    if (!isLinkPackageGenerated())
        str << "unix: CONFIG += link_pkgconfig\n";
    str << "unix: PKGCONFIG += " << libraryDetailsWidget()->packageLineEdit->text() << "\n";
    return snippetMessage;
}

bool PackageLibraryDetailsController::isLinkPackageGenerated() const
{
    const ProjectExplorer::Project *project =
            ProjectExplorer::ProjectExplorerPlugin::instance()->session()->projectForFile(proFile());
    if (!project)
        return false;

    const Qt4ProFileNode *rootProject = qobject_cast<const Qt4ProFileNode *>(project->rootProjectNode());
    if (!rootProject)
        return false;

    const Qt4ProFileNode *currentProject = rootProject->findProFileFor(proFile());
    if (!currentProject)
        return false;

    const QStringList configVar = currentProject->variableValue(ConfigVar);
    if (configVar.contains(QLatin1String("link_pkgconfig")))
        return true;

    return false;
}

/////////////

SystemLibraryDetailsController::SystemLibraryDetailsController(
    Ui::LibraryDetailsWidget *libraryDetails,
    const QString &proFile, QObject *parent)
    : NonInternalLibraryDetailsController(libraryDetails, proFile, parent)
{
    setIncludePathVisible(false);
    setWindowsGroupVisible(false);

    updateGui();
}

/////////////

ExternalLibraryDetailsController::ExternalLibraryDetailsController(
    Ui::LibraryDetailsWidget *libraryDetails,
    const QString &proFile, QObject *parent)
    : NonInternalLibraryDetailsController(libraryDetails, proFile, parent)
{
    setIncludePathVisible(true);
    setWindowsGroupVisible(true);

    updateGui();
}

void ExternalLibraryDetailsController::updateWindowsOptionsEnablement()
{
    NonInternalLibraryDetailsController::updateWindowsOptionsEnablement();

    if (creatorPlatform() != CreatorWindows)
        return;

    bool subfoldersEnabled = true;
    bool removeSuffixEnabled = true;
    if (libraryDetailsWidget()->libraryPathChooser->isValid()) {
        QFileInfo fi(libraryDetailsWidget()->libraryPathChooser->path());
        QFileInfo dfi(fi.absolutePath());
        const QString parentFolderName = dfi.fileName().toLower();
        if (parentFolderName != QLatin1String("debug") &&
                parentFolderName != QLatin1String("release"))
            subfoldersEnabled = false;
        const QString baseName = fi.baseName();

        if (baseName.isEmpty() || baseName.at(baseName.size() - 1).toLower() != QLatin1Char('d'))
            removeSuffixEnabled = false;

    }
    libraryDetailsWidget()->useSubfoldersCheckBox->setEnabled(subfoldersEnabled);
    libraryDetailsWidget()->removeSuffixCheckBox->setEnabled(removeSuffixEnabled);
}

/////////////

InternalLibraryDetailsController::InternalLibraryDetailsController(
        Ui::LibraryDetailsWidget *libraryDetails,
        const QString &proFile, QObject *parent)
    : LibraryDetailsController(libraryDetails, proFile, parent)
{
    setLinkageRadiosVisible(false);
    setLibraryPathChooserVisible(false);
    setLibraryComboBoxVisible(true);
    setIncludePathVisible(true);
    setWindowsGroupVisible(true);
    setRemoveSuffixVisible(false);

    if (creatorPlatform() == CreatorWindows)
        libraryDetailsWidget()->useSubfoldersCheckBox->setEnabled(true);

    connect(libraryDetailsWidget()->libraryComboBox, SIGNAL(currentIndexChanged(int)),
            this, SLOT(slotCurrentLibraryChanged()));

    updateProFile();
    updateGui();
}

AddLibraryWizard::LinkageType InternalLibraryDetailsController::suggestedLinkageType() const
{
    const int currentIndex = libraryDetailsWidget()->libraryComboBox->currentIndex();
    AddLibraryWizard::LinkageType type = AddLibraryWizard::NoLinkage;
    if (currentIndex >= 0) {
        Qt4ProFileNode *proFileNode = m_proFileNodes.at(currentIndex);
        const QStringList configVar = proFileNode->variableValue(ConfigVar);
        if (configVar.contains(QLatin1String("staticlib"))
                || configVar.contains(QLatin1String("static")))
            type = AddLibraryWizard::StaticLinkage;
        else
            type = AddLibraryWizard::DynamicLinkage;
    }
    return type;
}

AddLibraryWizard::MacLibraryType InternalLibraryDetailsController::suggestedMacLibraryType() const
{
    const int currentIndex = libraryDetailsWidget()->libraryComboBox->currentIndex();
    AddLibraryWizard::MacLibraryType type = AddLibraryWizard::NoLibraryType;
    if (currentIndex >= 0) {
        Qt4ProFileNode *proFileNode = m_proFileNodes.at(currentIndex);
        const QStringList configVar = proFileNode->variableValue(ConfigVar);
        if (configVar.contains(QLatin1String("lib_bundle")))
            type = AddLibraryWizard::FrameworkType;
        else
            type = AddLibraryWizard::LibraryType;
    }
    return type;
}

QString InternalLibraryDetailsController::suggestedIncludePath() const
{
    const int currentIndex = libraryDetailsWidget()->libraryComboBox->currentIndex();
    QString includePath;
    if (currentIndex >= 0) {
        Qt4ProFileNode *proFileNode = m_proFileNodes.at(currentIndex);
        QFileInfo fi(proFileNode->path());
        includePath = fi.absolutePath();
    }
    return includePath;
}

void InternalLibraryDetailsController::updateWindowsOptionsEnablement()
{
    if (creatorPlatform() == CreatorWindows)
        libraryDetailsWidget()->addSuffixCheckBox->setEnabled(true);
    libraryDetailsWidget()->winGroupBox->setEnabled(platforms()
                                & AddLibraryWizard::WindowsPlatform);
}

void InternalLibraryDetailsController::updateProFile()
{
    m_rootProjectPath.clear();
    m_proFileNodes.clear();
    libraryDetailsWidget()->libraryComboBox->clear();

    const ProjectExplorer::Project *project =
            ProjectExplorer::ProjectExplorerPlugin::instance()->session()->projectForFile(proFile());
    if (!project)
        return;

    setIgnoreGuiSignals(true);

    ProjectExplorer::ProjectNode *rootProject = project->rootProjectNode();
    QFileInfo fi(rootProject->path());
    m_rootProjectPath = fi.absolutePath();
    QDir rootDir(m_rootProjectPath);
    FindQt4ProFiles findQt4ProFiles;
    QList<Qt4ProFileNode *> proFiles = findQt4ProFiles(rootProject);
    foreach (Qt4ProFileNode *proFileNode, proFiles) {
        const QString proFilePath = proFileNode->path();
        if (proFileNode->projectType() == LibraryTemplate) {
            const QStringList configVar = proFileNode->variableValue(ConfigVar);
            if (!configVar.contains(QLatin1String("plugin"))) {
                const QString relProFilePath = rootDir.relativeFilePath(proFilePath);
                TargetInformation targetInfo = proFileNode->targetInformation();
                const QString itemToolTip = QString::fromLatin1("%1 (%2)").arg(targetInfo.target).arg(relProFilePath);
                m_proFileNodes.append(proFileNode);
                libraryDetailsWidget()->libraryComboBox->addItem(targetInfo.target);
                libraryDetailsWidget()->libraryComboBox->setItemData(
                            libraryDetailsWidget()->libraryComboBox->count() - 1,
                            itemToolTip, Qt::ToolTipRole);
            }
        }
    }

    setIgnoreGuiSignals(false);
}

void InternalLibraryDetailsController::slotCurrentLibraryChanged()
{
    const int currentIndex = libraryDetailsWidget()->libraryComboBox->currentIndex();
    if (currentIndex >= 0) {
        libraryDetailsWidget()->libraryComboBox->setToolTip(
                    libraryDetailsWidget()->libraryComboBox->itemData(
                        currentIndex, Qt::ToolTipRole).toString());
        Qt4ProFileNode *proFileNode = m_proFileNodes.at(currentIndex);
        const QStringList configVar = proFileNode->variableValue(ConfigVar);
        if (creatorPlatform() == CreatorWindows) {
            bool useSubfolders = false;
            if (configVar.contains(QLatin1String("debug_and_release"))
                && configVar.contains(QLatin1String("debug_and_release_target")))
                useSubfolders = true;
            libraryDetailsWidget()->useSubfoldersCheckBox->setChecked(useSubfolders);
            libraryDetailsWidget()->addSuffixCheckBox->setChecked(!useSubfolders);
        }
    }

    if (guiSignalsIgnored())
        return;

    updateGui();

    emit completeChanged();
}

bool InternalLibraryDetailsController::isComplete() const
{
    return libraryDetailsWidget()->libraryComboBox->count() && platforms();
}

QString InternalLibraryDetailsController::snippet() const
{
    const int currentIndex = libraryDetailsWidget()->libraryComboBox->currentIndex();

    if (currentIndex < 0)
        return QString();

    if (m_rootProjectPath.isEmpty())
        return QString();


    // dir of the root project
    QDir rootDir(m_rootProjectPath);

    // relative path for the project for which we insert the snippet,
    // it's relative to the root project
    const QString proRelavitePath = rootDir.relativeFilePath(proFile());

    // project for which we insert the snippet
    const ProjectExplorer::Project *project =
            ProjectExplorer::ProjectExplorerPlugin::instance()->session()->projectForFile(proFile());

    // the build directory of the active build configuration
    QDir rootBuildDir = rootDir; // If the project is unconfigured use the project dir
    if (ProjectExplorer::Target *t = project->activeTarget())
        if (ProjectExplorer::BuildConfiguration *bc = t->activeBuildConfiguration())
            rootBuildDir = bc->buildDirectory();

    // the project for which we insert the snippet inside build tree
    QFileInfo pfi(rootBuildDir.filePath(proRelavitePath));
    // the project dir for which we insert the snippet inside build tree
    QDir projectBuildDir(pfi.absolutePath());

    // current project node from combobox
    QFileInfo fi(proFile());
    QDir projectSrcDir(fi.absolutePath());

    // project node which we want to link against
    Qt4ProFileNode *proFileNode = m_proFileNodes.at(currentIndex);
    TargetInformation targetInfo = proFileNode->targetInformation();

    const QString targetRelativePath = appendSeparator(projectBuildDir.relativeFilePath(targetInfo.buildDir));
    const QString includeRelativePath = projectSrcDir.relativeFilePath(libraryDetailsWidget()->includePathChooser->path());

    const bool useSubfolders = libraryDetailsWidget()->useSubfoldersCheckBox->isChecked();
    const bool addSuffix = libraryDetailsWidget()->addSuffixCheckBox->isChecked();

    QString snippetMessage;
    QTextStream str(&snippetMessage);
    str << "\n";

    // replace below to "PRI_OUT_PWD" when task QTBUG-13057 is done
    // (end enable adding libraries into .pri files as well).
    const QString outPwd = QLatin1String("OUT_PWD");
    str << generateLibsSnippet(platforms(), macLibraryType(), targetInfo.target,
                               targetRelativePath, outPwd,
                               useSubfolders, addSuffix, true);
    str << generateIncludePathSnippet(includeRelativePath);
    str << generatePreTargetDepsSnippet(platforms(), linkageType(), targetInfo.target,
                               targetRelativePath, outPwd,
                               useSubfolders, addSuffix);
    return snippetMessage;
}<|MERGE_RESOLUTION|>--- conflicted
+++ resolved
@@ -68,33 +68,11 @@
     m_windowsGroupVisible(true),
     m_libraryDetailsWidget(libraryDetails)
 {
-<<<<<<< HEAD
     switch (Utils::HostOsInfo::hostOs()) {
     case Utils::HostOsInfo::HostOsMac:
         m_creatorPlatform = CreatorMac;
         break;
     case Utils::HostOsInfo::HostOsLinux:
-=======
-#ifdef Q_OS_MAC
-    m_creatorPlatform = CreatorMac;
-#endif
-#ifdef Q_OS_LINUX
-    m_creatorPlatform = CreatorLinux;
-#endif
-#ifdef Q_OS_WIN
-    m_creatorPlatform = CreatorWindows;
-#endif
-
-#ifndef Q_OS_LINUX
-    // project for which we are going to insert the snippet
-    const ProjectExplorer::Project *project =
-            ProjectExplorer::ProjectExplorerPlugin::instance()->session()->projectForFile(proFile);
-    // if its tool chain is maemo behave the same as we would be on linux
-    ProjectExplorer::ToolChain *tc = ProjectExplorer::ToolChainKitInformation::toolChain(project->activeTarget()->kit());
-    if (tc
-            && (tc->targetAbi().osFlavor() == ProjectExplorer::Abi::HarmattanLinuxFlavor
-                || tc->targetAbi().osFlavor() == ProjectExplorer::Abi::MaemoLinuxFlavor))
->>>>>>> 48913264
         m_creatorPlatform = CreatorLinux;
         break;
     case Utils::HostOsInfo::HostOsWindows:
@@ -109,7 +87,7 @@
         const ProjectExplorer::Project *project =
                 ProjectExplorer::ProjectExplorerPlugin::instance()->session()->projectForFile(proFile);
         // if its tool chain is maemo behave the same as we would be on linux
-        ProjectExplorer::ToolChain *tc = ProjectExplorer::ToolChainProfileInformation::toolChain(project->activeTarget()->profile());
+        ProjectExplorer::ToolChain *tc = ProjectExplorer::ToolChainKitInformation::toolChain(project->activeTarget()->kit());
         if (tc
                 && (tc->targetAbi().osFlavor() == ProjectExplorer::Abi::HarmattanLinuxFlavor
                     || tc->targetAbi().osFlavor() == ProjectExplorer::Abi::MaemoLinuxFlavor))
