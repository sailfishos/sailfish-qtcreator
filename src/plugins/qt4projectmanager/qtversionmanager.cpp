--- conflicted
+++ resolved
@@ -1029,7 +1029,6 @@
     //qDebug()<<"Finding mkspec for"<<path();
 
     QString mkspec;
-<<<<<<< HEAD
 //    QFile f(path() + "/.qmake.cache");
 //    if (f.exists() && f.open(QIODevice::ReadOnly)) {
 //        while(!f.atEnd()) {
@@ -1042,33 +1041,13 @@
 //                        mkspec = mkspec.mid(QString("$$QT_BUILD_TREE/mkspecs/").length());
 //                    else if (mkspec.startsWith("$$QT_BUILD_TREE\\mkspecs\\"))
 //                        mkspec = mkspec.mid(QString("$$QT_BUILD_TREE\\mkspecs\\").length());
+//                    mkspec = QDir::fromNativeSeparators(mkspec);
 //                }
 //                break;
 //            }
 //        }
 //        f.close();
 //    } else {
-=======
-    QFile f(path() + "/.qmake.cache");
-    if (f.exists() && f.open(QIODevice::ReadOnly)) {
-        while(!f.atEnd()) {
-            QByteArray line = f.readLine();
-            if(line.startsWith("QMAKESPEC")) {
-                const QList<QByteArray> &temp = line.split('=');
-                if(temp.size() == 2) {
-                    mkspec = temp.at(1).trimmed();
-                    if (mkspec.startsWith("$$QT_BUILD_TREE/mkspecs/"))
-                        mkspec = mkspec.mid(QString("$$QT_BUILD_TREE/mkspecs/").length());
-                    else if (mkspec.startsWith("$$QT_BUILD_TREE\\mkspecs\\"))
-                        mkspec = mkspec.mid(QString("$$QT_BUILD_TREE\\mkspecs\\").length());
-                    mkspec = QDir::fromNativeSeparators(mkspec);
-                }
-                break;
-            }
-        }
-        f.close();
-    } else {
->>>>>>> f6fbb274
         // no .qmake.cache so look at the default mkspec
         QString mkspecPath = versionInfo().value("QMAKE_MKSPECS");
         if (mkspecPath.isEmpty())
@@ -1125,10 +1104,7 @@
 #endif
 //    }
 
-<<<<<<< HEAD
     m_mkspecFullPath = mkspec;
-=======
->>>>>>> f6fbb274
     int index = mkspec.lastIndexOf('/');
     if(index == -1)
         index = mkspec.lastIndexOf('\\');
