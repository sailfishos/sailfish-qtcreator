/****************************************************************************
**
** Copyright (C) 2010 Nokia Corporation and/or its subsidiary(-ies).
** All rights reserved.
** Contact: Nokia Corporation (qt-info@nokia.com)
**
** This file is part of Qt Creator.
**
** $QT_BEGIN_LICENSE:LGPL$
** No Commercial Usage
** This file contains pre-release code and may not be distributed.
** You may use this file in accordance with the terms and conditions
** contained in the Technology Preview License Agreement accompanying
** this package.
**
** GNU Lesser General Public License Usage
** Alternatively, this file may be used under the terms of the GNU Lesser
** General Public License version 2.1 as published by the Free Software
** Foundation and appearing in the file LICENSE.LGPL included in the
** packaging of this file.  Please review the following information to
** ensure the GNU Lesser General Public License version 2.1 requirements
** will be met: http://www.gnu.org/licenses/old-licenses/lgpl-2.1.html.
**
** In addition, as a special exception, Nokia gives you certain additional
** rights.  These rights are described in the Nokia Qt LGPL Exception
** version 1.1, included in the file LGPL_EXCEPTION.txt in this package.
**
** If you have questions regarding the use of this file, please contact
** Nokia at qt-info@nokia.com.
**
**
**
**
**
**
**
**
** $QT_END_LICENSE$
**
****************************************************************************/

#ifndef MAEMOPACKAGECREATIONSTEP_H
#define MAEMOPACKAGECREATIONSTEP_H

#include <projectexplorer/buildstep.h>

#include <QtCore/QScopedPointer>
<<<<<<< HEAD
#include <QtCore/QSharedPointer>
=======
>>>>>>> 52b9fcca

QT_BEGIN_NAMESPACE
class QFile;
class QProcess;
QT_END_NAMESPACE

namespace Qt4ProjectManager {
namespace Internal {

class MaemoDeployables;
class MaemoToolChain;
class ProFileWrapper;
class Qt4BuildConfiguration;

class MaemoPackageCreationStep : public ProjectExplorer::BuildStep
{
    Q_OBJECT
    friend class MaemoPackageCreationFactory;
public:
    MaemoPackageCreationStep(ProjectExplorer::BuildConfiguration *buildConfig);
    ~MaemoPackageCreationStep();

    QString packageFilePath() const;
    MaemoDeployables *deployables() const { return m_deployables; }
    const Qt4BuildConfiguration *qt4BuildConfiguration() const;
    const MaemoToolChain *maemoToolChain() const;

    bool isPackagingEnabled() const { return m_packagingEnabled; }
    void setPackagingEnabled(bool enabled) { m_packagingEnabled = enabled; }

    QString versionString() const;
    void setVersionString(const QString &version);

private slots:
    void handleBuildOutput();

private:
    MaemoPackageCreationStep(ProjectExplorer::BuildConfiguration *buildConfig,
                             MaemoPackageCreationStep *other);

    virtual bool init();
    virtual void run(QFutureInterface<bool> &fi);
    virtual ProjectExplorer::BuildStepConfigWidget *createConfigWidget();
    virtual bool immutable() const { return true; }
    virtual QVariantMap toMap() const;
    virtual bool fromMap(const QVariantMap &map);

    bool createPackage();
<<<<<<< HEAD
    bool runCommand(const QString &command);
=======
    const Qt4BuildConfiguration *qt4BuildConfiguration() const;
    bool runCommand(const QString &command);
    const MaemoToolChain *maemoToolChain() const;
>>>>>>> 52b9fcca
    QString maddeRoot() const;
    QString targetRoot() const;
    QString nativePath(const QFile &file) const;
    bool packagingNeeded() const;
    void raiseError(const QString &shortMsg,
                    const QString &detailedMsg = QString());
    QString buildDirectory() const;
    QString projectName() const;

    static const QLatin1String CreatePackageId;

    MaemoDeployables * const m_deployables;
    bool m_packagingEnabled;
    QString m_versionString;
    QScopedPointer<QProcess> m_buildProc;
};

} // namespace Internal
} // namespace Qt4ProjectManager

#endif // MAEMOPACKAGECREATIONSTEP_H<|MERGE_RESOLUTION|>--- conflicted
+++ resolved
@@ -45,10 +45,6 @@
 #include <projectexplorer/buildstep.h>
 
 #include <QtCore/QScopedPointer>
-<<<<<<< HEAD
-#include <QtCore/QSharedPointer>
-=======
->>>>>>> 52b9fcca
 
 QT_BEGIN_NAMESPACE
 class QFile;
@@ -97,13 +93,7 @@
     virtual bool fromMap(const QVariantMap &map);
 
     bool createPackage();
-<<<<<<< HEAD
     bool runCommand(const QString &command);
-=======
-    const Qt4BuildConfiguration *qt4BuildConfiguration() const;
-    bool runCommand(const QString &command);
-    const MaemoToolChain *maemoToolChain() const;
->>>>>>> 52b9fcca
     QString maddeRoot() const;
     QString targetRoot() const;
     QString nativePath(const QFile &file) const;
