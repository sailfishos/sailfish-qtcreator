--- conflicted
+++ resolved
@@ -2,11 +2,7 @@
     \"Name\" : \"QmakeAndroidSupport\",
     \"Version\" : \"$$QTCREATOR_VERSION\",
     \"CompatVersion\" : \"$$QTCREATOR_COMPAT_VERSION\",
-<<<<<<< HEAD
-    \"Experimental\" : true,
-=======
     \"HiddenByDefault\" : true,
->>>>>>> 6afdb8bd
     \"Vendor\" : \"The Qt Company Ltd\",
     \"Copyright\" : \"(C) $$QTCREATOR_COPYRIGHT_YEAR The Qt Company Ltd\",
     \"License\" : [ \"Commercial Usage\",
