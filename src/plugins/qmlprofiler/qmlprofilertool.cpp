/****************************************************************************
**
** Copyright (C) 2016 The Qt Company Ltd.
** Contact: https://www.qt.io/licensing/
**
** This file is part of Qt Creator.
**
** Commercial License Usage
** Licensees holding valid commercial Qt licenses may use this file in
** accordance with the commercial license agreement provided with the
** Software or, alternatively, in accordance with the terms contained in
** a written agreement between you and The Qt Company. For licensing terms
** and conditions see https://www.qt.io/terms-conditions. For further
** information use the contact form at https://www.qt.io/contact-us.
**
** GNU General Public License Usage
** Alternatively, this file may be used under the terms of the GNU
** General Public License version 3 as published by the Free Software
** Foundation with exceptions as appearing in the file LICENSE.GPL3-EXCEPT
** included in the packaging of this file. Please review the following
** information to ensure the GNU General Public License requirements will
** be met: https://www.gnu.org/licenses/gpl-3.0.html.
**
****************************************************************************/

#include "qmlprofilertool.h"
#include "qmlprofilerstatemanager.h"
#include "qmlprofilerruncontrol.h"
#include "qmlprofilerconstants.h"
#include "qmlprofilerattachdialog.h"
#include "qmlprofilerviewmanager.h"
#include "qmlprofilerclientmanager.h"
#include "qmlprofilermodelmanager.h"
#include "qmlprofilerdetailsrewriter.h"
#include "qmlprofilernotesmodel.h"
#include "qmlprofilerrunconfigurationaspect.h"
#include "qmlprofilersettings.h"
#include "qmlprofilerplugin.h"
#include "qmlprofilertextmark.h"

#include <debugger/debuggericons.h>
#include <debugger/analyzer/analyzermanager.h>

#include <utils/fancymainwindow.h>
#include <utils/fileinprojectfinder.h>
#include <utils/qtcassert.h>
#include <utils/utilsicons.h>
#include <projectexplorer/environmentaspect.h>
#include <projectexplorer/projectexplorer.h>
#include <projectexplorer/project.h>
#include <projectexplorer/target.h>
#include <projectexplorer/session.h>
#include <projectexplorer/kitinformation.h>
#include <projectexplorer/runnables.h>
#include <projectexplorer/taskhub.h>
#include <texteditor/texteditor.h>

#include <coreplugin/coreconstants.h>
#include <coreplugin/editormanager/editormanager.h>
#include <coreplugin/find/findplugin.h>
#include <coreplugin/icore.h>
#include <coreplugin/messagemanager.h>
#include <coreplugin/helpmanager.h>
#include <coreplugin/modemanager.h>
#include <coreplugin/imode.h>
#include <coreplugin/actionmanager/command.h>
#include <coreplugin/actionmanager/actionmanager.h>
#include <coreplugin/actionmanager/actioncontainer.h>

#include <qtsupport/qtkitinformation.h>

#include <utils/qtcfallthrough.h>

#include <QApplication>
#include <QDockWidget>
#include <QFileDialog>
#include <QHBoxLayout>
#include <QLabel>
#include <QLineEdit>
#include <QMenu>
#include <QMessageBox>
#include <QTcpServer>
#include <QTime>
#include <QTimer>
#include <QToolButton>

using namespace Core;
using namespace Core::Constants;
using namespace Debugger;
using namespace Debugger::Constants;
using namespace QmlProfiler::Constants;
using namespace ProjectExplorer;

namespace QmlProfiler {
namespace Internal {

class QmlProfilerTool::QmlProfilerToolPrivate
{
public:
    QmlProfilerStateManager *m_profilerState = 0;
    QmlProfilerClientManager *m_profilerConnections = 0;
    QmlProfilerModelManager *m_profilerModelManager = 0;

    QmlProfilerViewManager *m_viewContainer = 0;
    QToolButton *m_recordButton = 0;
    QMenu *m_recordFeaturesMenu = 0;

    QAction *m_startAction = 0;
    QAction *m_stopAction = 0;
    QToolButton *m_clearButton = 0;

    // elapsed time display
    QTimer m_recordingTimer;
    QTime m_recordingElapsedTime;
    QLabel *m_timeLabel = 0;

    // open search
    QToolButton *m_searchButton = 0;

    // hide and show categories
    QToolButton *m_displayFeaturesButton = 0;
    QMenu *m_displayFeaturesMenu = 0;

    // save and load actions
    QAction *m_saveQmlTrace = 0;
    QAction *m_loadQmlTrace = 0;

    bool m_toolBusy = false;
};

static QmlProfilerTool *s_instance;

QmlProfilerTool::QmlProfilerTool(QObject *parent)
    : QObject(parent), d(new QmlProfilerToolPrivate)
{
    s_instance = this;
    setObjectName(QLatin1String("QmlProfilerTool"));

    d->m_profilerState = new QmlProfilerStateManager(this);
    connect(d->m_profilerState, &QmlProfilerStateManager::stateChanged,
            this, &QmlProfilerTool::profilerStateChanged);
    connect(d->m_profilerState, &QmlProfilerStateManager::serverRecordingChanged,
            this, &QmlProfilerTool::serverRecordingChanged);
    connect(d->m_profilerState, &QmlProfilerStateManager::recordedFeaturesChanged,
            this, &QmlProfilerTool::setRecordedFeatures);

    d->m_profilerConnections = new QmlProfilerClientManager(this);
    d->m_profilerConnections->setProfilerStateManager(d->m_profilerState);
    connect(d->m_profilerConnections, &QmlProfilerClientManager::connectionClosed,
            this, &QmlProfilerTool::clientsDisconnected);

    d->m_profilerModelManager = new QmlProfilerModelManager(this);
    connect(d->m_profilerModelManager, &QmlProfilerModelManager::stateChanged,
            this, &QmlProfilerTool::profilerDataModelStateChanged);
    connect(d->m_profilerModelManager, &QmlProfilerModelManager::error,
            this, &QmlProfilerTool::showErrorDialog);
    connect(d->m_profilerModelManager, &QmlProfilerModelManager::availableFeaturesChanged,
            this, &QmlProfilerTool::setAvailableFeatures);
    connect(d->m_profilerModelManager, &QmlProfilerModelManager::saveFinished,
            this, &QmlProfilerTool::onLoadSaveFinished);
    connect(d->m_profilerModelManager, &QmlProfilerModelManager::loadFinished,
            this, &QmlProfilerTool::onLoadSaveFinished);

    d->m_profilerConnections->setModelManager(d->m_profilerModelManager);
    Command *command = 0;

    ActionContainer *menu = ActionManager::actionContainer(M_DEBUG_ANALYZER);
    ActionContainer *options = ActionManager::createMenu("Analyzer.Menu.QMLOptions");
    options->menu()->setTitle(tr("QML Profiler Options"));
    menu->addMenu(options, G_ANALYZER_OPTIONS);
    options->menu()->setEnabled(true);

    QAction *act = d->m_loadQmlTrace = new QAction(tr("Load QML Trace"), options);
    command = ActionManager::registerAction(act, Constants::QmlProfilerLoadActionId);
    connect(act, &QAction::triggered, this, &QmlProfilerTool::showLoadDialog, Qt::QueuedConnection);
    options->addAction(command);

    act = d->m_saveQmlTrace = new QAction(tr("Save QML Trace"), options);
    d->m_saveQmlTrace->setEnabled(false);
    command = ActionManager::registerAction(act, Constants::QmlProfilerSaveActionId);
    connect(act, &QAction::triggered, this, &QmlProfilerTool::showSaveDialog, Qt::QueuedConnection);
    options->addAction(command);

    d->m_recordingTimer.setInterval(100);
    connect(&d->m_recordingTimer, &QTimer::timeout, this, &QmlProfilerTool::updateTimeDisplay);
    d->m_viewContainer = new QmlProfilerViewManager(this,
                                                    d->m_profilerModelManager,
                                                    d->m_profilerState);
    connect(d->m_viewContainer, &QmlProfilerViewManager::gotoSourceLocation,
            this, &QmlProfilerTool::gotoSourceLocation);

    //
    // Toolbar
    //
    d->m_recordButton = new QToolButton;
    d->m_recordButton->setCheckable(true);

    connect(d->m_recordButton,&QAbstractButton::clicked,
            this, &QmlProfilerTool::recordingButtonChanged);
    d->m_recordButton->setChecked(true);
    d->m_recordFeaturesMenu = new QMenu(d->m_recordButton);
    d->m_recordButton->setMenu(d->m_recordFeaturesMenu);
    d->m_recordButton->setPopupMode(QToolButton::MenuButtonPopup);
    connect(d->m_recordFeaturesMenu, &QMenu::triggered,
            this, &QmlProfilerTool::toggleRequestedFeature);

    d->m_clearButton = new QToolButton;
    d->m_clearButton->setIcon(Utils::Icons::CLEAN_TOOLBAR.icon());
    d->m_clearButton->setToolTip(tr("Discard data"));

    connect(d->m_clearButton, &QAbstractButton::clicked, [this](){
        if (checkForUnsavedNotes())
            clearData();
    });

    d->m_searchButton = new QToolButton;
    d->m_searchButton->setIcon(Utils::Icons::ZOOM_TOOLBAR.icon());
    d->m_searchButton->setToolTip(tr("Search timeline event notes."));

    connect(d->m_searchButton, &QToolButton::clicked, this, &QmlProfilerTool::showTimeLineSearch);
    d->m_searchButton->setEnabled(d->m_viewContainer->traceView()->isUsable());

    d->m_displayFeaturesButton = new QToolButton;
    d->m_displayFeaturesButton->setIcon(Utils::Icons::FILTER.icon());
    d->m_displayFeaturesButton->setToolTip(tr("Hide or show event categories."));
    d->m_displayFeaturesButton->setPopupMode(QToolButton::InstantPopup);
    d->m_displayFeaturesButton->setProperty("noArrow", true);
    d->m_displayFeaturesMenu = new QMenu(d->m_displayFeaturesButton);
    d->m_displayFeaturesButton->setMenu(d->m_displayFeaturesMenu);
    connect(d->m_displayFeaturesMenu, &QMenu::triggered,
            this, &QmlProfilerTool::toggleVisibleFeature);

    d->m_timeLabel = new QLabel();
    QPalette palette;
    palette.setColor(QPalette::WindowText, Qt::white);
    d->m_timeLabel->setPalette(palette);
    d->m_timeLabel->setIndent(10);
    updateTimeDisplay();
    connect(d->m_timeLabel, &QObject::destroyed, &d->m_recordingTimer, &QTimer::stop);

    setAvailableFeatures(d->m_profilerModelManager->availableFeatures());
    setRecordedFeatures(0);

    // When the widgets are requested we assume that the session data
    // is available, then we can populate the file finder
    d->m_profilerModelManager->populateFileFinder();

    QString description = tr("The QML Profiler can be used to find performance "
                             "bottlenecks in applications using QML.");

    d->m_startAction = Debugger::createStartAction();
    d->m_stopAction = Debugger::createStopAction();

    act = new QAction(tr("QML Profiler"), this);
    act->setToolTip(description);
    menu->addAction(ActionManager::registerAction(act, "QmlProfiler.Internal"),
                    Debugger::Constants::G_ANALYZER_TOOLS);
    QObject::connect(act, &QAction::triggered, this, [this] {
         if (!prepareTool())
             return;
        Debugger::selectPerspective(Constants::QmlProfilerPerspectiveId);
        ProjectExplorerPlugin::runStartupProject(ProjectExplorer::Constants::QML_PROFILER_RUN_MODE);
    });
    QObject::connect(d->m_startAction, &QAction::triggered, act, &QAction::triggered);
    QObject::connect(d->m_startAction, &QAction::changed, act, [act, this] {
        act->setEnabled(d->m_startAction->isEnabled());
    });

    act = new QAction(tr("QML Profiler (Attach to Waiting Application)"), this);
    act->setToolTip(description);
    menu->addAction(ActionManager::registerAction(act, "QmlProfiler.AttachToWaitingApplication"),
                    Debugger::Constants::G_ANALYZER_REMOTE_TOOLS);
    QObject::connect(act, &QAction::triggered, this, &QmlProfilerTool::attachToWaitingApplication);

    Utils::ToolbarDescription toolbar;
    toolbar.addAction(d->m_startAction);
    toolbar.addAction(d->m_stopAction);
    toolbar.addWidget(d->m_recordButton);
    toolbar.addWidget(d->m_clearButton);
    toolbar.addWidget(d->m_searchButton);
    toolbar.addWidget(d->m_displayFeaturesButton);
    toolbar.addWidget(d->m_timeLabel);
    Debugger::registerToolbar(Constants::QmlProfilerPerspectiveId, toolbar);

    connect(ProjectExplorerPlugin::instance(), &ProjectExplorerPlugin::updateRunActions,
            this, &QmlProfilerTool::updateRunActions);

    QmlProfilerTextMarkModel *model = d->m_profilerModelManager->textMarkModel();
    if (EditorManager *editorManager = EditorManager::instance()) {
        connect(editorManager, &EditorManager::editorCreated,
                model, [this, model](Core::IEditor *editor, const QString &fileName) {
            Q_UNUSED(editor);
            model->createMarks(this, fileName);
        });
    }

    auto updateRecordButton = [this]() {
        const bool recording =
                d->m_profilerState->currentState() != QmlProfilerStateManager::AppRunning
                ? d->m_profilerState->clientRecording() : d->m_profilerState->serverRecording();

        const static QIcon recordOn = Debugger::Icons::RECORD_ON.icon();
        const static QIcon recordOff = Debugger::Icons::RECORD_OFF.icon();

        // update display
        d->m_recordButton->setToolTip(recording ? tr("Disable Profiling") : tr("Enable Profiling"));
        d->m_recordButton->setIcon(recording ? recordOn : recordOff);
        d->m_recordButton->setChecked(recording);

        switch (d->m_profilerModelManager->state()) {
        case QmlProfilerModelManager::Empty:
        case QmlProfilerModelManager::AcquiringData:
        case QmlProfilerModelManager::Done:
            // Don't change the recording button if the application cannot react to it.
            d->m_recordButton->setEnabled(d->m_profilerState->currentState()
                                          != QmlProfilerStateManager::AppStopRequested
                                          && d->m_profilerState->currentState()
                                          != QmlProfilerStateManager::AppDying);
            break;
        case QmlProfilerModelManager::ProcessingData:
        case QmlProfilerModelManager::ClearingData:
            d->m_recordButton->setEnabled(false);
            break;
        }
    };

    connect(d->m_profilerState, &QmlProfilerStateManager::stateChanged,
            d->m_recordButton, updateRecordButton);
    connect(d->m_profilerState, &QmlProfilerStateManager::serverRecordingChanged,
            d->m_recordButton, updateRecordButton);
    connect(d->m_profilerState, &QmlProfilerStateManager::clientRecordingChanged,
            d->m_recordButton, updateRecordButton);
    connect(d->m_profilerModelManager, &QmlProfilerModelManager::stateChanged,
            d->m_recordButton, updateRecordButton);
    updateRecordButton();
}

QmlProfilerTool::~QmlProfilerTool()
{
    delete d;
}

QmlProfilerTool *QmlProfilerTool::instance()
{
    return s_instance;
}

void QmlProfilerTool::updateRunActions()
{
    if (d->m_toolBusy) {
        d->m_startAction->setEnabled(false);
        d->m_startAction->setToolTip(tr("A QML Profiler analysis is still in progress."));
        d->m_stopAction->setEnabled(true);
    } else {
        QString whyNot = tr("Start QML Profiler analysis.");
        bool canRun = ProjectExplorerPlugin::canRunStartupProject
                (ProjectExplorer::Constants::QML_PROFILER_RUN_MODE, &whyNot);
        d->m_startAction->setToolTip(whyNot);
        d->m_startAction->setEnabled(canRun);
        d->m_stopAction->setEnabled(false);
    }
}

void QmlProfilerTool::finalizeRunControl(QmlProfilerRunner *runWorker)
{
    d->m_toolBusy = true;
    auto runControl = runWorker->runControl();
    auto runConfiguration = runControl->runConfiguration();
    if (runConfiguration) {
        auto aspect = static_cast<QmlProfilerRunConfigurationAspect *>(
                    runConfiguration->extraAspect(Constants::SETTINGS));
        if (aspect) {
            if (QmlProfilerSettings *settings = static_cast<QmlProfilerSettings *>(aspect->currentSettings())) {
                d->m_profilerConnections->setFlushInterval(settings->flushEnabled() ?
                                                               settings->flushInterval() : 0);
                d->m_profilerModelManager->setAggregateTraces(settings->aggregateTraces());
            }
        }
    }

    connect(runControl, &RunControl::stopped, this, [this, runControl] {
        d->m_toolBusy = false;
        updateRunActions();
        disconnect(d->m_stopAction, &QAction::triggered, runControl, &RunControl::initiateStop);
    });

    connect(d->m_stopAction, &QAction::triggered, runControl, &RunControl::initiateStop);

    updateRunActions();
    runWorker->registerProfilerStateManager(d->m_profilerState);

    //
    // Initialize m_projectFinder
    //

    if (runConfiguration) {
        d->m_profilerModelManager->populateFileFinder(runConfiguration);
    }
}

void QmlProfilerTool::recordingButtonChanged(bool recording)
{
    // clientRecording is our intention for new sessions. That may differ from the state of the
    // current session, as indicated by the button. To synchronize it, toggle once.

    if (recording && d->m_profilerState->currentState() == QmlProfilerStateManager::AppRunning) {
        if (checkForUnsavedNotes()) {
            if (!d->m_profilerModelManager->aggregateTraces() ||
                    d->m_profilerModelManager->state() == QmlProfilerModelManager::Done)
                clearData(); // clear before the recording starts, unless we aggregate recordings
            if (d->m_profilerState->clientRecording())
                d->m_profilerState->setClientRecording(false);
            d->m_profilerState->setClientRecording(true);
        } else {
            d->m_recordButton->setChecked(false);
        }
    } else {
        if (d->m_profilerState->clientRecording() == recording)
            d->m_profilerState->setClientRecording(!recording);
        d->m_profilerState->setClientRecording(recording);
    }
}

<<<<<<< HEAD
void QmlProfilerTool::setRecording(bool recording)
{
    const static QIcon recordOn = Debugger::Icons::RECORD_ON.icon();
    const static QIcon recordOff = Debugger::Icons::RECORD_OFF.icon();

    // update display
    d->m_recordButton->setToolTip( recording ? tr("Disable Profiling") : tr("Enable Profiling"));
    d->m_recordButton->setIcon(recording ? recordOn : recordOff);

    d->m_recordButton->setChecked(recording);

    // manage timer
    if (d->m_profilerState->currentState() == QmlProfilerStateManager::AppRunning && recording) {
        d->m_recordingTimer.start();
        d->m_recordingElapsedTime.start();
    } else {
        d->m_recordingTimer.stop();
    }
}

=======
>>>>>>> 6afdb8bd
void QmlProfilerTool::gotoSourceLocation(const QString &fileUrl, int lineNumber, int columnNumber)
{
    if (lineNumber < 0 || fileUrl.isEmpty())
        return;

    const QString projectFileName = d->m_profilerModelManager->findLocalFile(fileUrl);

    QFileInfo fileInfo(projectFileName);
    if (!fileInfo.exists() || !fileInfo.isReadable())
        return;

    // The text editors count columns starting with 0, but the ASTs store the
    // location starting with 1, therefore the -1.
    EditorManager::openEditorAt(
                projectFileName, lineNumber == 0 ? 1 : lineNumber, columnNumber - 1, Id(),
                EditorManager::DoNotSwitchToDesignMode | EditorManager::DoNotSwitchToEditMode);
}

void QmlProfilerTool::selectType(int typeId)
{
    d->m_viewContainer->typeSelected(typeId);
}

void QmlProfilerTool::updateTimeDisplay()
{
    double seconds = 0;
    switch (d->m_profilerState->currentState()) {
    case QmlProfilerStateManager::AppStopRequested:
    case QmlProfilerStateManager::AppDying:
        return; // Transitional state: don't update the display.
    case QmlProfilerStateManager::AppRunning:
        if (d->m_profilerState->serverRecording()) {
            seconds = d->m_recordingElapsedTime.elapsed() / 1000.0;
            break;
        } // else fall through
    case QmlProfilerStateManager::Idle:
        if (d->m_profilerModelManager->state() != QmlProfilerModelManager::Empty &&
               d->m_profilerModelManager->state() != QmlProfilerModelManager::ClearingData)
            seconds = d->m_profilerModelManager->traceTime()->duration() / 1.0e9;
        break;
    }
    QString timeString = QString::number(seconds,'f',1);
    QString profilerTimeStr = QmlProfilerTool::tr("%1 s").arg(timeString, 6);
    d->m_timeLabel->setText(tr("Elapsed: %1").arg(profilerTimeStr));
}

void QmlProfilerTool::showTimeLineSearch()
{
    QmlProfilerTraceView *traceView = d->m_viewContainer->traceView();
    QTC_ASSERT(qobject_cast<QDockWidget *>(traceView->parentWidget()), return);
    traceView->parentWidget()->raise();
    traceView->setFocus();
    Core::Find::openFindToolBar(Core::Find::FindForwardDirection);
}

void QmlProfilerTool::clearData()
{
    d->m_profilerModelManager->clear();
    d->m_profilerConnections->clearBufferedData();
    setRecordedFeatures(0);
}

void QmlProfilerTool::clearDisplay()
{
    d->m_profilerConnections->clearBufferedData();
    d->m_viewContainer->clear();
    updateTimeDisplay();
}

void QmlProfilerTool::setButtonsEnabled(bool enable)
{
    d->m_clearButton->setEnabled(enable);
    d->m_displayFeaturesButton->setEnabled(enable);
    d->m_searchButton->setEnabled(d->m_viewContainer->traceView()->isUsable() && enable);
    d->m_recordFeaturesMenu->setEnabled(enable);
}

void QmlProfilerTool::createTextMarks()
{
    QmlProfilerTextMarkModel *model = d->m_profilerModelManager->textMarkModel();
    foreach (IDocument *document, DocumentModel::openedDocuments())
        model->createMarks(this, document->filePath().toString());
}

void QmlProfilerTool::clearTextMarks()
{
    d->m_profilerModelManager->textMarkModel()->clear();
}

bool QmlProfilerTool::prepareTool()
{
    if (d->m_profilerState->clientRecording()) {
        if (checkForUnsavedNotes()) {
            clearData(); // clear right away to suppress second warning on server recording change
            return true;
        } else {
            return false;
        }
    }
    return true;
}

void QmlProfilerTool::attachToWaitingApplication()
{
    if (!prepareTool())
        return;

    Id kitId;
    quint16 port;
    Kit *kit = 0;

    {
        QSettings *settings = ICore::settings();

        kitId = Id::fromSetting(settings->value(QLatin1String("AnalyzerQmlAttachDialog/kitId")));
        port = settings->value(QLatin1String("AnalyzerQmlAttachDialog/port"), 3768).toUInt();

        QmlProfilerAttachDialog dialog;

        dialog.setKitId(kitId);
        dialog.setPort(port);

        if (dialog.exec() != QDialog::Accepted)
            return;

        kit = dialog.kit();
        port = dialog.port();

        settings->setValue(QLatin1String("AnalyzerQmlAttachDialog/kitId"), kit->id().toSetting());
        settings->setValue(QLatin1String("AnalyzerQmlAttachDialog/port"), port);
    }

    QUrl serverUrl;

    IDevice::ConstPtr device = DeviceKitInformation::device(kit);
    QTC_ASSERT(device, return);
    QUrl toolControl = device->toolControlChannel(IDevice::QmlControlChannel);
    serverUrl.setHost(toolControl.host());
    serverUrl.setPort(port);

    Debugger::selectPerspective(Constants::QmlProfilerPerspectiveId);

    auto runConfig = RunConfiguration::startupRunConfiguration();
    auto runControl = new RunControl(runConfig, ProjectExplorer::Constants::QML_PROFILER_RUN_MODE);
    auto profiler = new QmlProfilerRunner(runControl);
    profiler->setServerUrl(serverUrl);

    ProjectExplorerPlugin::startRunControl(runControl);
}

QString QmlProfilerTool::summary(const QVector<int> &typeIds) const
{
    return d->m_viewContainer->statisticsView()->summary(typeIds);
}

QStringList QmlProfilerTool::details(int typeId) const
{
    return d->m_viewContainer->statisticsView()->details(typeId);
}

void QmlProfilerTool::logState(const QString &msg)
{
    MessageManager::write(msg, MessageManager::Flash);
}

void QmlProfilerTool::logError(const QString &msg)
{
    MessageManager::write(msg);
}

void QmlProfilerTool::showErrorDialog(const QString &error)
{
    QMessageBox *errorDialog = new QMessageBox(ICore::mainWindow());
    errorDialog->setIcon(QMessageBox::Warning);
    errorDialog->setWindowTitle(tr("QML Profiler"));
    errorDialog->setText(error);
    errorDialog->setStandardButtons(QMessageBox::Ok);
    errorDialog->setDefaultButton(QMessageBox::Ok);
    errorDialog->setModal(false);
    errorDialog->show();
}

void QmlProfilerTool::showLoadOption()
{
    d->m_loadQmlTrace->setEnabled(!d->m_profilerState->serverRecording());
}

void QmlProfilerTool::showSaveOption()
{
    d->m_saveQmlTrace->setEnabled(!d->m_profilerModelManager->isEmpty());
}

void saveLastTraceFile(const QString &filename)
{
    QmlProfilerSettings *settings = QmlProfilerPlugin::globalSettings();
    if (filename != settings->lastTraceFile()) {
        settings->setLastTraceFile(filename);
        settings->writeGlobalSettings();
    }
}

void QmlProfilerTool::showSaveDialog()
{
    QLatin1String tFile(QtdFileExtension);
    QLatin1String zFile(QztFileExtension);
    QString filename = QFileDialog::getSaveFileName(
                ICore::mainWindow(), tr("Save QML Trace"),
                QmlProfilerPlugin::globalSettings()->lastTraceFile(),
                tr("QML traces (*%1 *%2)").arg(zFile).arg(tFile));
    if (!filename.isEmpty()) {
        if (!filename.endsWith(zFile) && !filename.endsWith(tFile))
            filename += zFile;
        saveLastTraceFile(filename);
        Debugger::enableMainWindow(false);
        d->m_profilerModelManager->save(filename);
    }
}

void QmlProfilerTool::showLoadDialog()
{
    if (!checkForUnsavedNotes())
        return;

    Debugger::selectPerspective(QmlProfilerPerspectiveId);

    QLatin1String tFile(QtdFileExtension);
    QLatin1String zFile(QztFileExtension);
    QString filename = QFileDialog::getOpenFileName(
                ICore::mainWindow(), tr("Load QML Trace"),
                QmlProfilerPlugin::globalSettings()->lastTraceFile(),
                tr("QML traces (*%1 *%2)").arg(zFile).arg(tFile));

    if (!filename.isEmpty()) {
        saveLastTraceFile(filename);
        Debugger::enableMainWindow(false);
        connect(d->m_profilerModelManager, &QmlProfilerModelManager::recordedFeaturesChanged,
                this, &QmlProfilerTool::setRecordedFeatures);
        d->m_profilerModelManager->populateFileFinder();
        d->m_profilerModelManager->load(filename);
    }
}

void QmlProfilerTool::onLoadSaveFinished()
{
    disconnect(d->m_profilerModelManager, &QmlProfilerModelManager::recordedFeaturesChanged,
               this, &QmlProfilerTool::setRecordedFeatures);
    Debugger::enableMainWindow(true);
}

/*!
    Checks if we have unsaved notes. If so, shows a warning dialog. Returns true if we can continue
    with a potentially destructive operation and discard the warnings, or false if not. We don't
    want to show a save/discard dialog here because that will often result in a confusing series of
    different dialogs: first "save" and then immediately "load" or "connect".
 */
bool QmlProfilerTool::checkForUnsavedNotes()
{
    if (!d->m_profilerModelManager->notesModel()->isModified())
        return true;
    return QMessageBox::warning(QApplication::activeWindow(), tr("QML Profiler"),
                                tr("You are about to discard the profiling data, including unsaved "
                                   "notes. Do you want to continue?"),
                                QMessageBox::Yes, QMessageBox::No) == QMessageBox::Yes;
}

void QmlProfilerTool::restoreFeatureVisibility()
{
    // Restore the shown/hidden state of features to what the user selected. When clearing data the
    // the model manager sets its features to 0, and models get automatically shown, for the mockup.
    quint64 features = 0;
    foreach (const QAction *action, d->m_displayFeaturesMenu->actions()) {
        if (action->isChecked())
            features |= (1ULL << action->data().toUInt());
    }
    d->m_profilerModelManager->setVisibleFeatures(features);
}

void QmlProfilerTool::clientsDisconnected()
{
    if (d->m_profilerModelManager->state() == QmlProfilerModelManager::AcquiringData) {
        if (d->m_profilerModelManager->aggregateTraces()) {
            d->m_profilerModelManager->acquiringDone();
        } else {
            // If the application stopped by itself, check if we have all the data
            if (d->m_profilerState->currentState() == QmlProfilerStateManager::AppDying ||
                    d->m_profilerState->currentState() == QmlProfilerStateManager::Idle) {
                showNonmodalWarning(tr("Application finished before loading profiled data.\n"
                                       "Please use the stop button instead."));
                d->m_profilerModelManager->clear();
            }
        }
    }

    // ... and return to the "base" state
    if (d->m_profilerState->currentState() == QmlProfilerStateManager::AppDying)
        d->m_profilerState->setCurrentState(QmlProfilerStateManager::Idle);
}

void addFeatureToMenu(QMenu *menu, ProfileFeature feature, quint64 enabledFeatures)
{
    QAction *action =
            menu->addAction(QmlProfilerTool::tr(QmlProfilerModelManager::featureName(feature)));
    action->setCheckable(true);
    action->setData(static_cast<uint>(feature));
    action->setChecked(enabledFeatures & (1ULL << (feature)));
}

template<ProfileFeature feature>
void QmlProfilerTool::updateFeatures(quint64 features)
{
    if (features & (1ULL << (feature))) {
        addFeatureToMenu(d->m_recordFeaturesMenu, feature,
                         d->m_profilerState->requestedFeatures());
        addFeatureToMenu(d->m_displayFeaturesMenu, feature,
                         d->m_profilerModelManager->visibleFeatures());
    }
    updateFeatures<static_cast<ProfileFeature>(feature + 1)>(features);
}

template<>
void QmlProfilerTool::updateFeatures<MaximumProfileFeature>(quint64 features)
{
    Q_UNUSED(features);
    return;
}

void QmlProfilerTool::setAvailableFeatures(quint64 features)
{
    if (features != d->m_profilerState->requestedFeatures())
        d->m_profilerState->setRequestedFeatures(features); // by default, enable them all.
    if (d->m_recordFeaturesMenu && d->m_displayFeaturesMenu) {
        d->m_recordFeaturesMenu->clear();
        d->m_displayFeaturesMenu->clear();
        updateFeatures<static_cast<ProfileFeature>(0)>(features);
    }
}

void QmlProfilerTool::setRecordedFeatures(quint64 features)
{
    foreach (QAction *action, d->m_displayFeaturesMenu->actions())
        action->setEnabled(features & (1ULL << action->data().toUInt()));
}

void QmlProfilerTool::profilerDataModelStateChanged()
{
    switch (d->m_profilerModelManager->state()) {
    case QmlProfilerModelManager::Empty :
        setButtonsEnabled(true);
        break;
    case QmlProfilerModelManager::ClearingData :
        clearTextMarks();
        setButtonsEnabled(false);
        clearDisplay();
        break;
    case QmlProfilerModelManager::AcquiringData :
        restoreFeatureVisibility();
        setButtonsEnabled(false);            // Other buttons disabled
        break;
    case QmlProfilerModelManager::ProcessingData :
        setButtonsEnabled(false);
        break;
    case QmlProfilerModelManager::Done :
        showSaveOption();
        updateTimeDisplay();
        setButtonsEnabled(true);
        createTextMarks();
    break;
    default:
        break;
    }
}

QList <QAction *> QmlProfilerTool::profilerContextMenuActions()
{
    QList <QAction *> commonActions;
    ActionManager *manager = ActionManager::instance();
    if (manager) {
        Command *command = manager->command(Constants::QmlProfilerLoadActionId);
        if (command)
            commonActions << command->action();
        command = manager->command(Constants::QmlProfilerSaveActionId);
        if (command)
            commonActions << command->action();
    }
    return commonActions;
}

void QmlProfilerTool::showNonmodalWarning(const QString &warningMsg)
{
    QMessageBox *noExecWarning = new QMessageBox(ICore::mainWindow());
    noExecWarning->setIcon(QMessageBox::Warning);
    noExecWarning->setWindowTitle(tr("QML Profiler"));
    noExecWarning->setText(warningMsg);
    noExecWarning->setStandardButtons(QMessageBox::Ok);
    noExecWarning->setDefaultButton(QMessageBox::Ok);
    noExecWarning->setModal(false);
    noExecWarning->show();
}

QmlProfilerClientManager *QmlProfilerTool::clientManager()
{
    return s_instance->d->m_profilerConnections;
}

void QmlProfilerTool::profilerStateChanged()
{
    switch (d->m_profilerState->currentState()) {
    case QmlProfilerStateManager::AppDying : {
        // If already disconnected when dying, check again that all data was read
        if (!d->m_profilerConnections->isConnected())
            clientsDisconnected();
        break;
    }
    case QmlProfilerStateManager::Idle :
        break;
    case QmlProfilerStateManager::AppStopRequested:
        // Don't allow toggling the recording while data is loaded when application quits
        if (d->m_profilerState->serverRecording()) {
            // Turn off recording and wait for remaining data
            d->m_profilerConnections->stopRecording();
        } else {
            // Directly transition to idle
            d->m_profilerState->setCurrentState(QmlProfilerStateManager::Idle);
        }
        break;
    default:
        // no special action needed for other states
        break;
    }
}

void QmlProfilerTool::serverRecordingChanged()
{
    showLoadOption();
    if (d->m_profilerState->currentState() == QmlProfilerStateManager::AppRunning) {
        // clear the old data each time we start a new profiling session
        if (d->m_profilerState->serverRecording()) {
            // We cannot stop it here, so we cannot give the usual yes/no dialog. Show a dialog
            // offering to immediately save the data instead.
            if (d->m_profilerModelManager->notesModel()->isModified() &&
                    QMessageBox::warning(QApplication::activeWindow(), tr("QML Profiler"),
                                         tr("Starting a new profiling session will discard the "
                                            "previous data, including unsaved notes.\nDo you want "
                                            "to save the data first?"),
                                         QMessageBox::Save, QMessageBox::Discard) ==
                    QMessageBox::Save)
                showSaveDialog();

            d->m_recordingTimer.start();
            d->m_recordingElapsedTime.start();
            if (!d->m_profilerModelManager->aggregateTraces() ||
                    d->m_profilerModelManager->state() == QmlProfilerModelManager::Done)
                clearData();
            d->m_profilerModelManager->startAcquiring();
        } else {
            d->m_recordingTimer.stop();
            if (!d->m_profilerModelManager->aggregateTraces())
                d->m_profilerModelManager->acquiringDone();
        }
    } else if (d->m_profilerState->currentState() == QmlProfilerStateManager::AppStopRequested) {
        d->m_profilerModelManager->acquiringDone();
        d->m_profilerState->setCurrentState(QmlProfilerStateManager::Idle);
    }
}

void QmlProfilerTool::toggleRequestedFeature(QAction *action)
{
    uint feature = action->data().toUInt();
    if (action->isChecked())
        d->m_profilerState->setRequestedFeatures(
                    d->m_profilerState->requestedFeatures() | (1ULL << feature));
    else
        d->m_profilerState->setRequestedFeatures(
                    d->m_profilerState->requestedFeatures() & (~(1ULL << feature)));
}

void QmlProfilerTool::toggleVisibleFeature(QAction *action)
{
    uint feature = action->data().toUInt();
    if (action->isChecked())
        d->m_profilerModelManager->setVisibleFeatures(
                    d->m_profilerModelManager->visibleFeatures() | (1ULL << feature));
    else
        d->m_profilerModelManager->setVisibleFeatures(
                    d->m_profilerModelManager->visibleFeatures() & (~(1ULL << feature)));
}

} // namespace Internal
} // namespace QmlProfiler<|MERGE_RESOLUTION|>--- conflicted
+++ resolved
@@ -421,29 +421,6 @@
     }
 }
 
-<<<<<<< HEAD
-void QmlProfilerTool::setRecording(bool recording)
-{
-    const static QIcon recordOn = Debugger::Icons::RECORD_ON.icon();
-    const static QIcon recordOff = Debugger::Icons::RECORD_OFF.icon();
-
-    // update display
-    d->m_recordButton->setToolTip( recording ? tr("Disable Profiling") : tr("Enable Profiling"));
-    d->m_recordButton->setIcon(recording ? recordOn : recordOff);
-
-    d->m_recordButton->setChecked(recording);
-
-    // manage timer
-    if (d->m_profilerState->currentState() == QmlProfilerStateManager::AppRunning && recording) {
-        d->m_recordingTimer.start();
-        d->m_recordingElapsedTime.start();
-    } else {
-        d->m_recordingTimer.stop();
-    }
-}
-
-=======
->>>>>>> 6afdb8bd
 void QmlProfilerTool::gotoSourceLocation(const QString &fileUrl, int lineNumber, int columnNumber)
 {
     if (lineNumber < 0 || fileUrl.isEmpty())
