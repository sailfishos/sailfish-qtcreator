/****************************************************************************
**
** Copyright (C) 2012 - 2016 Jolla Ltd.
** Contact: http://jolla.com/
**
** This file is part of Qt Creator.
**
** GNU Lesser General Public License Usage
** Alternatively, this file may be used under the terms of the GNU Lesser
** General Public License version 2.1 as published by the Free Software
** Foundation and appearing in the file LICENSE.LGPL included in the
** packaging of this file.  Please review the following information to
** ensure the GNU Lesser General Public License version 2.1 requirements
** will be met: http://www.gnu.org/licenses/old-licenses/lgpl-2.1.html.
**
** Other Usage
**
** Alternatively, this file may be used in accordance with the terms and
** conditions contained in a signed written agreement between you and Digia.
**
****************************************************************************/

#include "mervirtualboxmanager.h"

#include "merconstants.h"
#include "meremulatordevice.h"
#include "merlogging.h"

#include <projectexplorer/devicesupport/devicemanager.h>
#include <utils/hostosinfo.h>
#include <utils/qtcassert.h>

#include <QBasicTimer>
#include <QDebug>
#include <QDir>
#include <QProcess>
#include <QQueue>
#include <QRegularExpression>
#include <QSettings>
#include <QSize>
#include <QTime>

#include <algorithm>

using namespace ProjectExplorer;
using namespace Utils;

const char VBOXMANAGE[] = "VBoxManage";
const char LIST[] = "list";
const char RUNNINGVMS[] = "runningvms";
const char VMS[] = "vms";
const char SHOWVMINFO[] = "showvminfo";
const char MACHINE_READABLE[] = "--machinereadable";
const char STARTVM[] = "startvm";
const char CONTROLVM[] = "controlvm";
const char ACPI_POWER_BUTTON[] = "acpipowerbutton";
const char TYPE[] = "--type";
const char HEADLESS[] = "headless";
const char SHAREDFOLDER[] = "sharedfolder";
const char SHARE_NAME[] = "--name";
const char REMOVE_SHARED[] = "remove";
const char HOSTPATH[] = "--hostpath";
const char ADD_SHARED[] = "add";
const char GETEXTRADATA[] = "getextradata";
const char SETEXTRADATA[] = "setextradata";
const char CUSTOM_VIDEO_MODE1[] = "CustomVideoMode1";
const char ENABLE_SYMLINKS[] = "VBoxInternal2/SharedFoldersEnableSymlinksCreate/%1";
const char YES_ARG[] = "1";
const char MODIFYVM[] = "modifyvm";
const char NATPF1[] = "--natpf1";
const char DELETE[] = "delete";
const char QML_LIVE_NATPF_RULE_NAME_MATCH[] = "qmllive_";
const char QML_LIVE_NATPF_RULE_NAME_TEMPLATE[] = "qmllive_%1";
const char QML_LIVE_NATPF_RULE_TEMPLATE[] = "qmllive_%1,tcp,127.0.0.1,%2,,%2";

namespace Mer {
namespace Internal {

static VirtualMachineInfo virtualMachineInfoFromOutput(const QString &output);
static bool isVirtualMachineRunningFromInfo(const QString &vmInfo);
static bool isVirtualMachineListed(const QString &vmName, const QString &output);
static QStringList listedVirtualMachines(const QString &output);

static QString vBoxManagePath()
{
    static QString path;
    if (!path.isNull()) {
        return path;
    }

    if (HostOsInfo::isWindowsHost()) {
        path = QString::fromLocal8Bit(qgetenv("VBOX_INSTALL_PATH"));
        if (path.isEmpty()) {
            // env var name for VirtualBox 4.3.12 changed to this
            path = QString::fromLocal8Bit(qgetenv("VBOX_MSI_INSTALL_PATH"));
            if (path.isEmpty()) {
                // Not found in environment? Look up registry.
                QSettings s(QLatin1String("HKEY_LOCAL_MACHINE\\SOFTWARE\\Oracle\\VirtualBox"),
                            QSettings::NativeFormat);
                path = s.value(QLatin1String("InstallDir")).toString();
                if (path.startsWith(QLatin1Char('"')) && path.endsWith(QLatin1Char('"')))
                    path = path.mid(1, path.length() - 2); // remove quotes
            }
        }

        if (!path.isEmpty())
            path.append(QDir::separator() + QLatin1String(VBOXMANAGE));
    } else {
        QStringList searchPaths = QProcessEnvironment::systemEnvironment()
            .value(QLatin1String("PATH")).split(QLatin1Char(':'));
        // VBox 5 installs here for compatibility with Mac OS X 10.11
        searchPaths.append(QLatin1String("/usr/local/bin"));

        foreach (const QString &searchPath, searchPaths) {
            QDir dir(searchPath);
            if (dir.exists(QLatin1String(VBOXMANAGE))) {
                path = dir.absoluteFilePath(QLatin1String(VBOXMANAGE));
                break;
            }
        }
    }

    QTC_ASSERT(!path.isEmpty(), return path);
    return path;
}

class CommandSerializer : public QObject
{
    Q_OBJECT

public:
    explicit CommandSerializer(QObject *parent)
        : QObject(parent)
    {
        QTC_ASSERT(!s_instance, return);
        s_instance = this;
    }

    ~CommandSerializer() override
    {
        s_instance = 0;
    }

    static bool runSynchronous(QProcess *process)
    {
        s_instance->m_queue.prepend(process);

        // Currently runnning an asynchronous process?
        if (s_instance->m_current)
            s_instance->m_current->waitForFinished();

        s_instance->dequeue();
        QTC_CHECK(s_instance->m_current == process);

        return s_instance->m_current->waitForFinished();
    }

    static void runAsynchronous(QProcess *process)
    {
        s_instance->m_queue.enqueue(process);
        s_instance->scheduleDequeue();
    }

protected:
    void timerEvent(QTimerEvent *event) override
    {
        if (event->timerId() == m_dequeueTimer.timerId()) {
            m_dequeueTimer.stop();
            dequeue();
        } else  {
            QObject::timerEvent(event);
        }
    }

private:
    void scheduleDequeue()
    {
        m_dequeueTimer.start(0, this);
    }

    void dequeue()
    {
        if (m_current)
            return;
        if (m_queue.isEmpty())
            return;

        m_current = m_queue.dequeue();

        connect(m_current, &QProcess::errorOccurred, this, &CommandSerializer::finalize);
        void (QProcess::*QProcess_finished)(int, QProcess::ExitStatus) = &QProcess::finished;
        connect(m_current, QProcess_finished, this, &CommandSerializer::finalize);

        m_current->start(QIODevice::ReadWrite | QIODevice::Text);
    }

private slots:
    void finalize()
    {
        QTC_ASSERT(sender() == m_current, return);

        m_current->disconnect(this);
        m_current = 0;

        scheduleDequeue();
    }

private:
    static CommandSerializer *s_instance;
    QQueue<QProcess *> m_queue;
    QProcess *m_current{};
    QBasicTimer m_dequeueTimer;
};

CommandSerializer *CommandSerializer::s_instance = 0;

class VBoxManageProcess : public QProcess
{
    Q_OBJECT

public:
    explicit VBoxManageProcess(QObject *parent = 0)
        : QProcess(parent)
    {
        setProcessChannelMode(QProcess::ForwardedErrorChannel);
        setProgram(vBoxManagePath());
    }

    bool runSynchronously(const QStringList &arguments)
    {
        setArguments(arguments);
        return CommandSerializer::runSynchronous(this);
    }

    void runAsynchronously(const QStringList &arguments)
    {
        setArguments(arguments);
        CommandSerializer::runAsynchronous(this);
    }

    void setDeleteOnFinished()
    {
        void (QProcess::*QProcess_finished)(int, QProcess::ExitStatus) = &QProcess::finished;
        connect(this, &QProcess::errorOccurred, this, &QObject::deleteLater);
        connect(this, QProcess_finished, this, &QObject::deleteLater);
    }
};

MerVirtualBoxManager *MerVirtualBoxManager::m_instance = 0;

MerVirtualBoxManager::MerVirtualBoxManager(QObject *parent):
    QObject(parent)
{
    m_instance = this;
    new CommandSerializer(this);

    const int deviceCount = DeviceManager::instance()->deviceCount();
    for (int i = 0; i < deviceCount; ++i)
        onDeviceAdded(DeviceManager::instance()->deviceAt(i)->id());
    connect(DeviceManager::instance(), &DeviceManager::deviceAdded,
            this, &MerVirtualBoxManager::onDeviceAdded);
    connect(DeviceManager::instance(), &DeviceManager::deviceRemoved,
            this, &MerVirtualBoxManager::onDeviceRemoved);
    connect(DeviceManager::instance(), &DeviceManager::deviceListReplaced,
            this, &MerVirtualBoxManager::onDeviceListReplaced);
}

MerVirtualBoxManager::~MerVirtualBoxManager()
{
    m_instance = 0;
}

MerVirtualBoxManager *MerVirtualBoxManager::instance()
{
    QTC_CHECK(m_instance);
    return m_instance;
}

void MerVirtualBoxManager::isVirtualMachineRunning(const QString &vmName, QObject *context,
                                                   std::function<void(bool)> slot)
{
    QStringList arguments;
    arguments.append(QLatin1String(SHOWVMINFO));
    arguments.append(vmName);

    VBoxManageProcess *process = new VBoxManageProcess(instance());

    void (QProcess::*QProcess_finished)(int, QProcess::ExitStatus) = &QProcess::finished;
    connect(process, QProcess_finished, context,
            [process, vmName, slot](int exitCode, QProcess::ExitStatus exitStatus) {
                Q_UNUSED(exitCode);
                Q_UNUSED(exitStatus);
                slot(isVirtualMachineRunningFromInfo(
                        QString::fromLocal8Bit(process->readAllStandardOutput())));
            });

    process->setDeleteOnFinished();
    process->runAsynchronously(arguments);
}

bool MerVirtualBoxManager::isVirtualMachineRegistered(const QString &vmName)
{
    QStringList arguments;
    arguments.append(QLatin1String(LIST));
    arguments.append(QLatin1String(VMS));

    VBoxManageProcess process;
    if (!process.runSynchronously(arguments))
        return false;

    return isVirtualMachineListed(vmName, QString::fromLocal8Bit(process.readAllStandardOutput()));
}

// It is an error to call this function when the VM vmName is running
bool MerVirtualBoxManager::updateSharedFolder(const QString &vmName, const QString &mountName, const QString &newFolder)
{
    QStringList rargs;
    rargs.append(QLatin1String(SHAREDFOLDER));
    rargs.append(QLatin1String(REMOVE_SHARED));
    rargs.append(vmName);
    rargs.append(QLatin1String(SHARE_NAME));
    rargs.append(mountName);

    VBoxManageProcess rproc;
    if (!rproc.runSynchronously(rargs)) {
        qWarning() << "VBoxManage failed to remove " << mountName;
        return false;
    }

    QStringList aargs;
    aargs.append(QLatin1String(SHAREDFOLDER));
    aargs.append(QLatin1String(ADD_SHARED));
    aargs.append(vmName);
    aargs.append(QLatin1String(SHARE_NAME));
    aargs.append(mountName);
    aargs.append(QLatin1String(HOSTPATH));
    aargs.append(newFolder);

    VBoxManageProcess aproc;
    if (!aproc.runSynchronously(aargs)) {
        qWarning() << "VBoxManage failed to add " << mountName;
        return false;
    }

    QStringList sargs;
    sargs.append(QLatin1String(SETEXTRADATA));
    sargs.append(vmName);
    sargs.append(QString::fromLatin1(ENABLE_SYMLINKS).arg(mountName));
    sargs.append(QLatin1String(YES_ARG));

    VBoxManageProcess sproc;
    if (!sproc.runSynchronously(sargs)) {
        qWarning() << "VBoxManage failed to enable symlinks under " << mountName;
        return false;
    }

    return true;
}

VirtualMachineInfo MerVirtualBoxManager::fetchVirtualMachineInfo(const QString &vmName)
{
    VirtualMachineInfo info;
    QStringList arguments;
    arguments.append(QLatin1String(SHOWVMINFO));
    arguments.append(vmName);
    arguments.append(QLatin1String(MACHINE_READABLE));
    VBoxManageProcess process;
    if (!process.runSynchronously(arguments))
        return info;

    return virtualMachineInfoFromOutput(QString::fromLocal8Bit(process.readAllStandardOutput()));
}

// It is an error to call this function when the VM vmName is running
void MerVirtualBoxManager::startVirtualMachine(const QString &vmName,bool headless)
{
    QStringList arguments;
    arguments.append(QLatin1String(STARTVM));
    arguments.append(vmName);
    if (headless) {
        arguments.append(QLatin1String(TYPE));
        arguments.append(QLatin1String(HEADLESS));
    }

<<<<<<< HEAD
    VBoxManageProcess *process = new VBoxManageProcess(instance());
    process->setDeleteOnFinished();
    process->runAsynchronously(arguments);
=======
    QProcess *process = new QProcess(instance());
    connect(process, &QProcess::errorOccurred, process, &QProcess::deleteLater);
    connect(process, static_cast<void (QProcess::*)(int, QProcess::ExitStatus)>(&QProcess::finished),
            process, &QObject::deleteLater);
    process->start(vBoxManagePath(), arguments);
>>>>>>> a3464257
}

// It is an error to call this function when the VM vmName is not running
void MerVirtualBoxManager::shutVirtualMachine(const QString &vmName)
{
    QStringList arguments;
    arguments.append(QLatin1String(CONTROLVM));
    arguments.append(vmName);
    arguments.append(QLatin1String(ACPI_POWER_BUTTON));

<<<<<<< HEAD
    VBoxManageProcess *process = new VBoxManageProcess(instance());
    process->setDeleteOnFinished();
    process->runAsynchronously(arguments);
=======
    QProcess *process = new QProcess(instance());
    connect(process, &QProcess::errorOccurred, process, &QProcess::deleteLater);
    connect(process, static_cast<void (QProcess::*)(int, QProcess::ExitStatus)>(&QProcess::finished),
            process, &QProcess::deleteLater);
    process->start(vBoxManagePath(), arguments);
>>>>>>> a3464257
}

QStringList MerVirtualBoxManager::fetchRegisteredVirtualMachines()
{
    QStringList vms;
    QStringList arguments;
    arguments.append(QLatin1String(LIST));
    arguments.append(QLatin1String(VMS));
    VBoxManageProcess process;
    if (!process.runSynchronously(arguments))
        return vms;

    return listedVirtualMachines(QString::fromLocal8Bit(process.readAllStandardOutput()));
}

// It is an error to call this function when the VM vmName is running
void MerVirtualBoxManager::setVideoMode(const QString &vmName, const QSize &size, int depth)
{
    QString videoMode = QStringLiteral("%1x%2x%3")
        .arg(size.width())
        .arg(size.height())
        .arg(depth);

    QStringList args;
    args.append(QLatin1String(SETEXTRADATA));
    args.append(vmName);
    args.append(QLatin1String(CUSTOM_VIDEO_MODE1));
    args.append(videoMode);

    VBoxManageProcess *process = new VBoxManageProcess(instance());
    process->setDeleteOnFinished();
    process->runAsynchronously(args);
}

QString MerVirtualBoxManager::getExtraData(const QString &vmName, const QString &key)
{
    QStringList arguments;
    arguments.append(QLatin1String(GETEXTRADATA));
    arguments.append(vmName);
    arguments.append(key);
    VBoxManageProcess process;
    if (process.runSynchronously(arguments)) {
        qWarning() << "VBoxManage failed to getextradata";
        return QString();
    }

    return QString::fromLocal8Bit(process.readAllStandardOutput());
}

void MerVirtualBoxManager::setUpQmlLivePortsForwarding(const QString &vmName, const QList<Utils::Port> &ports)
{
    qCDebug(Log::qmlLive) << "Setting QmlLive port forwarding for" << vmName << "to" << ports;

    QTime timer;
    timer.start();

    for (int i = 1; i <= Constants::MAX_QML_LIVE_PORTS; ++i) {
        QStringList arguments;
        arguments.append(QLatin1String(MODIFYVM));
        arguments.append(vmName);
        arguments.append(QLatin1String(NATPF1));
        arguments.append(QLatin1String(DELETE));
        arguments.append(qmlLivePortsForwardingRuleName(i));

        VBoxManageProcess process;
        if (!process.runSynchronously(arguments))
            qWarning() << "VBoxManage failed to" << MODIFYVM;
    }

    auto ports_ = ports;
    std::sort(ports_.begin(), ports_.end());

    int i = 1;
    foreach (const Utils::Port &port, ports_) {
        QStringList arguments;
        arguments.append(QLatin1String(MODIFYVM));
        arguments.append(vmName);
        arguments.append(QLatin1String(NATPF1));
        arguments.append(qmlLivePortsForwardingRule(i, port));

        VBoxManageProcess process;
        if (process.runSynchronously(arguments))
            qWarning() << "VBoxManage failed to" << MODIFYVM;

        ++i;
    }

    qCDebug(Log::qmlLive) << "Setting QmlLive port forwarding took" << timer.elapsed() << "milliseconds";
}

QString MerVirtualBoxManager::qmlLivePortsForwardingRuleName(int index)
{
    return QString::fromLatin1(QML_LIVE_NATPF_RULE_NAME_TEMPLATE).arg(index);
}

QString MerVirtualBoxManager::qmlLivePortsForwardingRule(int index, Utils::Port port)
{
    return QString::fromLatin1(QML_LIVE_NATPF_RULE_TEMPLATE).arg(index).arg(port.number());
}

void MerVirtualBoxManager::onDeviceAdded(Core::Id id)
{
    IDevice::ConstPtr device = DeviceManager::instance()->find(id);
    auto merEmulator = device.dynamicCast<const MerEmulatorDevice>();
    if (!merEmulator)
        return;

    QTC_CHECK(!m_deviceQmlLivePortsCache.contains(id));
    m_deviceQmlLivePortsCache.insert(id, merEmulator->qmlLivePortsList());
}

void MerVirtualBoxManager::onDeviceRemoved(Core::Id id)
{
    m_deviceQmlLivePortsCache.remove(id);
}

void MerVirtualBoxManager::onDeviceListReplaced()
{
    const auto oldCache = m_deviceQmlLivePortsCache;
    m_deviceQmlLivePortsCache.clear();

    const int deviceCount = DeviceManager::instance()->deviceCount();
    for (int i = 0; i < deviceCount; ++i) {
        auto merEmulator = DeviceManager::instance()->deviceAt(i).dynamicCast<const MerEmulatorDevice>();
        if (!merEmulator)
            continue;

        const QList<Utils::Port> oldPorts = oldCache.value(merEmulator->id());
        const QList<Utils::Port> nowPorts = merEmulator->qmlLivePortsList();

        if (nowPorts != oldPorts)
            setUpQmlLivePortsForwarding(merEmulator->virtualMachine(), nowPorts);

        m_deviceQmlLivePortsCache.insert(merEmulator->id(), nowPorts);
    }
}

bool isVirtualMachineRunningFromInfo(const QString &vmInfo)
{
    QRegularExpression re(QStringLiteral("^Session name:"), QRegularExpression::MultilineOption);
    return re.match(vmInfo).hasMatch();
}

bool isVirtualMachineListed(const QString &vmName, const QString &output)
{
    return output.indexOf(QRegExp(QString::fromLatin1("\\B\"%1\"\\B").arg(vmName))) != -1;
}

QStringList listedVirtualMachines(const QString &output)
{
    QStringList vms;
    QRegExp rx(QLatin1String("\"(.*)\""));
    rx.setMinimal(true);
    int pos = 0;
    while ((pos = rx.indexIn(output, pos)) != -1) {
        pos += rx.matchedLength();
        vms.append(rx.cap(1));
    }
    return vms;
}

VirtualMachineInfo virtualMachineInfoFromOutput(const QString &output)
{
    VirtualMachineInfo info;
    info.sshPort = 0;

    // Get ssh port, shared home and shared targets
    // 1 Name, 2 Protocol, 3 Host IP, 4 Host Port, 5 Guest IP, 6 Guest Port, 7 Shared Folder Name,
    // 8 Shared Folder Path 9 mac
    // 11 headed/headless (SessionType is for VBox 4.x, SessionName for VBox 5.x)
    QRegExp rexp(QLatin1String("(?:Forwarding\\(\\d+\\)=\"(\\w+),(\\w+),(.*),(\\d+),(.*),(\\d+)\")"
                               "|(?:SharedFolderNameMachineMapping\\d+=\"(\\w+)\"\\W*"
                               "SharedFolderPathMachineMapping\\d+=\"(.*)\")"
                               "|(?:macaddress\\d+=\"(.*)\")"
                               "|(?:Session(Type|Name)=\"(.*)\")"));

    rexp.setMinimal(true);
    int pos = 0;
    while ((pos = rexp.indexIn(output, pos)) != -1) {
        pos += rexp.matchedLength();
        if (rexp.cap(0).startsWith(QLatin1String("Forwarding"))) {
            quint16 port = rexp.cap(4).toUInt();
            if (rexp.cap(1).contains(QLatin1String("ssh")))
                info.sshPort = port;
            else if (rexp.cap(1).contains(QLatin1String("www")))
                info.wwwPort = port;
            else if (rexp.cap(1).contains(QLatin1String(QML_LIVE_NATPF_RULE_NAME_MATCH)))
                info.qmlLivePorts << port;
            else
                info.freePorts << port;
        } else if(rexp.cap(0).startsWith(QLatin1String("SharedFolderNameMachineMapping"))) {
            if (rexp.cap(7) == QLatin1String("home"))
                info.sharedHome = rexp.cap(8);
            else if (rexp.cap(7) == QLatin1String("targets"))
                info.sharedTargets = rexp.cap(8);
            else if (rexp.cap(7) == QLatin1String("ssh"))
                info.sharedSsh = rexp.cap(8);
            else if (rexp.cap(7) == QLatin1String("config"))
                info.sharedConfig = rexp.cap(8);
            else if (rexp.cap(7).startsWith(QLatin1String("src")))
                info.sharedSrc = rexp.cap(8);
        } else if(rexp.cap(0).startsWith(QLatin1String("macaddress"))) {
            QRegExp rx(QLatin1String("(?:([0-9A-F]{2})([0-9A-F]{2})([0-9A-F]{2})([0-9A-F]{2})([0-9A-F]{2})([0-9A-F]{2}))"));
            QString mac = rexp.cap(9);
            QStringList macFields;
            if(rx.exactMatch(mac)) {
                macFields = rx.capturedTexts();
            }
            if(!macFields.isEmpty()) {
                macFields.removeFirst();
                info.macs << macFields.join(QLatin1Char(':'));
            }
        } else if (rexp.cap(0).startsWith(QLatin1String("Session"))) {
            info.headless = rexp.cap(11) == QLatin1String("headless");
        }
    }

    return info;
}

} // Internal
} // VirtualBox

#include "mervirtualboxmanager.moc"<|MERGE_RESOLUTION|>--- conflicted
+++ resolved
@@ -382,17 +382,9 @@
         arguments.append(QLatin1String(HEADLESS));
     }
 
-<<<<<<< HEAD
     VBoxManageProcess *process = new VBoxManageProcess(instance());
     process->setDeleteOnFinished();
     process->runAsynchronously(arguments);
-=======
-    QProcess *process = new QProcess(instance());
-    connect(process, &QProcess::errorOccurred, process, &QProcess::deleteLater);
-    connect(process, static_cast<void (QProcess::*)(int, QProcess::ExitStatus)>(&QProcess::finished),
-            process, &QObject::deleteLater);
-    process->start(vBoxManagePath(), arguments);
->>>>>>> a3464257
 }
 
 // It is an error to call this function when the VM vmName is not running
@@ -403,17 +395,9 @@
     arguments.append(vmName);
     arguments.append(QLatin1String(ACPI_POWER_BUTTON));
 
-<<<<<<< HEAD
     VBoxManageProcess *process = new VBoxManageProcess(instance());
     process->setDeleteOnFinished();
     process->runAsynchronously(arguments);
-=======
-    QProcess *process = new QProcess(instance());
-    connect(process, &QProcess::errorOccurred, process, &QProcess::deleteLater);
-    connect(process, static_cast<void (QProcess::*)(int, QProcess::ExitStatus)>(&QProcess::finished),
-            process, &QProcess::deleteLater);
-    process->start(vBoxManagePath(), arguments);
->>>>>>> a3464257
 }
 
 QStringList MerVirtualBoxManager::fetchRegisteredVirtualMachines()
