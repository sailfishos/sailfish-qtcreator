--- conflicted
+++ resolved
@@ -48,48 +48,6 @@
 
     // Intentionally omit MerEmulatorStartStep and MerConnectionTestStep - these
     // are available wrapped by MerPrepareTargetStep
-<<<<<<< HEAD
-    ids << MerPrepareTargetStep::stepId();
-    ids << MerMb2RsyncDeployStep::stepId();
-    ids << MerMb2RpmDeployStep::stepId();
-    ids << MerMb2RpmBuildStep::stepId();
-    ids << MerRpmPackagingStep::stepId();
-    ids << MerRpmValidationStep::stepId();
-    ids << MerUploadAndInstallRpmStep::stepId();
-    ids << MerLocalRsyncDeployStep::stepId();
-    ids << MerResetAmbienceDeployStep::stepId();
-
-    return ids;
-}
-
-QString MerDeployStepFactory::displayNameForId(Core::Id id) const
-{
-    if (id == MerPrepareTargetStep::stepId())
-        return MerPrepareTargetStep::displayName();
-    if (id == MerMb2RsyncDeployStep::stepId())
-        return MerMb2RsyncDeployStep::displayName();
-    if (id == MerMb2RpmDeployStep::stepId())
-        return MerMb2RpmDeployStep::displayName();
-    if (id == MerMb2RpmBuildStep::stepId())
-        return MerMb2RpmBuildStep::displayName();
-    if (id == MerRpmPackagingStep::stepId())
-        return MerRpmPackagingStep::displayName();
-    if (id == MerRpmValidationStep::stepId())
-        return MerRpmValidationStep::displayName();
-    if (id == MerUploadAndInstallRpmStep::stepId())
-        return MerUploadAndInstallRpmStep::displayName();
-    if (id == MerLocalRsyncDeployStep::stepId())
-        return MerLocalRsyncDeployStep::displayName();
-    if (id == MerResetAmbienceDeployStep::stepId())
-        return MerResetAmbienceDeployStep::displayName();
-
-    return QString();
-}
-
-bool MerDeployStepFactory::canCreate(BuildStepList *parent, Core::Id id) const
-{
-    return availableCreationIds(parent).contains(id) && !parent->contains(id);
-=======
     return {
         { MerPrepareTargetStep::stepId(), MerPrepareTargetStep::displayName() },
         { MerMb2RsyncDeployStep::stepId(), MerMb2RsyncDeployStep::displayName() },
@@ -99,8 +57,8 @@
         { MerRpmValidationStep::stepId(), MerRpmValidationStep::displayName() },
         { MerUploadAndInstallRpmStep::stepId(), MerUploadAndInstallRpmStep::displayName() },
         { MerLocalRsyncDeployStep::stepId(), MerLocalRsyncDeployStep::displayName() },
+        { MerResetAmbienceDeployStep::stepId(), MerResetAmbienceDeployStep::displayName() },
     };
->>>>>>> a3464257
 }
 
 BuildStep *MerDeployStepFactory::create(BuildStepList *parent, Core::Id id)
