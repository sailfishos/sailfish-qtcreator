--- conflicted
+++ resolved
@@ -134,10 +134,6 @@
     QList<MerTarget> m_targets;
     QFileSystemWatcher m_watcher;
     QTimer m_updateTargetsTimer;
-<<<<<<< HEAD
-    bool m_headless;
-=======
->>>>>>> 22c33e93
 
 friend class MerSdkManager;
 };
