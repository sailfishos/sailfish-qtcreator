/**************************************************************************
**
** This file is part of Qt Creator
**
** Copyright (c) 2010 Nokia Corporation and/or its subsidiary(-ies).
**
** Contact: Nokia Corporation (qt-info@nokia.com)
**
** Commercial Usage
**
** Licensees holding valid Qt Commercial licenses may use this file in
** accordance with the Qt Commercial License Agreement provided with the
** Software or, alternatively, in accordance with the terms contained in
** a written agreement between you and Nokia.
**
** GNU Lesser General Public License Usage
**
** Alternatively, this file may be used under the terms of the GNU Lesser
** General Public License version 2.1 as published by the Free Software
** Foundation and appearing in the file LICENSE.LGPL included in the
** packaging of this file.  Please review the following information to
** ensure the GNU Lesser General Public License version 2.1 requirements
** will be met: http://www.gnu.org/licenses/old-licenses/lgpl-2.1.html.
**
** If you are unsure which license is appropriate for your use, please
** contact the sales department at http://qt.nokia.com/contact.
**
**************************************************************************/

#include "texteditoractionhandler.h"

#include "basetexteditor.h"
#include "displaysettings.h"
#include "linenumberfilter.h"
#include "texteditorconstants.h"
#include "texteditorplugin.h"

#include <locator/locatormanager.h>
#include <coreplugin/icore.h>
#include <coreplugin/coreconstants.h>
#include <coreplugin/uniqueidmanager.h>
#include <coreplugin/actionmanager/actionmanager.h>
#include <coreplugin/actionmanager/actioncontainer.h>
#include <coreplugin/actionmanager/command.h>
#include <coreplugin/editormanager/editormanager.h>
#include <utils/qtcassert.h>

#include <QtCore/QSet>
#include <QtCore/QtDebug>
#include <QtGui/QAction>
#include <QtGui/QTextCursor>

using namespace TextEditor;
using namespace TextEditor::Internal;

TextEditorActionHandler::TextEditorActionHandler(const QString &context,
                                                 uint optionalActions)
  : QObject(Core::ICore::instance()),
    m_undoAction(0),
    m_redoAction(0),
    m_copyAction(0),
    m_cutAction(0),
    m_pasteAction(0),
    m_selectAllAction(0),
    m_gotoAction(0),
    m_printAction(0),
    m_formatAction(0),
    m_visualizeWhitespaceAction(0),
    m_cleanWhitespaceAction(0),
    m_textWrappingAction(0),
    m_unCommentSelectionAction(0),
    m_unCollapseAllAction(0),
    m_collapseAction(0),
    m_expandAction(0),
    m_cutLineAction(0),
    m_deleteLineAction(0),
    m_selectEncodingAction(0),
    m_increaseFontSizeAction(0),
    m_decreaseFontSizeAction(0),
    m_resetFontSizeAction(0),
    m_gotoBlockStartAction(0),
    m_gotoBlockEndAction(0),
    m_gotoBlockStartWithSelectionAction(0),
    m_gotoBlockEndWithSelectionAction(0),
    m_selectBlockUpAction(0),
    m_selectBlockDownAction(0),
    m_moveLineUpAction(0),
    m_moveLineDownAction(0),
    m_copyLineUpAction(0),
    m_copyLineDownAction(0),
    m_joinLinesAction(0),
    m_optionalActions(optionalActions),
    m_currentEditor(0),
    m_initialized(false)
{
    m_contextId << Core::UniqueIDManager::instance()->uniqueIdentifier(context);

    connect(Core::ICore::instance()->editorManager(), SIGNAL(currentEditorChanged(Core::IEditor*)),
        this, SLOT(updateCurrentEditor(Core::IEditor*)));
}

void TextEditorActionHandler::setupActions(BaseTextEditor *editor)
{
    initializeActions();
    editor->setActionHack(this);
    QObject::connect(editor, SIGNAL(undoAvailable(bool)), this, SLOT(updateUndoAction()));
    QObject::connect(editor, SIGNAL(redoAvailable(bool)), this, SLOT(updateRedoAction()));
    QObject::connect(editor, SIGNAL(copyAvailable(bool)), this, SLOT(updateCopyAction()));
}


void TextEditorActionHandler::initializeActions()
{
    if (!m_initialized) {
        createActions();
        m_initialized = true;
    }
}

void TextEditorActionHandler::createActions()
{
    m_undoAction      = registerNewAction(QLatin1String(Core::Constants::UNDO),      this, SLOT(undoAction()),
                                          tr("&Undo"));
    m_redoAction      = registerNewAction(QLatin1String(Core::Constants::REDO),      this, SLOT(redoAction()),
                                          tr("&Redo"));
    m_copyAction      = registerNewAction(QLatin1String(Core::Constants::COPY),      this, SLOT(copyAction()));
    m_cutAction       = registerNewAction(QLatin1String(Core::Constants::CUT),       this, SLOT(cutAction()));
    m_pasteAction     = registerNewAction(QLatin1String(Core::Constants::PASTE),     this, SLOT(pasteAction()));
    m_selectAllAction = registerNewAction(QLatin1String(Core::Constants::SELECTALL), this, SLOT(selectAllAction()));
    m_gotoAction      = registerNewAction(QLatin1String(Core::Constants::GOTO),      this, SLOT(gotoAction()));
    m_printAction     = registerNewAction(QLatin1String(Core::Constants::PRINT),     this, SLOT(printAction()));

    Core::ActionManager *am = Core::ICore::instance()->actionManager();

    Core::ActionContainer *medit = am->actionContainer(Core::Constants::M_EDIT);
    Core::ActionContainer *advancedMenu = am->actionContainer(Core::Constants::M_EDIT_ADVANCED);

    m_selectEncodingAction = new QAction(tr("Select Encoding..."), this);
    Core::Command *command = am->registerAction(m_selectEncodingAction, Constants::SELECT_ENCODING, m_contextId);
    connect(m_selectEncodingAction, SIGNAL(triggered()), this, SLOT(selectEncoding()));
    medit->addAction(command, Core::Constants::G_EDIT_OTHER);


    m_formatAction = new QAction(tr("Auto-&indent Selection"), this);
    command = am->registerAction(m_formatAction, TextEditor::Constants::AUTO_INDENT_SELECTION, m_contextId);
    command->setDefaultKeySequence(QKeySequence(tr("Ctrl+I")));
    advancedMenu->addAction(command, Core::Constants::G_EDIT_FORMAT);
    connect(m_formatAction, SIGNAL(triggered(bool)), this, SLOT(formatAction()));

#ifdef Q_WS_MAC
    QString modifier = tr("Meta");
#else
    QString modifier = tr("Ctrl");
#endif

    m_rewrapParagraphAction = new QAction(tr("&Rewrap Paragraph"), this);
    command = am->registerAction(m_rewrapParagraphAction, TextEditor::Constants::REWRAP_PARAGRAPH, m_contextId);
    command->setDefaultKeySequence(QKeySequence(tr("%1+E, R").arg(modifier)));
    advancedMenu->addAction(command, Core::Constants::G_EDIT_FORMAT);
    connect(m_rewrapParagraphAction, SIGNAL(triggered(bool)), this, SLOT(rewrapParagraphAction()));


    m_visualizeWhitespaceAction = new QAction(tr("&Visualize Whitespace"), this);
    m_visualizeWhitespaceAction->setCheckable(true);
    command = am->registerAction(m_visualizeWhitespaceAction,
                                 TextEditor::Constants::VISUALIZE_WHITESPACE, m_contextId);
    command->setDefaultKeySequence(QKeySequence(tr("%1+E, %2+V").arg(modifier, modifier)));
    advancedMenu->addAction(command, Core::Constants::G_EDIT_FORMAT);
    connect(m_visualizeWhitespaceAction, SIGNAL(triggered(bool)), this, SLOT(setVisualizeWhitespace(bool)));

    m_cleanWhitespaceAction = new QAction(tr("Clean Whitespace"), this);
    command = am->registerAction(m_cleanWhitespaceAction,
                                 TextEditor::Constants::CLEAN_WHITESPACE, m_contextId);

    advancedMenu->addAction(command, Core::Constants::G_EDIT_FORMAT);
    connect(m_cleanWhitespaceAction, SIGNAL(triggered()), this, SLOT(cleanWhitespace()));

    m_textWrappingAction = new QAction(tr("Enable Text &Wrapping"), this);
    m_textWrappingAction->setCheckable(true);
    command = am->registerAction(m_textWrappingAction, TextEditor::Constants::TEXT_WRAPPING, m_contextId);
    command->setDefaultKeySequence(QKeySequence(tr("%1+E, %2+W").arg(modifier, modifier)));
    advancedMenu->addAction(command, Core::Constants::G_EDIT_FORMAT);
    connect(m_textWrappingAction, SIGNAL(triggered(bool)), this, SLOT(setTextWrapping(bool)));


    m_unCommentSelectionAction = new QAction(tr("(Un)Comment &Selection"), this);
    command = am->registerAction(m_unCommentSelectionAction, Constants::UN_COMMENT_SELECTION, m_contextId);
    command->setDefaultKeySequence(QKeySequence(tr("Ctrl+/")));
    connect(m_unCommentSelectionAction, SIGNAL(triggered()), this, SLOT(unCommentSelection()));
    advancedMenu->addAction(command, Core::Constants::G_EDIT_FORMAT);

    m_cutLineAction = new QAction(tr("Cut &Line"), this);
    command = am->registerAction(m_cutLineAction, Constants::CUT_LINE, m_contextId);
    command->setDefaultKeySequence(QKeySequence(tr("Shift+Del")));
    connect(m_cutLineAction, SIGNAL(triggered()), this, SLOT(cutLine()));

    m_deleteLineAction = new QAction(tr("Delete &Line"), this);
    command = am->registerAction(m_deleteLineAction, Constants::DELETE_LINE, m_contextId);
    connect(m_deleteLineAction, SIGNAL(triggered()), this, SLOT(deleteLine()));

    m_collapseAction = new QAction(tr("Collapse"), this);
    command = am->registerAction(m_collapseAction, Constants::COLLAPSE, m_contextId);
    command->setDefaultKeySequence(QKeySequence(tr("Ctrl+<")));
    connect(m_collapseAction, SIGNAL(triggered()), this, SLOT(collapse()));
    advancedMenu->addAction(command, Core::Constants::G_EDIT_COLLAPSING);

    m_expandAction = new QAction(tr("Expand"), this);
    command = am->registerAction(m_expandAction, Constants::EXPAND, m_contextId);
    command->setDefaultKeySequence(QKeySequence(tr("Ctrl+>")));
    connect(m_expandAction, SIGNAL(triggered()), this, SLOT(expand()));
    advancedMenu->addAction(command, Core::Constants::G_EDIT_COLLAPSING);

    m_unCollapseAllAction = new QAction(tr("(Un)&Collapse All"), this);
    command = am->registerAction(m_unCollapseAllAction, Constants::UN_COLLAPSE_ALL, m_contextId);
    connect(m_unCollapseAllAction, SIGNAL(triggered()), this, SLOT(unCollapseAll()));
    advancedMenu->addAction(command, Core::Constants::G_EDIT_COLLAPSING);

    m_increaseFontSizeAction = new QAction(tr("Increase Font Size"), this);
    command = am->registerAction(m_increaseFontSizeAction, Constants::INCREASE_FONT_SIZE, m_contextId);
    command->setDefaultKeySequence(QKeySequence(tr("Ctrl++")));
    connect(m_increaseFontSizeAction, SIGNAL(triggered()), this, SLOT(increaseFontSize()));
    advancedMenu->addAction(command, Core::Constants::G_EDIT_FONT);

    m_decreaseFontSizeAction = new QAction(tr("Decrease Font Size"), this);
    command = am->registerAction(m_decreaseFontSizeAction, Constants::DECREASE_FONT_SIZE, m_contextId);
    command->setDefaultKeySequence(QKeySequence(tr("Ctrl+-")));
    connect(m_decreaseFontSizeAction, SIGNAL(triggered()), this, SLOT(decreaseFontSize()));
    advancedMenu->addAction(command, Core::Constants::G_EDIT_FONT);

    m_resetFontSizeAction = new QAction(tr("Reset Font Size"), this);
    command = am->registerAction(m_resetFontSizeAction, Constants::RESET_FONT_SIZE, m_contextId);
#ifndef Q_WS_MAC
    command->setDefaultKeySequence(QKeySequence(tr("Ctrl+0")));
#endif
    connect(m_resetFontSizeAction, SIGNAL(triggered()), this, SLOT(resetFontSize()));
    advancedMenu->addAction(command, Core::Constants::G_EDIT_FONT);

    m_gotoBlockStartAction = new QAction(tr("Go to Block Start"), this);
    command = am->registerAction(m_gotoBlockStartAction, Constants::GOTO_BLOCK_START, m_contextId);
    command->setDefaultKeySequence(QKeySequence(tr("Ctrl+[")));
    connect(m_gotoBlockStartAction, SIGNAL(triggered()), this, SLOT(gotoBlockStart()));
    advancedMenu->addAction(command, Core::Constants::G_EDIT_BLOCKS);

    m_gotoBlockEndAction = new QAction(tr("Go to Block End"), this);
    command = am->registerAction(m_gotoBlockEndAction, Constants::GOTO_BLOCK_END, m_contextId);
    command->setDefaultKeySequence(QKeySequence(tr("Ctrl+]")));
    connect(m_gotoBlockEndAction, SIGNAL(triggered()), this, SLOT(gotoBlockEnd()));
    advancedMenu->addAction(command, Core::Constants::G_EDIT_BLOCKS);

    m_gotoBlockStartWithSelectionAction = new QAction(tr("Go to Block Start With Selection"), this);
    command = am->registerAction(m_gotoBlockStartWithSelectionAction, Constants::GOTO_BLOCK_START_WITH_SELECTION, m_contextId);
    command->setDefaultKeySequence(QKeySequence(tr("Ctrl+{")));
    connect(m_gotoBlockStartWithSelectionAction, SIGNAL(triggered()), this, SLOT(gotoBlockStartWithSelection()));

    m_gotoBlockEndWithSelectionAction = new QAction(tr("Go to Block End With Selection"), this);
    command = am->registerAction(m_gotoBlockEndWithSelectionAction, Constants::GOTO_BLOCK_END_WITH_SELECTION, m_contextId);
    command->setDefaultKeySequence(QKeySequence(tr("Ctrl+}")));
    connect(m_gotoBlockEndWithSelectionAction, SIGNAL(triggered()), this, SLOT(gotoBlockEndWithSelection()));

    m_selectBlockUpAction = new QAction(tr("Select Block Up"), this);
    command = am->registerAction(m_selectBlockUpAction, Constants::SELECT_BLOCK_UP, m_contextId);
    command->setDefaultKeySequence(QKeySequence(tr("Ctrl+U")));
    connect(m_selectBlockUpAction, SIGNAL(triggered()), this, SLOT(selectBlockUp()));
    advancedMenu->addAction(command, Core::Constants::G_EDIT_BLOCKS);

    m_selectBlockDownAction = new QAction(tr("Select Block Down"), this);
    command = am->registerAction(m_selectBlockDownAction, Constants::SELECT_BLOCK_DOWN, m_contextId);
    connect(m_selectBlockDownAction, SIGNAL(triggered()), this, SLOT(selectBlockDown()));
    advancedMenu->addAction(command, Core::Constants::G_EDIT_BLOCKS);

    m_moveLineUpAction = new QAction(tr("Move Line Up"), this);
    command = am->registerAction(m_moveLineUpAction, Constants::MOVE_LINE_UP, m_contextId);
    command->setDefaultKeySequence(QKeySequence(tr("Ctrl+Shift+Up")));
    connect(m_moveLineUpAction, SIGNAL(triggered()), this, SLOT(moveLineUp()));

    m_moveLineDownAction = new QAction(tr("Move Line Down"), this);
    command = am->registerAction(m_moveLineDownAction, Constants::MOVE_LINE_DOWN, m_contextId);
    command->setDefaultKeySequence(QKeySequence(tr("Ctrl+Shift+Down")));
    connect(m_moveLineDownAction, SIGNAL(triggered()), this, SLOT(moveLineDown()));

    m_copyLineUpAction = new QAction(tr("Copy Line Up"), this);
    command = am->registerAction(m_copyLineUpAction, Constants::COPY_LINE_UP, m_contextId);
    command->setDefaultKeySequence(QKeySequence(tr("Ctrl+Alt+Up")));
    connect(m_copyLineUpAction, SIGNAL(triggered()), this, SLOT(copyLineUp()));

    m_copyLineDownAction = new QAction(tr("Copy Line Down"), this);
    command = am->registerAction(m_copyLineDownAction, Constants::COPY_LINE_DOWN, m_contextId);
    command->setDefaultKeySequence(QKeySequence(tr("Ctrl+Alt+Down")));
    connect(m_copyLineDownAction, SIGNAL(triggered()), this, SLOT(copyLineDown()));

    m_joinLinesAction = new QAction(tr("Join Lines"), this);
    command = am->registerAction(m_joinLinesAction, Constants::JOIN_LINES, m_contextId);
    command->setDefaultKeySequence(QKeySequence(tr("Ctrl+J")));
    connect(m_joinLinesAction, SIGNAL(triggered()), this, SLOT(joinLines()));

<<<<<<< HEAD
    m_insertLineAboveAction = new QAction(tr("Insert Line Above Current Line"), this);
    command = am->registerAction(m_insertLineAboveAction, Constants::INSERT_LINE_ABOVE, m_contextId);
    command->setDefaultKeySequence(QKeySequence(tr("Ctrl+Shift+Return")));
    connect(m_insertLineAboveAction, SIGNAL(triggered()), this, SLOT(insertLineAbove()));

    m_insertLineBelowAction = new QAction(tr("Insert Line Below Current Line"), this);
    command = am->registerAction(m_insertLineBelowAction, Constants::INSERT_LINE_BELOW, m_contextId);
    command->setDefaultKeySequence(QKeySequence(tr("Ctrl+Return")));
    connect(m_insertLineBelowAction, SIGNAL(triggered()), this, SLOT(insertLineBelow()));
=======

    QAction *a = 0;
    a = new QAction(tr("Goto Line Start"), this);
    command = am->registerAction(a, Constants::GOTO_LINE_START, m_contextId);
    connect(a, SIGNAL(triggered()), this, SLOT(gotoLineStart()));
    a = new QAction(tr("Goto Line End"), this);
    command = am->registerAction(a, Constants::GOTO_LINE_END, m_contextId);
    connect(a, SIGNAL(triggered()), this, SLOT(gotoLineEnd()));
    a = new QAction(tr("Goto Next Line"), this);
    command = am->registerAction(a, Constants::GOTO_NEXT_LINE, m_contextId);
    connect(a, SIGNAL(triggered()), this, SLOT(gotoNextLine()));
    a = new QAction(tr("Goto Previous Line"), this);
    command = am->registerAction(a, Constants::GOTO_PREVIOUS_LINE, m_contextId);
    connect(a, SIGNAL(triggered()), this, SLOT(gotoPreviousLine()));
    a = new QAction(tr("Goto Previous Character"), this);
    command = am->registerAction(a, Constants::GOTO_PREVIOUS_CHARACTER, m_contextId);
    connect(a, SIGNAL(triggered()), this, SLOT(gotoPreviousCharacter()));
    a = new QAction(tr("Goto Next Character"), this);
    command = am->registerAction(a, Constants::GOTO_NEXT_CHARACTER, m_contextId);
    connect(a, SIGNAL(triggered()), this, SLOT(gotoNextCharacter()));
    a = new QAction(tr("Goto Previous Word"), this);
    command = am->registerAction(a, Constants::GOTO_PREVIOUS_WORD, m_contextId);
    connect(a, SIGNAL(triggered()), this, SLOT(gotoPreviousWord()));
    a = new QAction(tr("Goto Next Word"), this);
    command = am->registerAction(a, Constants::GOTO_NEXT_WORD, m_contextId);
    connect(a, SIGNAL(triggered()), this, SLOT(gotoNextWord()));

    a = new QAction(tr("Goto Line Start With Selection"), this);
    command = am->registerAction(a, Constants::GOTO_LINE_START_WITH_SELECTION, m_contextId);
    connect(a, SIGNAL(triggered()), this, SLOT(gotoLineStartWithSelection()));
    a = new QAction(tr("Goto Line End With Selection"), this);
    command = am->registerAction(a, Constants::GOTO_LINE_END_WITH_SELECTION, m_contextId);
    connect(a, SIGNAL(triggered()), this, SLOT(gotoLineEndWithSelection()));
    a = new QAction(tr("Goto Next Line With Selection"), this);
    command = am->registerAction(a, Constants::GOTO_NEXT_LINE_WITH_SELECTION, m_contextId);
    connect(a, SIGNAL(triggered()), this, SLOT(gotoNextLineWithSelection()));
    a = new QAction(tr("Goto Previous Line With Selection"), this);
    command = am->registerAction(a, Constants::GOTO_PREVIOUS_LINE_WITH_SELECTION, m_contextId);
    connect(a, SIGNAL(triggered()), this, SLOT(gotoPreviousLineWithSelection()));
    a = new QAction(tr("Goto Previous Character With Selection"), this);
    command = am->registerAction(a, Constants::GOTO_PREVIOUS_CHARACTER_WITH_SELECTION, m_contextId);
    connect(a, SIGNAL(triggered()), this, SLOT(gotoPreviousCharacterWithSelection()));
    a = new QAction(tr("Goto Next Character With Selection"), this);
    command = am->registerAction(a, Constants::GOTO_NEXT_CHARACTER_WITH_SELECTION, m_contextId);
    connect(a, SIGNAL(triggered()), this, SLOT(gotoNextCharacterWithSelection()));
    a = new QAction(tr("Goto Previous Word With Selection"), this);
    command = am->registerAction(a, Constants::GOTO_PREVIOUS_WORD_WITH_SELECTION, m_contextId);
    connect(a, SIGNAL(triggered()), this, SLOT(gotoPreviousWordWithSelection()));
    a = new QAction(tr("Goto Next Word With Selection"), this);
    command = am->registerAction(a, Constants::GOTO_NEXT_WORD_WITH_SELECTION, m_contextId);
    connect(a, SIGNAL(triggered()), this, SLOT(gotoNextWordWithSelection()));

>>>>>>> 626221b6
}

bool TextEditorActionHandler::supportsAction(const QString & /*id */) const
{
    return true;
}

QAction *TextEditorActionHandler::registerNewAction(const QString &id, const QString &title)
{
    if (!supportsAction(id))
        return 0;

    QAction *result = new QAction(title, this);
    Core::ICore::instance()->actionManager()->registerAction(result, id, m_contextId);
    return result;
}

QAction *TextEditorActionHandler::registerNewAction(const QString &id,
                                                    QObject *receiver,
                                                    const char *slot,
                                                    const QString &title)
{
    QAction *rc = registerNewAction(id, title);
    if (!rc)
        return 0;

    connect(rc, SIGNAL(triggered()), receiver, slot);
    return rc;
}

TextEditorActionHandler::UpdateMode TextEditorActionHandler::updateMode() const
{
    Q_ASSERT(m_currentEditor != 0);
    return m_currentEditor->file()->isReadOnly() ? ReadOnlyMode : WriteMode;
}

void TextEditorActionHandler::updateActions()
{
    if (!m_currentEditor || !m_initialized)
        return;
    updateActions(updateMode());
}

void TextEditorActionHandler::updateActions(UpdateMode um)
{
    m_pasteAction->setEnabled(um != ReadOnlyMode);
    m_formatAction->setEnabled((m_optionalActions & Format) && um != ReadOnlyMode);
    m_unCommentSelectionAction->setEnabled((m_optionalActions & UnCommentSelection) && um != ReadOnlyMode);
    m_moveLineUpAction->setEnabled(um != ReadOnlyMode);
    m_moveLineDownAction->setEnabled(um != ReadOnlyMode);

    m_formatAction->setEnabled((m_optionalActions & Format));
    m_unCollapseAllAction->setEnabled((m_optionalActions & UnCollapseAll));
    m_visualizeWhitespaceAction->setChecked(m_currentEditor->displaySettings().m_visualizeWhitespace);
    if (m_textWrappingAction) {
        m_textWrappingAction->setChecked(m_currentEditor->displaySettings().m_textWrapping);
    }

    updateRedoAction();
    updateUndoAction();
    updateCopyAction();
}

void TextEditorActionHandler::updateRedoAction()
{
    if (m_redoAction)
        m_redoAction->setEnabled(m_currentEditor && m_currentEditor->document()->isRedoAvailable());
}

void TextEditorActionHandler::updateUndoAction()
{
    if (m_undoAction)
        m_undoAction->setEnabled(m_currentEditor && m_currentEditor->document()->isUndoAvailable());
}

void TextEditorActionHandler::updateCopyAction()
{
    const bool hasCopyableText = m_currentEditor && m_currentEditor->textCursor().hasSelection();
    if (m_cutAction)
        m_cutAction->setEnabled(hasCopyableText && updateMode() == WriteMode);
    if (m_copyAction) {
        m_copyAction->setEnabled(hasCopyableText);
    }
}

void TextEditorActionHandler::gotoAction()
{
    Locator::LocatorManager *locatorManager = Locator::LocatorManager::instance();
    QTC_ASSERT(locatorManager, return);
    QString locatorString = TextEditorPlugin::instance()->lineNumberFilter()->shortcutString();
    locatorString += QLatin1Char(' ');
    const int selectionStart = locatorString.size();
    locatorString += tr("<line number>");
    locatorManager->show(locatorString, selectionStart, locatorString.size() - selectionStart);
}

void TextEditorActionHandler::printAction()
{
    if (m_currentEditor)
        m_currentEditor->print(Core::ICore::instance()->printer());
}

void TextEditorActionHandler::setVisualizeWhitespace(bool checked)
{
    if (m_currentEditor) {
        DisplaySettings ds = m_currentEditor->displaySettings();
        ds.m_visualizeWhitespace = checked;
        m_currentEditor->setDisplaySettings(ds);
    }
}

void TextEditorActionHandler::setTextWrapping(bool checked)
{
    if (m_currentEditor) {
        DisplaySettings ds = m_currentEditor->displaySettings();
        ds.m_textWrapping = checked;
        m_currentEditor->setDisplaySettings(ds);
    }
}

#define FUNCTION(funcname) void TextEditorActionHandler::funcname ()\
{\
    if (m_currentEditor)\
        m_currentEditor->funcname ();\
}
#define FUNCTION2(funcname, funcname2) void TextEditorActionHandler::funcname ()\
{\
    if (m_currentEditor)\
        m_currentEditor->funcname2 ();\
}


FUNCTION2(undoAction, undo)
FUNCTION2(redoAction, redo)
FUNCTION2(copyAction, copy)
FUNCTION2(cutAction, cut)
FUNCTION2(pasteAction, paste)
FUNCTION2(formatAction, format)
FUNCTION2(rewrapParagraphAction, rewrapParagraph)
FUNCTION2(selectAllAction, selectAll)
FUNCTION(cleanWhitespace)
FUNCTION(unCommentSelection)
FUNCTION(cutLine)
FUNCTION(deleteLine)
FUNCTION(unCollapseAll)
FUNCTION(collapse)
FUNCTION(expand)
FUNCTION2(increaseFontSize, zoomIn)
FUNCTION2(decreaseFontSize, zoomOut)
FUNCTION2(resetFontSize, zoomReset)
FUNCTION(selectEncoding)
FUNCTION(gotoBlockStart)
FUNCTION(gotoBlockEnd)
FUNCTION(gotoBlockStartWithSelection)
FUNCTION(gotoBlockEndWithSelection)
FUNCTION(selectBlockUp)
FUNCTION(selectBlockDown)
FUNCTION(moveLineUp)
FUNCTION(moveLineDown)
FUNCTION(copyLineUp)
FUNCTION(copyLineDown)
FUNCTION(joinLines)
FUNCTION(insertLineAbove)
FUNCTION(insertLineBelow)

FUNCTION(gotoLineStart)
FUNCTION(gotoLineStartWithSelection)
FUNCTION(gotoLineEnd)
FUNCTION(gotoLineEndWithSelection)
FUNCTION(gotoNextLine)
FUNCTION(gotoNextLineWithSelection)
FUNCTION(gotoPreviousLine)
FUNCTION(gotoPreviousLineWithSelection)
FUNCTION(gotoPreviousCharacter)
FUNCTION(gotoPreviousCharacterWithSelection)
FUNCTION(gotoNextCharacter)
FUNCTION(gotoNextCharacterWithSelection)
FUNCTION(gotoPreviousWord)
FUNCTION(gotoPreviousWordWithSelection)
FUNCTION(gotoNextWord)
FUNCTION(gotoNextWordWithSelection)


void TextEditorActionHandler::updateCurrentEditor(Core::IEditor *editor)
{
    m_currentEditor = 0;

    if (!editor)
        return;

    BaseTextEditor *baseEditor = qobject_cast<BaseTextEditor *>(editor->widget());

    if (baseEditor && baseEditor->actionHack() == this) {
        m_currentEditor = baseEditor;
        updateActions();
    }
}

const QPointer<BaseTextEditor> &TextEditorActionHandler::currentEditor() const
{
    return m_currentEditor;
}<|MERGE_RESOLUTION|>--- conflicted
+++ resolved
@@ -293,7 +293,6 @@
     command->setDefaultKeySequence(QKeySequence(tr("Ctrl+J")));
     connect(m_joinLinesAction, SIGNAL(triggered()), this, SLOT(joinLines()));
 
-<<<<<<< HEAD
     m_insertLineAboveAction = new QAction(tr("Insert Line Above Current Line"), this);
     command = am->registerAction(m_insertLineAboveAction, Constants::INSERT_LINE_ABOVE, m_contextId);
     command->setDefaultKeySequence(QKeySequence(tr("Ctrl+Shift+Return")));
@@ -303,7 +302,6 @@
     command = am->registerAction(m_insertLineBelowAction, Constants::INSERT_LINE_BELOW, m_contextId);
     command->setDefaultKeySequence(QKeySequence(tr("Ctrl+Return")));
     connect(m_insertLineBelowAction, SIGNAL(triggered()), this, SLOT(insertLineBelow()));
-=======
 
     QAction *a = 0;
     a = new QAction(tr("Goto Line Start"), this);
@@ -356,7 +354,6 @@
     command = am->registerAction(a, Constants::GOTO_NEXT_WORD_WITH_SELECTION, m_contextId);
     connect(a, SIGNAL(triggered()), this, SLOT(gotoNextWordWithSelection()));
 
->>>>>>> 626221b6
 }
 
 bool TextEditorActionHandler::supportsAction(const QString & /*id */) const
