/****************************************************************************
**
** Copyright (C) 2016 The Qt Company Ltd.
** Contact: https://www.qt.io/licensing/
**
** This file is part of Qt Creator.
**
** Commercial License Usage
** Licensees holding valid commercial Qt licenses may use this file in
** accordance with the commercial license agreement provided with the
** Software or, alternatively, in accordance with the terms contained in
** a written agreement between you and The Qt Company. For licensing terms
** and conditions see https://www.qt.io/terms-conditions. For further
** information use the contact form at https://www.qt.io/contact-us.
**
** GNU General Public License Usage
** Alternatively, this file may be used under the terms of the GNU
** General Public License version 3 as published by the Free Software
** Foundation with exceptions as appearing in the file LICENSE.GPL3-EXCEPT
** included in the packaging of this file. Please review the following
** information to ensure the GNU General Public License requirements will
** be met: https://www.gnu.org/licenses/gpl-3.0.html.
**
****************************************************************************/

#pragma once

#include "core_global.h"
#include "generatedfile.h"

#include <coreplugin/iwizardfactory.h>

#include <QList>
#include <QVariantMap>

QT_BEGIN_NAMESPACE
class QIcon;
class QWizard;
class QWizardPage;
class QDebug;
QT_END_NAMESPACE

namespace Utils { class Wizard; }

namespace Core {

class BaseFileWizard;

class CORE_EXPORT WizardDialogParameters
{
public:
    typedef QList<QWizardPage *> WizardPageList;

    enum DialogParameterEnum {
        ForceCapitalLetterForFileName = 0x01
    };
    Q_DECLARE_FLAGS(DialogParameterFlags, DialogParameterEnum)

    explicit WizardDialogParameters(const QString &defaultPath, Id platform,
<<<<<<< HEAD
                                    const QSet<Id> &requiredFeatures,
                                    const QSet<Id> &preferredFeatures, DialogParameterFlags flags,
                                    QVariantMap extraValues)
=======
                                    const QSet<Id> &requiredFeatures, DialogParameterFlags flags,
                                    const QVariantMap &extraValues)
>>>>>>> 6afdb8bd
        : m_defaultPath(defaultPath),
          m_selectedPlatform(platform),
          m_requiredFeatures(requiredFeatures),
          m_preferredFeatures(preferredFeatures),
          m_parameterFlags(flags),
          m_extraValues(extraValues)
    {}

    QString defaultPath() const
    { return m_defaultPath; }

    Id selectedPlatform() const
    { return m_selectedPlatform; }

    QSet<Id> requiredFeatures() const
    { return m_requiredFeatures; }

    QSet<Id> preferredFeatures() const
    { return m_preferredFeatures; }

    DialogParameterFlags flags() const
    { return m_parameterFlags; }

    QVariantMap extraValues() const
    { return m_extraValues; }

private:
    QString m_defaultPath;
    Id m_selectedPlatform;
    QSet<Id> m_requiredFeatures;
    QSet<Id> m_preferredFeatures;
    DialogParameterFlags m_parameterFlags;
    QVariantMap m_extraValues;
};

class CORE_EXPORT BaseFileWizardFactory : public IWizardFactory
{
    Q_OBJECT

    friend class BaseFileWizard;

public:
    static QString buildFileName(const QString &path, const QString &baseName, const QString &extension);

protected:
    virtual BaseFileWizard *create(QWidget *parent, const WizardDialogParameters &parameters) const = 0;

    virtual GeneratedFiles generateFiles(const QWizard *w,
                                         QString *errorMessage) const = 0;

    virtual bool writeFiles(const GeneratedFiles &files, QString *errorMessage) const;

    virtual bool postGenerateFiles(const QWizard *w, const GeneratedFiles &l, QString *errorMessage) const;

    static QString preferredSuffix(const QString &mimeType);

    enum OverwriteResult { OverwriteOk,  OverwriteError,  OverwriteCanceled };
    OverwriteResult promptOverwrite(GeneratedFiles *files,
                                    QString *errorMessage) const;
    static bool postGenerateOpenEditors(const GeneratedFiles &l, QString *errorMessage = 0);

private:
    // IWizard
    Utils::Wizard *runWizardImpl(const QString &path, QWidget *parent, Id platform,
                                 const QVariantMap &extraValues) override;
};

} // namespace Core

Q_DECLARE_OPERATORS_FOR_FLAGS(Core::GeneratedFile::Attributes)
Q_DECLARE_OPERATORS_FOR_FLAGS(Core::WizardDialogParameters::DialogParameterFlags)<|MERGE_RESOLUTION|>--- conflicted
+++ resolved
@@ -57,18 +57,11 @@
     Q_DECLARE_FLAGS(DialogParameterFlags, DialogParameterEnum)
 
     explicit WizardDialogParameters(const QString &defaultPath, Id platform,
-<<<<<<< HEAD
-                                    const QSet<Id> &requiredFeatures,
-                                    const QSet<Id> &preferredFeatures, DialogParameterFlags flags,
-                                    QVariantMap extraValues)
-=======
                                     const QSet<Id> &requiredFeatures, DialogParameterFlags flags,
                                     const QVariantMap &extraValues)
->>>>>>> 6afdb8bd
         : m_defaultPath(defaultPath),
           m_selectedPlatform(platform),
           m_requiredFeatures(requiredFeatures),
-          m_preferredFeatures(preferredFeatures),
           m_parameterFlags(flags),
           m_extraValues(extraValues)
     {}
@@ -82,9 +75,6 @@
     QSet<Id> requiredFeatures() const
     { return m_requiredFeatures; }
 
-    QSet<Id> preferredFeatures() const
-    { return m_preferredFeatures; }
-
     DialogParameterFlags flags() const
     { return m_parameterFlags; }
 
@@ -95,7 +85,6 @@
     QString m_defaultPath;
     Id m_selectedPlatform;
     QSet<Id> m_requiredFeatures;
-    QSet<Id> m_preferredFeatures;
     DialogParameterFlags m_parameterFlags;
     QVariantMap m_extraValues;
 };
