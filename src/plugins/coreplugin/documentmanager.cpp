/****************************************************************************
**
** Copyright (C) 2013 Digia Plc and/or its subsidiary(-ies).
** Contact: http://www.qt-project.org/legal
**
** This file is part of Qt Creator.
**
** Commercial License Usage
** Licensees holding valid commercial Qt licenses may use this file in
** accordance with the commercial license agreement provided with the
** Software or, alternatively, in accordance with the terms contained in
** a written agreement between you and Digia.  For licensing terms and
** conditions see http://qt.digia.com/licensing.  For further information
** use the contact form at http://qt.digia.com/contact-us.
**
** GNU Lesser General Public License Usage
** Alternatively, this file may be used under the terms of the GNU Lesser
** General Public License version 2.1 as published by the Free Software
** Foundation and appearing in the file LICENSE.LGPL included in the
** packaging of this file.  Please review the following information to
** ensure the GNU Lesser General Public License version 2.1 requirements
** will be met: http://www.gnu.org/licenses/old-licenses/lgpl-2.1.html.
**
** In addition, as a special exception, Digia gives you certain additional
** rights.  These rights are described in the Digia Qt LGPL Exception
** version 1.1, included in the file LGPL_EXCEPTION.txt in this package.
**
****************************************************************************/

#include "documentmanager.h"

#include "editormanager.h"
#include "icore.h"
#include "ieditor.h"
#include "ieditorfactory.h"
#include "iexternaleditor.h"
#include "idocument.h"
#include "mimedatabase.h"
#include "saveitemsdialog.h"
#include "coreconstants.h"

#include "dialogs/readonlyfilesdialog.h"

#include <utils/hostosinfo.h>
#include <utils/qtcassert.h>
#include <utils/pathchooser.h>
#include <utils/reloadpromptutils.h>

#include <QStringList>
#include <QDateTime>
#include <QDir>
#include <QFile>
#include <QFileInfo>
#include <QFileSystemWatcher>
#include <QSet>
#include <QSettings>
#include <QTimer>
#include <QAction>
#include <QFileDialog>
#include <QMainWindow>
#include <QMenu>
#include <QMessageBox>

/*!
  \class Core::DocumentManager
  \mainclass
  \inheaderfile documentmanager.h
  \brief Manages a set of IDocument objects.

  The DocumentManager service monitors a set of IDocument's. Plugins should register
  files they work with at the service. The files the IDocument's point to will be
  monitored at filesystem level. If a file changes, the status of the IDocument's
  will be adjusted accordingly. Furthermore, on application exit the user will
  be asked to save all modified files.

  Different IDocument objects in the set can point to the same file in the
  filesystem. The monitoring for a IDocument can be blocked by blockFileChange(), and
  enabled again by unblockFileChange().

  The functions expectFileChange() and unexpectFileChange() mark a file change
  as expected. On expected file changes all IDocument objects are notified to reload
  themselves.

  The DocumentManager service also provides two convenience methods for saving
  files: saveModifiedFiles() and saveModifiedFilesSilently(). Both take a list
  of FileInterfaces as an argument, and return the list of files which were
  _not_ saved.

  The service also manages the list of recent files to be shown to the user
  (see addToRecentFiles() and recentFiles()).
 */

static const char settingsGroupC[] = "RecentFiles";
static const char filesKeyC[] = "Files";
static const char editorsKeyC[] = "EditorIds";

static const char directoryGroupC[] = "Directories";
static const char projectDirectoryKeyC[] = "Projects";
static const char useProjectDirectoryKeyC[] = "UseProjectsDirectory";
static const char buildDirectoryKeyC[] = "BuildDirectory.Template";

namespace Core {

static void readSettings();

static QList<IDocument *> saveModifiedFilesHelper(const QList<IDocument *> &documents,
                               bool *cancelled, bool silently,
                               const QString &message,
                               const QString &alwaysSaveMessage = QString(),
                               bool *alwaysSave = 0);

namespace Internal {

struct OpenWithEntry
{
    OpenWithEntry() : editorFactory(0), externalEditor(0) {}
    IEditorFactory *editorFactory;
    IExternalEditor *externalEditor;
    QString fileName;
};

struct FileStateItem
{
    QDateTime modified;
    QFile::Permissions permissions;
};

struct FileState
{
    QMap<IDocument *, FileStateItem> lastUpdatedState;
    FileStateItem expected;
};


struct DocumentManagerPrivate
{
    explicit DocumentManagerPrivate(QMainWindow *mw);
    QFileSystemWatcher *fileWatcher();
    QFileSystemWatcher *linkWatcher();

    QMap<QString, FileState> m_states;
    QSet<QString> m_changedFiles;
    QList<IDocument *> m_documentsWithoutWatch;
    QMap<IDocument *, QStringList> m_documentsWithWatch;
    QSet<QString> m_expectedFileNames;

    QList<DocumentManager::RecentFile> m_recentFiles;
    static const int m_maxRecentFiles = 7;

    QString m_currentFile;

    QMainWindow *m_mainWindow;
    QFileSystemWatcher *m_fileWatcher; // Delayed creation.
    QFileSystemWatcher *m_linkWatcher; // Delayed creation (only UNIX/if a link is seen).
    bool m_blockActivated;
    QString m_lastVisitedDirectory;
    QString m_projectsDirectory;
    bool m_useProjectsDirectory;
    QString m_buildDirectory;
    QSet<QString> m_expectedDirectories;
    // When we are callling into a IDocument
    // we don't want to receive a changed()
    // signal
    // That makes the code easier
    IDocument *m_blockedIDocument;
};

static DocumentManager *m_instance;
static Internal::DocumentManagerPrivate *d;

QFileSystemWatcher *DocumentManagerPrivate::fileWatcher()
{
    if (!m_fileWatcher) {
        m_fileWatcher= new QFileSystemWatcher(m_instance);
        QObject::connect(m_fileWatcher, SIGNAL(fileChanged(QString)),
                         m_instance, SLOT(changedFile(QString)));
    }
    return m_fileWatcher;
}

QFileSystemWatcher *DocumentManagerPrivate::linkWatcher()
{
    if (Utils::HostOsInfo::isAnyUnixHost()) {
        if (!m_linkWatcher) {
            m_linkWatcher = new QFileSystemWatcher(m_instance);
            m_linkWatcher->setObjectName(QLatin1String("_qt_autotest_force_engine_poller"));
            QObject::connect(m_linkWatcher, SIGNAL(fileChanged(QString)),
                             m_instance, SLOT(changedFile(QString)));
        }
        return m_linkWatcher;
    }

    return fileWatcher();
}

DocumentManagerPrivate::DocumentManagerPrivate(QMainWindow *mw) :
    m_mainWindow(mw),
    m_fileWatcher(0),
    m_linkWatcher(0),
    m_blockActivated(false),
    m_lastVisitedDirectory(QDir::currentPath()),
    m_useProjectsDirectory(Utils::HostOsInfo::isMacHost()), // Creator is in bizarre places when launched via finder.
    m_blockedIDocument(0)
{
}

} // namespace Internal
} // namespace Core

Q_DECLARE_METATYPE(Core::Internal::OpenWithEntry)

namespace Core {

using namespace Internal;

DocumentManager::DocumentManager(QMainWindow *mw)
  : QObject(mw)
{
    d = new DocumentManagerPrivate(mw);
    m_instance = this;
    connect(d->m_mainWindow, SIGNAL(windowActivated()),
        this, SLOT(mainWindowActivated()));
    connect(ICore::instance(), SIGNAL(contextChanged(QList<Core::IContext*>,Core::Context)),
        this, SLOT(syncWithEditor(QList<Core::IContext*>)));

    readSettings();
}

DocumentManager::~DocumentManager()
{
    delete d;
}

DocumentManager *DocumentManager::instance()
{
    return m_instance;
}

/* only called from addFileInfo(IDocument *) */
static void addFileInfo(const QString &fileName, IDocument *document, bool isLink)
{
    FileStateItem state;
    if (!fileName.isEmpty()) {
        const QFileInfo fi(fileName);
        state.modified = fi.lastModified();
        state.permissions = fi.permissions();
        // Add watcher if we don't have that already
        if (!d->m_states.contains(fileName))
            d->m_states.insert(fileName, FileState());

        QFileSystemWatcher *watcher = 0;
        if (isLink)
            watcher = d->linkWatcher();
        else
            watcher = d->fileWatcher();
        if (!watcher->files().contains(fileName))
            watcher->addPath(fileName);

        d->m_states[fileName].lastUpdatedState.insert(document, state);
    }
    d->m_documentsWithWatch[document].append(fileName); // inserts a new QStringList if not already there
}

/* Adds the IDocument's file and possibly it's final link target to both m_states
   (if it's file name is not empty), and the m_filesWithWatch list,
   and adds a file watcher for each if not already done.
   (The added file names are guaranteed to be absolute and cleaned.) */
static void addFileInfo(IDocument *document)
{
    const QString fixedName = DocumentManager::fixFileName(document->fileName(), DocumentManager::KeepLinks);
    const QString fixedResolvedName = DocumentManager::fixFileName(document->fileName(), DocumentManager::ResolveLinks);
    addFileInfo(fixedResolvedName, document, false);
    if (fixedName != fixedResolvedName)
        addFileInfo(fixedName, document, true);
}

/*!
    Adds a list of IDocument's to the collection. If \a addWatcher is true (the default),
    the files are added to a file system watcher that notifies the file manager
    about file changes.
*/
void DocumentManager::addDocuments(const QList<IDocument *> &documents, bool addWatcher)
{
    if (!addWatcher) {
        // We keep those in a separate list

        foreach (IDocument *document, documents) {
            if (document && !d->m_documentsWithoutWatch.contains(document)) {
                connect(document, SIGNAL(destroyed(QObject*)), m_instance, SLOT(documentDestroyed(QObject*)));
                connect(document, SIGNAL(fileNameChanged(QString,QString)), m_instance, SLOT(fileNameChanged(QString,QString)));
                d->m_documentsWithoutWatch.append(document);
            }
        }
        return;
    }

    foreach (IDocument *document, documents) {
        if (document && !d->m_documentsWithWatch.contains(document)) {
            connect(document, SIGNAL(changed()), m_instance, SLOT(checkForNewFileName()));
            connect(document, SIGNAL(destroyed(QObject*)), m_instance, SLOT(documentDestroyed(QObject*)));
            connect(document, SIGNAL(fileNameChanged(QString,QString)), m_instance, SLOT(fileNameChanged(QString,QString)));
            addFileInfo(document);
        }
    }
}


/* Removes all occurrences of the IDocument from m_filesWithWatch and m_states.
   If that results in a file no longer being referenced by any IDocument, this
   also removes the file watcher.
*/
static void removeFileInfo(IDocument *document)
{
    if (!d->m_documentsWithWatch.contains(document))
        return;
    foreach (const QString &fileName, d->m_documentsWithWatch.value(document)) {
        if (!d->m_states.contains(fileName))
            continue;
        d->m_states[fileName].lastUpdatedState.remove(document);
        if (d->m_states.value(fileName).lastUpdatedState.isEmpty()) {
            if (d->m_fileWatcher && d->m_fileWatcher->files().contains(fileName))
                d->m_fileWatcher->removePath(fileName);
            if (d->m_linkWatcher && d->m_linkWatcher->files().contains(fileName))
                d->m_linkWatcher->removePath(fileName);
            d->m_states.remove(fileName);
        }
    }
    d->m_documentsWithWatch.remove(document);
}

/// Dumps the state of the file manager's map
/// For debugging purposes
/*
static void dump()
{
    qDebug() << "======== dumping state map";
    QMap<QString, FileState>::const_iterator it, end;
    it = d->m_states.constBegin();
    end = d->m_states.constEnd();
    for (; it != end; ++it) {
        qDebug() << it.key();
        qDebug() << "   expected:" << it.value().expected.modified;

        QMap<IDocument *, FileStateItem>::const_iterator jt, jend;
        jt = it.value().lastUpdatedState.constBegin();
        jend = it.value().lastUpdatedState.constEnd();
        for (; jt != jend; ++jt) {
            qDebug() << "  " << jt.key()->fileName() << jt.value().modified;
        }
    }
    qDebug() << "------- dumping files with watch list";
    foreach (IDocument *key, d->m_filesWithWatch.keys()) {
        qDebug() << key->fileName() << d->m_filesWithWatch.value(key);
    }
    qDebug() << "------- dumping watch list";
    if (d->m_fileWatcher)
        qDebug() << d->m_fileWatcher->files();
    qDebug() << "------- dumping link watch list";
    if (d->m_linkWatcher)
        qDebug() << d->m_linkWatcher->files();
}
*/

/*!
    \brief Tells the file manager that a file has been renamed on disk from within Qt Creator.

    Needs to be called right after the actual renaming on disk (i.e. before the file system
    watcher can report the event during the next event loop run). \a from needs to be an absolute file path.
    This will notify all IDocument objects pointing to that file of the rename
    by calling IDocument::rename, and update the cached time and permission
    information to avoid annoying the user with "file has been removed"
    popups.
*/
void DocumentManager::renamedFile(const QString &from, const QString &to)
{
    const QString &fixedFrom = fixFileName(from, KeepLinks);

    // gather the list of IDocuments
    QList<IDocument *> documentsToRename;
    QMapIterator<IDocument *, QStringList> it(d->m_documentsWithWatch);
    while (it.hasNext()) {
        it.next();
        if (it.value().contains(fixedFrom))
            documentsToRename.append(it.key());
    }

    // rename the IDocuments
    foreach (IDocument *document, documentsToRename) {
        d->m_blockedIDocument = document;
        removeFileInfo(document);
        document->rename(to);
        addFileInfo(document);
        d->m_blockedIDocument = 0;
    }
    emit m_instance->allDocumentsRenamed(from, to);
}

void DocumentManager::fileNameChanged(const QString &oldName, const QString &newName)
{
    IDocument *doc = qobject_cast<IDocument *>(sender());
    QTC_ASSERT(doc, return);
    if (doc == d->m_blockedIDocument)
        return;
    emit m_instance->documentRenamed(doc, oldName, newName);
}

/*!
    Adds a IDocument object to the collection. If \a addWatcher is true (the default),
    the file is added to a file system watcher that notifies the file manager
    about file changes.
*/
void DocumentManager::addDocument(IDocument *document, bool addWatcher)
{
    addDocuments(QList<IDocument *>() << document, addWatcher);
}

void DocumentManager::documentDestroyed(QObject *obj)
{
    IDocument *document = static_cast<IDocument*>(obj);
    // Check the special unwatched first:
    if (!d->m_documentsWithoutWatch.removeOne(document))
        removeFileInfo(document);
}

/*!
    Removes a IDocument object from the collection.

    Returns true if the file specified by \a document had the addWatcher argument to addDocument() set.
*/
bool DocumentManager::removeDocument(IDocument *document)
{
    QTC_ASSERT(document, return false);

    bool addWatcher = false;
    // Special casing unwatched files
    if (!d->m_documentsWithoutWatch.removeOne(document)) {
        addWatcher = true;
        removeFileInfo(document);
        disconnect(document, SIGNAL(changed()), m_instance, SLOT(checkForNewFileName()));
    }
    disconnect(document, SIGNAL(destroyed(QObject*)), m_instance, SLOT(documentDestroyed(QObject*)));
    return addWatcher;
}

/* Slot reacting on IDocument::changed. We need to check if the signal was sent
   because the file was saved under different name. */
void DocumentManager::checkForNewFileName()
{
    IDocument *document = qobject_cast<IDocument *>(sender());
    // We modified the IDocument
    // Trust the other code to also update the m_states map
    if (document == d->m_blockedIDocument)
        return;
    QTC_ASSERT(document, return);
    QTC_ASSERT(d->m_documentsWithWatch.contains(document), return);

    // Maybe the name has changed or file has been deleted and created again ...
    // This also updates the state to the on disk state
    removeFileInfo(document);
    addFileInfo(document);
}

/*!
    Returns a guaranteed cleaned path in native form. If the file exists,
    it will either be a cleaned absolute file path (fixmode == KeepLinks), or
    a cleaned canonical file path (fixmode == ResolveLinks).
*/
QString DocumentManager::fixFileName(const QString &fileName, FixMode fixmode)
{
    QString s = fileName;
    QFileInfo fi(s);
    if (fi.exists()) {
        if (fixmode == ResolveLinks)
            s = fi.canonicalFilePath();
        else
            s = QDir::cleanPath(fi.absoluteFilePath());
    } else {
        s = QDir::cleanPath(s);
    }
    s = QDir::toNativeSeparators(s);
    if (Utils::HostOsInfo::isWindowsHost())
        s = s.toLower();
    return s;
}

/*!
    Returns the list of IDocument's that have been modified.
*/
QList<IDocument *> DocumentManager::modifiedDocuments()
{
    QList<IDocument *> modified;

    foreach (IDocument *document, d->m_documentsWithWatch.keys()) {
        if (document->isModified())
            modified << document;
    }

    foreach (IDocument *document, d->m_documentsWithoutWatch) {
        if (document->isModified())
            modified << document;
    }

    return modified;
}

/*!
    Any subsequent change to \a fileName is treated as a expected file change.

    \see DocumentManager::unexpectFileChange(const QString &fileName)
*/
void DocumentManager::expectFileChange(const QString &fileName)
{
    if (fileName.isEmpty())
        return;
    d->m_expectedFileNames.insert(fileName);
}

/* only called from unblock and unexpect file change methods */
static void updateExpectedState(const QString &fileName)
{
    if (fileName.isEmpty())
        return;
    if (d->m_states.contains(fileName)) {
        QFileInfo fi(fileName);
        d->m_states[fileName].expected.modified = fi.lastModified();
        d->m_states[fileName].expected.permissions = fi.permissions();
    }
}

/*!
    Any change to \a fileName are unexpected again.

    \see DocumentManager::expectFileChange(const QString &fileName)
*/
void DocumentManager::unexpectFileChange(const QString &fileName)
{
    // We are updating the expected time of the file
    // And in changedFile we'll check if the modification time
    // is the same as the saved one here
    // If so then it's a expected change

    if (fileName.isEmpty())
        return;
    d->m_expectedFileNames.remove(fileName);
    const QString fixedName = fixFileName(fileName, KeepLinks);
    updateExpectedState(fixedName);
    const QString fixedResolvedName = fixFileName(fileName, ResolveLinks);
    if (fixedName != fixedResolvedName)
        updateExpectedState(fixedResolvedName);
}

<<<<<<< HEAD
=======
static QString dirWithTrailingSlash(const QString &directory)
{
    static const QChar slash(QLatin1Char('/'));
    return directory.endsWith(slash) ? directory : directory + slash;
}

/*!
 * Any subsequent change to any file inside \a directory is treated as
 * an expected file change.
 *
 * \see DocumentManager::unexpectDirectoryChange(const QString &directory)
 */
void DocumentManager::expectDirectoryChange(const QString &directory)
{
    QTC_ASSERT(!directory.isEmpty(), return);
    d->m_expectedDirectories.insert(dirWithTrailingSlash(directory));
}

/*!
 * Any subsequent change to any file inside \a directory is unexpected again.
 *
 * \see DocumentManager::expectDirectoryChange(const QString &directory)
 */
void DocumentManager::unexpectDirectoryChange(const QString &directory)
{
    QTimer *timer = new QTimer;
    timer->setProperty("directory", QString(dirWithTrailingSlash(directory)));
    connect(timer, SIGNAL(timeout()), instance(), SLOT(clearExpectedDirectory()));
    timer->setSingleShot(true);
    timer->start(300);
}


void DocumentManager::clearExpectedDirectory()
{
    if (QTimer *timer = qobject_cast<QTimer *>(sender())) {
        d->m_expectedDirectories.remove(timer->property("directory").toString());
        timer->deleteLater();
    }
}

>>>>>>> 42c9c963
/*!
    Tries to save the files listed in \a documents. The \a cancelled argument is set to true
    if the user cancelled the dialog. Returns the files that could not be saved. If the files
    listed in documents have no write permissions an additional dialog will be prompted to
    query the user for these permissions.
*/
QList<IDocument *> DocumentManager::saveModifiedDocumentsSilently(const QList<IDocument *> &documents, bool *cancelled)
{
    return saveModifiedFilesHelper(documents, cancelled, true, QString());
}

/*!
    Asks the user whether to save the files listed in \a documents .
    Opens a dialog with the given \a message, and a additional
    text that should be used to ask if the user wants to enabled automatic save
    of modified files (in this context).
    The \a cancelled argument is set to true if the user cancelled the dialog,
    \a alwaysSave is set to match the selection of the user, if files should
    always automatically be saved. If the files listed in documents have no write
    permissions an additional dialog will be prompted to query the user for these permissions.
    Returns the files that have not been saved.
*/
QList<IDocument *> DocumentManager::saveModifiedDocuments(const QList<IDocument *> &documents,
                                              bool *cancelled, const QString &message,
                                              const QString &alwaysSaveMessage,
                                              bool *alwaysSave)
{
    return saveModifiedFilesHelper(documents, cancelled, false, message, alwaysSaveMessage, alwaysSave);
}

static QList<IDocument *> saveModifiedFilesHelper(const QList<IDocument *> &documents,
                                              bool *cancelled,
                                              bool silently,
                                              const QString &message,
                                              const QString &alwaysSaveMessage,
                                              bool *alwaysSave)
{
    if (cancelled)
        (*cancelled) = false;

    QList<IDocument *> notSaved;
    QMap<IDocument *, QString> modifiedDocumentsMap;
    QList<IDocument *> modifiedDocuments;

    foreach (IDocument *document, documents) {
        if (document->isModified()) {
            QString name = document->fileName();
            if (name.isEmpty())
                name = document->suggestedFileName();

            // There can be several IDocuments pointing to the same file
            // Prefer one that is not readonly
            // (even though it *should* not happen that the IDocuments are inconsistent with readonly)
            if (!modifiedDocumentsMap.key(name, 0) || !document->isFileReadOnly())
                modifiedDocumentsMap.insert(document, name);
        }
    }
    modifiedDocuments = modifiedDocumentsMap.keys();
    if (!modifiedDocuments.isEmpty()) {
        QList<IDocument *> documentsToSave;
        if (silently) {
            documentsToSave = modifiedDocuments;
        } else {
            SaveItemsDialog dia(d->m_mainWindow, modifiedDocuments);
            if (!message.isEmpty())
                dia.setMessage(message);
            if (!alwaysSaveMessage.isNull())
                dia.setAlwaysSaveMessage(alwaysSaveMessage);
            if (dia.exec() != QDialog::Accepted) {
                if (cancelled)
                    (*cancelled) = true;
                if (alwaysSave)
                    *alwaysSave = dia.alwaysSaveChecked();
                notSaved = modifiedDocuments;
                return notSaved;
            }
            if (alwaysSave)
                *alwaysSave = dia.alwaysSaveChecked();
            documentsToSave = dia.itemsToSave();
        }
        // Check for files without write permissions.
        QList<IDocument *> roDocuments;
        foreach (IDocument *document, documentsToSave) {
            if (document->isFileReadOnly())
                roDocuments << document;
        }
        if (!roDocuments.isEmpty()) {
            Core::Internal::ReadOnlyFilesDialog roDialog(roDocuments, d->m_mainWindow);
            roDialog.setShowFailWarning(true, DocumentManager::tr(
                                            "Could not save the files.",
                                            "error message"));
            if (roDialog.exec() == Core::Internal::ReadOnlyFilesDialog::RO_Cancel) {
                if (cancelled)
                    (*cancelled) = true;
                notSaved = modifiedDocuments;
                return notSaved;
            }
        }
        foreach (IDocument *document, documentsToSave) {
            if (!EditorManager::instance()->saveDocument(document)) {
                if (cancelled)
                    *cancelled = true;
                notSaved.append(document);
            }
        }
    }
    return notSaved;
}

bool DocumentManager::saveDocument(IDocument *document, const QString &fileName, bool *isReadOnly)
{
    bool ret = true;
    QString effName = fileName.isEmpty() ? document->fileName() : fileName;
    expectFileChange(effName); // This only matters to other IDocuments which refer to this file
    bool addWatcher = removeDocument(document); // So that our own IDocument gets no notification at all

    QString errorString;
    if (!document->save(&errorString, fileName, false)) {
        if (isReadOnly) {
            QFile ofi(effName);
            // Check whether the existing file is writable
            if (!ofi.open(QIODevice::ReadWrite) && ofi.open(QIODevice::ReadOnly)) {
                *isReadOnly = true;
                goto out;
            }
            *isReadOnly = false;
        }
        QMessageBox::critical(d->m_mainWindow, tr("File Error"),
                              tr("Error while saving file: %1").arg(errorString));
      out:
        ret = false;
    }

    addDocument(document, addWatcher);
    unexpectFileChange(effName);
    return ret;
}

QString DocumentManager::getSaveFileName(const QString &title, const QString &pathIn,
                                     const QString &filter, QString *selectedFilter)
{
    const QString &path = pathIn.isEmpty() ? fileDialogInitialDirectory() : pathIn;
    QString fileName;
    bool repeat;
    do {
        repeat = false;
        fileName = QFileDialog::getSaveFileName(
            d->m_mainWindow, title, path, filter, selectedFilter, QFileDialog::DontConfirmOverwrite);
        if (!fileName.isEmpty()) {
            // If the selected filter is All Files (*) we leave the name exactly as the user
            // specified. Otherwise the suffix must be one available in the selected filter. If
            // the name already ends with such suffix nothing needs to be done. But if not, the
            // first one from the filter is appended.
            if (selectedFilter && *selectedFilter != QCoreApplication::translate(
                    "Core", Constants::ALL_FILES_FILTER)) {
                // Mime database creates filter strings like this: Anything here (*.foo *.bar)
                QRegExp regExp(QLatin1String(".*\\s+\\((.*)\\)$"));
                const int index = regExp.lastIndexIn(*selectedFilter);
                bool suffixOk = false;
                if (index != -1) {
                    const QStringList &suffixes = regExp.cap(1).remove(QLatin1Char('*')).split(QLatin1Char(' '));
                    foreach (const QString &suffix, suffixes)
                        if (fileName.endsWith(suffix)) {
                            suffixOk = true;
                            break;
                        }
                    if (!suffixOk && !suffixes.isEmpty())
                        fileName.append(suffixes.at(0));
                }
            }
            if (QFile::exists(fileName)) {
                if (QMessageBox::warning(d->m_mainWindow, tr("Overwrite?"),
                    tr("An item named '%1' already exists at this location. "
                       "Do you want to overwrite it?").arg(fileName),
                    QMessageBox::Yes | QMessageBox::No) == QMessageBox::No) {
                    repeat = true;
                }
            }
        }
    } while (repeat);
    if (!fileName.isEmpty())
        setFileDialogLastVisitedDirectory(QFileInfo(fileName).absolutePath());
    return fileName;
}

QString DocumentManager::getSaveFileNameWithExtension(const QString &title, const QString &pathIn,
                                                  const QString &filter)
{
    QString selected = filter;
    return getSaveFileName(title, pathIn, filter, &selected);
}

/*!
    Asks the user for a new file name (Save File As) for /arg document.
*/
QString DocumentManager::getSaveAsFileName(const IDocument *document, const QString &filter, QString *selectedFilter)
{
    if (!document)
        return QLatin1String("");
    QString absoluteFilePath = document->fileName();
    const QFileInfo fi(absoluteFilePath);
    QString fileName = fi.fileName();
    QString path = fi.absolutePath();
    if (absoluteFilePath.isEmpty()) {
        fileName = document->suggestedFileName();
        const QString defaultPath = document->defaultPath();
        if (!defaultPath.isEmpty())
            path = defaultPath;
    }

    QString filterString;
    if (filter.isEmpty()) {
        if (const MimeType &mt = Core::ICore::mimeDatabase()->findByFile(fi))
            filterString = mt.filterString();
        selectedFilter = &filterString;
    } else {
        filterString = filter;
    }

    absoluteFilePath = getSaveFileName(tr("Save File As"),
        path + QDir::separator() + fileName,
        filterString,
        selectedFilter);
    return absoluteFilePath;
}

/*!
    Asks the user for a set of file names to be opened. The \a filters
    and \a selectedFilter parameters is interpreted like in
    QFileDialog::getOpenFileNames(), \a pathIn specifies a path to open the dialog
    in, if that is not overridden by the users policy.
*/

QStringList DocumentManager::getOpenFileNames(const QString &filters,
                                          const QString pathIn,
                                          QString *selectedFilter)
{
    QString path = pathIn;
    if (path.isEmpty()) {
        if (!d->m_currentFile.isEmpty())
            path = QFileInfo(d->m_currentFile).absoluteFilePath();
        if (path.isEmpty() && useProjectsDirectory())
            path = projectsDirectory();
    }
    const QStringList files = QFileDialog::getOpenFileNames(d->m_mainWindow,
                                                      tr("Open File"),
                                                      path, filters,
                                                      selectedFilter);
    if (!files.isEmpty())
        setFileDialogLastVisitedDirectory(QFileInfo(files.front()).absolutePath());
    return files;
}

void DocumentManager::changedFile(const QString &fileName)
{
    const bool wasempty = d->m_changedFiles.isEmpty();

    if (d->m_states.contains(fileName))
        d->m_changedFiles.insert(fileName);

    if (wasempty && !d->m_changedFiles.isEmpty())
        QTimer::singleShot(200, this, SLOT(checkForReload()));
}

void DocumentManager::mainWindowActivated()
{
    //we need to do this asynchronously because
    //opening a dialog ("Reload?") in a windowactivated event
    //freezes on Mac
    QTimer::singleShot(0, this, SLOT(checkForReload()));
}

void DocumentManager::checkForReload()
{
    if (d->m_changedFiles.isEmpty())
        return;
    if (QApplication::activeWindow() != d->m_mainWindow)
        return;

    if (d->m_blockActivated)
        return;

    d->m_blockActivated = true;

    IDocument::ReloadSetting defaultBehavior = EditorManager::instance()->reloadSetting();
    Utils::ReloadPromptAnswer previousAnswer = Utils::ReloadCurrent;

    QList<IEditor*> editorsToClose;
    QMap<IDocument*, QString> documentsToSave;

    // collect file information
    QMap<QString, FileStateItem> currentStates;
    QMap<QString, IDocument::ChangeType> changeTypes;
    QSet<IDocument *> changedIDocuments;
    foreach (const QString &fileName, d->m_changedFiles) {
        IDocument::ChangeType type = IDocument::TypeContents;
        FileStateItem state;
        QFileInfo fi(fileName);
        if (!fi.exists()) {
            type = IDocument::TypeRemoved;
        } else {
            state.modified = fi.lastModified();
            state.permissions = fi.permissions();
        }
        currentStates.insert(fileName, state);
        changeTypes.insert(fileName, type);
        foreach (IDocument *document, d->m_states.value(fileName).lastUpdatedState.keys())
            changedIDocuments.insert(document);
    }

    // clean up. do this before we may enter the main loop, otherwise we would
    // lose consecutive notifications.
    d->m_changedFiles.clear();

    // collect information about "expected" file names
    // we can't do the "resolving" already in expectFileChange, because
    // if the resolved names are different when unexpectFileChange is called
    // we would end up with never-unexpected file names
    QSet<QString> expectedFileNames;
    foreach (const QString &fileName, d->m_expectedFileNames) {
        const QString fixedName = fixFileName(fileName, KeepLinks);
        expectedFileNames.insert(fixedName);
        const QString fixedResolvedName = fixFileName(fileName, ResolveLinks);
        if (fixedName != fixedResolvedName)
            expectedFileNames.insert(fixedResolvedName);
    }

    // handle the IDocuments
    QStringList errorStrings;
    foreach (IDocument *document, changedIDocuments) {
        IDocument::ChangeTrigger trigger = IDocument::TriggerInternal;
        IDocument::ChangeType type = IDocument::TypePermissions;
        bool changed = false;
        // find out the type & behavior from the two possible files
        // behavior is internal if all changes are expected (and none removed)
        // type is "max" of both types (remove > contents > permissions)
        foreach (const QString & fileName, d->m_documentsWithWatch.value(document)) {
            // was the file reported?
            if (!currentStates.contains(fileName))
                continue;

            FileStateItem currentState = currentStates.value(fileName);
            FileStateItem expectedState = d->m_states.value(fileName).expected;
            FileStateItem lastState = d->m_states.value(fileName).lastUpdatedState.value(document);

            // did the file actually change?
            if (lastState.modified == currentState.modified && lastState.permissions == currentState.permissions)
                continue;
            changed = true;

            // was it only a permission change?
            if (lastState.modified == currentState.modified)
                continue;

            // was the change unexpected?
            if ((currentState.modified != expectedState.modified
                 || currentState.permissions != expectedState.permissions)
                    && !expectedFileNames.contains(fileName)) {
                bool expectedDir = false;
                foreach (const QString &expectedDirectory, d->m_expectedDirectories) {
                    if (fileName.startsWith(expectedDirectory)) {
                        expectedDir = true;
                        break;
                    }
                }
                if (!expectedDir)
                    trigger = IDocument::TriggerExternal;
            }

            // find out the type
            IDocument::ChangeType fileChange = changeTypes.value(fileName);
            if (fileChange == IDocument::TypeRemoved)
                type = IDocument::TypeRemoved;
            else if (fileChange == IDocument::TypeContents && type == IDocument::TypePermissions)
                type = IDocument::TypeContents;
        }

        if (!changed) // probably because the change was blocked with (un)blockFileChange
            continue;

        // handle it!
        d->m_blockedIDocument = document;

        bool success = true;
        QString errorString;
        // we've got some modification
        // check if it's contents or permissions:
        if (type == IDocument::TypePermissions) {
            // Only permission change
            success = document->reload(&errorString, IDocument::FlagReload, IDocument::TypePermissions);
        // now we know it's a content change or file was removed
        } else if (defaultBehavior == IDocument::ReloadUnmodified
                   && type == IDocument::TypeContents && !document->isModified()) {
            // content change, but unmodified (and settings say to reload in this case)
            success = document->reload(&errorString, IDocument::FlagReload, type);
        // file was removed or it's a content change and the default behavior for
        // unmodified files didn't kick in
        } else if (defaultBehavior == IDocument::ReloadUnmodified
                   && type == IDocument::TypeRemoved && !document->isModified()) {
            // file removed, but unmodified files should be reloaded
            // so we close the file
            editorsToClose << EditorManager::instance()->editorsForDocument(document);
        } else if (defaultBehavior == IDocument::IgnoreAll) {
            // content change or removed, but settings say ignore
            success = document->reload(&errorString, IDocument::FlagIgnore, type);
        // either the default behavior is to always ask,
        // or the ReloadUnmodified default behavior didn't kick in,
        // so do whatever the IDocument wants us to do
        } else {
            // check if IDocument wants us to ask
            if (document->reloadBehavior(trigger, type) == IDocument::BehaviorSilent) {
                // content change or removed, IDocument wants silent handling
                if (type == IDocument::TypeRemoved)
                    editorsToClose << EditorManager::instance()->editorsForDocument(document);
                else
                    success = document->reload(&errorString, IDocument::FlagReload, type);
            // IDocument wants us to ask
            } else if (type == IDocument::TypeContents) {
                // content change, IDocument wants to ask user
                if (previousAnswer == Utils::ReloadNone) {
                    // answer already given, ignore
                    success = document->reload(&errorString, IDocument::FlagIgnore, IDocument::TypeContents);
                } else if (previousAnswer == Utils::ReloadAll) {
                    // answer already given, reload
                    success = document->reload(&errorString, IDocument::FlagReload, IDocument::TypeContents);
                } else {
                    // Ask about content change
                    previousAnswer = Utils::reloadPrompt(document->fileName(), document->isModified(), QApplication::activeWindow());
                    switch (previousAnswer) {
                    case Utils::ReloadAll:
                    case Utils::ReloadCurrent:
                        success = document->reload(&errorString, IDocument::FlagReload, IDocument::TypeContents);
                        break;
                    case Utils::ReloadSkipCurrent:
                    case Utils::ReloadNone:
                        success = document->reload(&errorString, IDocument::FlagIgnore, IDocument::TypeContents);
                        break;
                    case Utils::CloseCurrent:
                        editorsToClose << EditorManager::instance()->editorsForDocument(document);
                        break;
                    }
                }
            // IDocument wants us to ask, and it's the TypeRemoved case
            } else {
                // Ask about removed file
                bool unhandled = true;
                while (unhandled) {
                    switch (Utils::fileDeletedPrompt(document->fileName(), trigger == IDocument::TriggerExternal, QApplication::activeWindow())) {
                    case Utils::FileDeletedSave:
                        documentsToSave.insert(document, document->fileName());
                        unhandled = false;
                        break;
                    case Utils::FileDeletedSaveAs:
                    {
                        const QString &saveFileName = getSaveAsFileName(document);
                        if (!saveFileName.isEmpty()) {
                            documentsToSave.insert(document, saveFileName);
                            unhandled = false;
                        }
                        break;
                    }
                    case Utils::FileDeletedClose:
                        editorsToClose << EditorManager::instance()->editorsForDocument(document);
                        unhandled = false;
                        break;
                    }
                }
            }
        }
        if (!success) {
            if (errorString.isEmpty())
                errorStrings << tr("Cannot reload %1").arg(QDir::toNativeSeparators(document->fileName()));
            else
                errorStrings << errorString;
        }

        // update file info, also handling if e.g. link target has changed
        removeFileInfo(document);
        addFileInfo(document);
        d->m_blockedIDocument = 0;
    }
    if (!errorStrings.isEmpty())
        QMessageBox::critical(d->m_mainWindow, tr("File Error"),
                              errorStrings.join(QLatin1String("\n")));

    // handle deleted files
    EditorManager::instance()->closeEditors(editorsToClose, false);
    QMapIterator<IDocument *, QString> it(documentsToSave);
    while (it.hasNext()) {
        it.next();
        saveDocument(it.key(), it.value());
        it.key()->checkPermissions();
    }

    d->m_blockActivated = false;

//    dump();
}

void DocumentManager::syncWithEditor(const QList<Core::IContext *> &context)
{
    if (context.isEmpty())
        return;

    Core::IEditor *editor = Core::EditorManager::currentEditor();
    if (!editor || editor->isTemporary())
        return;
    foreach (IContext *c, context) {
        if (editor->widget() == c->widget()) {
            setCurrentFile(editor->document()->fileName());
            break;
        }
    }
}

/*!
    Adds the \a fileName to the list of recent files. Associates the file to
    be reopened with an editor of the given \a editorId, if possible.
    \a editorId defaults to the empty id, which means to let the system figure out
    the best editor itself.
*/
void DocumentManager::addToRecentFiles(const QString &fileName, const Id &editorId)
{
    if (fileName.isEmpty())
        return;
    QString unifiedForm(fixFileName(fileName, KeepLinks));
    QMutableListIterator<RecentFile > it(d->m_recentFiles);
    while (it.hasNext()) {
        RecentFile file = it.next();
        QString recentUnifiedForm(fixFileName(file.first, DocumentManager::KeepLinks));
        if (unifiedForm == recentUnifiedForm)
            it.remove();
    }
    if (d->m_recentFiles.count() > d->m_maxRecentFiles)
        d->m_recentFiles.removeLast();
    d->m_recentFiles.prepend(RecentFile(fileName, editorId));
}

/*!
    Clears the list of recent files. Should only be called by
    the core plugin when the user chooses to clear it.
*/
void DocumentManager::clearRecentFiles()
{
    d->m_recentFiles.clear();
}

/*!
    Returns the list of recent files.
*/
QList<DocumentManager::RecentFile> DocumentManager::recentFiles()
{
    return d->m_recentFiles;
}

void DocumentManager::saveSettings()
{
    QStringList recentFiles;
    QStringList recentEditorIds;
    foreach (const RecentFile &file, d->m_recentFiles) {
        recentFiles.append(file.first);
        recentEditorIds.append(file.second.toString());
    }

    QSettings *s = Core::ICore::settings();
    s->beginGroup(QLatin1String(settingsGroupC));
    s->setValue(QLatin1String(filesKeyC), recentFiles);
    s->setValue(QLatin1String(editorsKeyC), recentEditorIds);
    s->endGroup();
    s->beginGroup(QLatin1String(directoryGroupC));
    s->setValue(QLatin1String(projectDirectoryKeyC), d->m_projectsDirectory);
    s->setValue(QLatin1String(useProjectDirectoryKeyC), d->m_useProjectsDirectory);
    s->setValue(QLatin1String(buildDirectoryKeyC), d->m_buildDirectory);
    s->endGroup();
}

void readSettings()
{
    QSettings *s = Core::ICore::settings();
    d->m_recentFiles.clear();
    s->beginGroup(QLatin1String(settingsGroupC));
    QStringList recentFiles = s->value(QLatin1String(filesKeyC)).toStringList();
    QStringList recentEditorIds = s->value(QLatin1String(editorsKeyC)).toStringList();
    s->endGroup();
    // clean non-existing files
    QStringListIterator ids(recentEditorIds);
    foreach (const QString &fileName, recentFiles) {
        QString editorId;
        if (ids.hasNext()) // guard against old or weird settings
            editorId = ids.next();
        if (QFileInfo(fileName).isFile())
            d->m_recentFiles.append(DocumentManager::RecentFile(QDir::fromNativeSeparators(fileName), // from native to guard against old settings
                                               Id::fromString(editorId)));
    }

    s->beginGroup(QLatin1String(directoryGroupC));
    const QString settingsProjectDir = s->value(QLatin1String(projectDirectoryKeyC),
                                                QString()).toString();
    if (!settingsProjectDir.isEmpty() && QFileInfo(settingsProjectDir).isDir())
        d->m_projectsDirectory = settingsProjectDir;
    else
        d->m_projectsDirectory = Utils::PathChooser::homePath();
    d->m_useProjectsDirectory = s->value(QLatin1String(useProjectDirectoryKeyC),
                                         d->m_useProjectsDirectory).toBool();

    const QString settingsShadowDir = s->value(QLatin1String(buildDirectoryKeyC),
                                               QString()).toString();
    if (!settingsShadowDir.isEmpty())
        d->m_buildDirectory = settingsShadowDir;
    else
        d->m_buildDirectory = QLatin1String(Constants::DEFAULT_BUILD_DIRECTORY);

    s->endGroup();
}

/*!

  The current file is e.g. the file currently opened when an editor is active,
  or the selected file in case a Project Explorer is active ...

  \sa currentFile
  */
void DocumentManager::setCurrentFile(const QString &filePath)
{
    if (d->m_currentFile == filePath)
        return;
    d->m_currentFile = filePath;
    emit m_instance->currentFileChanged(d->m_currentFile);
}

/*!
  Returns the absolute path of the current file

  The current file is e.g. the file currently opened when an editor is active,
  or the selected file in case a Project Explorer is active ...

  \sa setCurrentFile
  */
QString DocumentManager::currentFile()
{
    return d->m_currentFile;
}

/*!

  Returns the initial directory for a new file dialog. If there is
  a current file, use that, else use last visited directory.

  \sa setFileDialogLastVisitedDirectory
*/

QString DocumentManager::fileDialogInitialDirectory()
{
    if (!d->m_currentFile.isEmpty())
        return QFileInfo(d->m_currentFile).absolutePath();
    return d->m_lastVisitedDirectory;
}

/*!

  Returns the directory for projects. Defaults to HOME.

  \sa setProjectsDirectory, setUseProjectsDirectory
*/

QString DocumentManager::projectsDirectory()
{
    return d->m_projectsDirectory;
}

/*!

  Set the directory for projects.

  \sa projectsDirectory, useProjectsDirectory
*/

void DocumentManager::setProjectsDirectory(const QString &dir)
{
    d->m_projectsDirectory = dir;
}

/*!
    Returns the default build directory.

    \sa setBuildDirectory
*/
QString DocumentManager::buildDirectory()
{
    return d->m_buildDirectory;
}

/*!
    Sets the shadow build directory to \a directory.

    \sa buildDirectory
*/
void DocumentManager::setBuildDirectory(const QString &directory)
{
    d->m_buildDirectory = directory;
}

/*!

  Returns whether the directory for projects is to be
  used or the user wants the current directory.

  \sa setProjectsDirectory, setUseProjectsDirectory
*/

bool DocumentManager::useProjectsDirectory()
{
    return d->m_useProjectsDirectory;
}

/*!

  Sets whether the directory for projects is to be used.

  \sa projectsDirectory, useProjectsDirectory
*/

void DocumentManager::setUseProjectsDirectory(bool useProjectsDirectory)
{
    d->m_useProjectsDirectory = useProjectsDirectory;
}

/*!

  Returns last visited directory of a file dialog.

  \sa setFileDialogLastVisitedDirectory, fileDialogInitialDirectory

*/

QString DocumentManager::fileDialogLastVisitedDirectory()
{
    return d->m_lastVisitedDirectory;
}

/*!

  Set the last visited directory of a file dialog that will be remembered
  for the next one.

  \sa fileDialogLastVisitedDirectory, fileDialogInitialDirectory

  */

void DocumentManager::setFileDialogLastVisitedDirectory(const QString &directory)
{
    d->m_lastVisitedDirectory = directory;
}

void DocumentManager::notifyFilesChangedInternally(const QStringList &files)
{
    emit m_instance->filesChangedInternally(files);
}

void DocumentManager::populateOpenWithMenu(QMenu *menu, const QString &fileName)
{
    typedef QList<IEditorFactory*> EditorFactoryList;
    typedef QList<IExternalEditor*> ExternalEditorList;

    menu->clear();

    bool anyMatches = false;

    if (const MimeType mt = ICore::mimeDatabase()->findByFile(QFileInfo(fileName))) {
        const EditorFactoryList factories = EditorManager::editorFactories(mt, false);
        const ExternalEditorList externalEditors = EditorManager::externalEditors(mt, false);
        anyMatches = !factories.empty() || !externalEditors.empty();
        if (anyMatches) {
            // Add all suitable editors
            foreach (IEditorFactory *editorFactory, factories) {
                // Add action to open with this very editor factory
                QString const actionTitle = editorFactory->displayName();
                QAction * const action = menu->addAction(actionTitle);
                OpenWithEntry entry;
                entry.editorFactory = editorFactory;
                entry.fileName = fileName;
                action->setData(qVariantFromValue(entry));
            }
            // Add all suitable external editors
            foreach (IExternalEditor *externalEditor, externalEditors) {
                QAction * const action = menu->addAction(externalEditor->displayName());
                OpenWithEntry entry;
                entry.externalEditor = externalEditor;
                entry.fileName = fileName;
                action->setData(qVariantFromValue(entry));
            }
        }
    }
    menu->setEnabled(anyMatches);
}

void DocumentManager::executeOpenWithMenuAction(QAction *action)
{
    QTC_ASSERT(action, return);
    const QVariant data = action->data();
    OpenWithEntry entry = qvariant_cast<OpenWithEntry>(data);
    if (entry.editorFactory) {
        // close any open editors that have this file open, but have a different type.
        EditorManager *em = EditorManager::instance();
        QList<IEditor *> editorsOpenForFile = em->editorsForFileName(entry.fileName);
        if (!editorsOpenForFile.isEmpty()) {
            foreach (IEditor *openEditor, editorsOpenForFile) {
                if (entry.editorFactory->id() == openEditor->id())
                    editorsOpenForFile.removeAll(openEditor);
            }
            if (!em->closeEditors(editorsOpenForFile)) // don't open if cancel was pressed
                return;
        }

        EditorManager::openEditor(entry.fileName, entry.editorFactory->id());
        return;
    }
    if (entry.externalEditor)
        EditorManager::openExternalEditor(entry.fileName, entry.externalEditor->id());
}

void DocumentManager::slotExecuteOpenWithMenuAction(QAction *action)
{
    executeOpenWithMenuAction(action);
}

// -------------- FileChangeBlocker

FileChangeBlocker::FileChangeBlocker(const QString &fileName)
    : m_fileName(fileName)
{
    DocumentManager::expectFileChange(fileName);
}

FileChangeBlocker::~FileChangeBlocker()
{
    DocumentManager::unexpectFileChange(m_fileName);
}

} // namespace Core<|MERGE_RESOLUTION|>--- conflicted
+++ resolved
@@ -549,8 +549,6 @@
         updateExpectedState(fixedResolvedName);
 }
 
-<<<<<<< HEAD
-=======
 static QString dirWithTrailingSlash(const QString &directory)
 {
     static const QChar slash(QLatin1Char('/'));
@@ -592,7 +590,6 @@
     }
 }
 
->>>>>>> 42c9c963
 /*!
     Tries to save the files listed in \a documents. The \a cancelled argument is set to true
     if the user cancelled the dialog. Returns the files that could not be saved. If the files
