--- conflicted
+++ resolved
@@ -31,15 +31,10 @@
 #include <app/app_version.h>
 #include <extensionsystem/pluginmanager.h>
 
-#include <utils/fileutils.h>
 #include <utils/qtcassert.h>
 
 #include <QApplication>
-<<<<<<< HEAD
-#include <QRegularExpression>
-=======
 #include <QDebug>
->>>>>>> 33c5ff21
 #include <QStandardPaths>
 #include <QSysInfo>
 
@@ -134,7 +129,6 @@
 
 using namespace Core::Internal;
 using namespace ExtensionSystem;
-using namespace Utils;
 
 namespace Core {
 
@@ -319,13 +313,6 @@
     return qApp->property("qtc_locale").toString();
 }
 
-<<<<<<< HEAD
-QString ICore::prefixPath()
-{
-    return QDir::cleanPath(QCoreApplication::applicationDirPath() + '/' + RELATIVE_PREFIX_PATH);
-}
-
-=======
 /*!
     Returns the absolute path that is used for resources like
     project templates and the debugger macros.
@@ -334,7 +321,6 @@
     the place, since on \macos, for example, the resources are part of the
     application bundle.
 */
->>>>>>> 33c5ff21
 QString ICore::resourcePath()
 {
     return QDir::cleanPath(QCoreApplication::applicationDirPath() + '/' + RELATIVE_DATA_PATH);
@@ -444,27 +430,11 @@
 
 QString ICore::versionString()
 {
-    static QString sdkRelease = []() -> QString {
-        FileReader reader;
-        if (!reader.fetch(prefixPath() + "/sdk-release")) {
-            qWarning() << "Error reading sdk-release file:" << reader.errorString();
-            return {};
-        }
-        QRegularExpression re("^SDK_RELEASE=(.+)$");
-        re.setPatternOptions(QRegularExpression::MultilineOption);
-        QRegularExpressionMatch match = re.match(QString::fromUtf8(reader.data()));
-        if (!match.hasMatch()) {
-            qWarning() << "Error parsing sdk-release file";
-            return {};
-        }
-        return " " + match.captured(1);
-    }();
-
     QString ideVersionDescription;
     if (QLatin1String(Constants::IDE_VERSION_LONG) != QLatin1String(Constants::IDE_VERSION_DISPLAY))
-        ideVersionDescription = tr(" (%1%2)").arg(QLatin1String(Constants::IDE_VERSION_DISPLAY), sdkRelease);
+        ideVersionDescription = tr(" (%1)").arg(QLatin1String(Constants::IDE_VERSION_LONG));
     return tr("%1 %2%3").arg(QLatin1String(Constants::IDE_DISPLAY_NAME),
-                             QLatin1String(Constants::IDE_VERSION_LONG),
+                             QLatin1String(Constants::IDE_VERSION_DISPLAY),
                              ideVersionDescription);
 }
 
