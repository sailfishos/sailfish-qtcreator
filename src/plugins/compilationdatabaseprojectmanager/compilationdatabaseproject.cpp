--- conflicted
+++ resolved
@@ -445,18 +445,11 @@
 #endif
 }
 
-<<<<<<< HEAD
-void CompilationDatabaseProject::configureAsExampleProject(const QSet<Core::Id> &preferredFeatures)
-{
-    Q_UNUSED(preferredFeatures);
-    if (KitManager::defaultKit())
-=======
 void CompilationDatabaseProject::configureAsExampleProject(Kit *kit)
 {
     if (kit)
         addTargetForKit(kit);
     else if (KitManager::defaultKit())
->>>>>>> d8a35381
         addTargetForKit(KitManager::defaultKit());
 }
 
@@ -535,7 +528,7 @@
 CompilationDatabaseBuildConfigurationFactory::CompilationDatabaseBuildConfigurationFactory()
 {
     registerBuildConfiguration<CompilationDatabaseBuildConfiguration>(
-            Constants::COMPILATIONDATABASE_BC_ID);
+        "CompilationDatabase.CompilationDatabaseBuildConfiguration");
 
     setSupportedProjectType(Constants::COMPILATIONDATABASEPROJECT_ID);
     setSupportedProjectMimeTypeName(Constants::COMPILATIONDATABASEMIMETYPE);
