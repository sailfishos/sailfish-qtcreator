--- conflicted
+++ resolved
@@ -54,11 +54,7 @@
     Utils::FilePath rootPathFromSettings() const;
 
 private:
-<<<<<<< HEAD
-    void configureAsExampleProject(const QSet<Core::Id> &preferredFeatures) override;
-=======
     void configureAsExampleProject(ProjectExplorer::Kit *kit) override;
->>>>>>> d8a35381
 };
 
 class CompilationDatabaseBuildSystem : public ProjectExplorer::BuildSystem
