--- conflicted
+++ resolved
@@ -139,8 +139,8 @@
 
     ProjectExplorer::BuildConfiguration *bc = target()->activeBuildConfiguration();
     m_filesToPull.clear();
-    QString buildDir = bc->buildDirectory().toString();
-    if (!buildDir.endsWith("/")) {
+    QString buildDir = bc ? bc->buildDirectory().toString() : QString();
+    if (bc && !buildDir.endsWith("/")) {
         buildDir += "/";
     }
     QString linkerName("linker");
@@ -185,7 +185,8 @@
         }
 
         m_command = tmp.toString();
-        m_workingDirectory = bc->buildDirectory().appendPath(QLatin1String(Constants::ANDROID_BUILDDIRECTORY)).toString();
+        m_workingDirectory = bc ? bc->buildDirectory().appendPath(QLatin1String(Constants::ANDROID_BUILDDIRECTORY)).toString()
+                                : QString();
 
         Utils::QtcProcess::addArg(&m_androiddeployqtArgs, QLatin1String("--verbose"));
         Utils::QtcProcess::addArg(&m_androiddeployqtArgs, QLatin1String("--output"));
@@ -222,11 +223,6 @@
     }
     m_environment = bc ? bc->environment() : Utils::Environment();
 
-<<<<<<< HEAD
-    m_buildDirectory = bc ? bc->buildDirectory().toString() : QString();
-
-=======
->>>>>>> fad75a3d
     m_adbPath = AndroidConfigurations::currentConfig().adbToolPath().toString();
 
     AndroidAvdManager avdManager;
