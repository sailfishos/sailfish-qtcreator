/****************************************************************************
**
** Copyright (C) 2018 BogDan Vatra <bog_dan_ro@yahoo.com>
** Contact: https://www.qt.io/licensing/
**
** This file is part of Qt Creator.
**
** Commercial License Usage
** Licensees holding valid commercial Qt licenses may use this file in
** accordance with the commercial license agreement provided with the
** Software or, alternatively, in accordance with the terms contained in
** a written agreement between you and The Qt Company. For licensing terms
** and conditions see https://www.qt.io/terms-conditions. For further
** information use the contact form at https://www.qt.io/contact-us.
**
** GNU General Public License Usage
** Alternatively, this file may be used under the terms of the GNU
** General Public License version 3 as published by the Free Software
** Foundation with exceptions as appearing in the file LICENSE.GPL3-EXCEPT
** included in the packaging of this file. Please review the following
** information to ensure the GNU General Public License requirements will
** be met: https://www.gnu.org/licenses/gpl-3.0.html.
**
****************************************************************************/

#include "androidrunnerworker.h"

#include "androidconfigurations.h"
#include "androidconstants.h"
#include "androidmanager.h"
#include "androidrunconfiguration.h"
#include "androidgdbserverkitinformation.h"

#include <debugger/debuggerrunconfigurationaspect.h>
#include <projectexplorer/environmentaspect.h>
#include <projectexplorer/runconfigurationaspects.h>
#include <projectexplorer/target.h>
#include <qtsupport/baseqtversion.h>
#include <qtsupport/qtkitinformation.h>
#include <utils/hostosinfo.h>
#include <utils/runextensions.h>
#include <utils/synchronousprocess.h>
#include <utils/temporaryfile.h>
#include <utils/qtcprocess.h>
#include <utils/url.h>
#include <utils/fileutils.h>

#include <QLoggingCategory>
#include <QTcpServer>
#include <QThread>

#include <chrono>

namespace {
Q_LOGGING_CATEGORY(androidRunWorkerLog, "qtc.android.run.androidrunnerworker", QtWarningMsg)
}

using namespace std;
using namespace std::placeholders;
using namespace ProjectExplorer;

namespace Android {
namespace Internal {


static const QString pidScript = "pidof -s \"%1\"";
static const QString pidScriptPreNougat = QStringLiteral("for p in /proc/[0-9]*; "
                                                "do cat <$p/cmdline && echo :${p##*/}; done");
static const QString pidPollingScript = QStringLiteral("while [ -d /proc/%1 ]; do sleep 1; done");

static const QString regExpLogcat = QStringLiteral("[0-9\\-]*"  // date
                                                  "\\s+"
                                                  "[0-9\\-:.]*"// time
                                                  "\\s*"
                                                  "(\\d*)"     // pid           1. capture
                                                  "\\s+"
                                                  "\\d*"       // unknown
                                                  "\\s+"
                                                  "(\\w)"      // message type  2. capture
                                                  "\\s+"
                                                  "(.*): "     // source        3. capture
                                                  "(.*)"       // message       4. capture
                                                  "[\\n\\r]*"
                                                 );
static int APP_START_TIMEOUT = 45000;

static bool isTimedOut(const chrono::high_resolution_clock::time_point &start,
                            int msecs = APP_START_TIMEOUT)
{
    bool timedOut = false;
    auto end = chrono::high_resolution_clock::now();
    if (chrono::duration_cast<chrono::milliseconds>(end-start).count() > msecs)
        timedOut = true;
    return timedOut;
}

static qint64 extractPID(const QString &output, const QString &packageName)
{
    qint64 pid = -1;
    foreach (auto tuple, output.split('\n')) {
        tuple = tuple.simplified();
        if (!tuple.isEmpty()) {
            auto parts = tuple.split(':');
            QString commandName = parts.first();
            if (parts.length() == 2 && commandName == packageName) {
                pid = parts.last().toLongLong();
                break;
            }
        }
    }
    return pid;
}

static void findProcessPID(QFutureInterface<qint64> &fi, QStringList selector,
                           const QString &packageName, bool preNougat)
{
    qCDebug(androidRunWorkerLog) << "Finding PID. PreNougat:" << preNougat;
    if (packageName.isEmpty())
        return;

    qint64 processPID = -1;
    chrono::high_resolution_clock::time_point start = chrono::high_resolution_clock::now();

    selector.append("shell");
    selector.append(preNougat ? pidScriptPreNougat : pidScript.arg(packageName));

    do {
        QThread::msleep(200);
        SdkToolResult result = AndroidManager::runAdbCommand(selector);
        if (preNougat) {
            processPID = extractPID(result.stdOut(), packageName);
        } else {
            if (!result.stdOut().isEmpty())
                processPID = result.stdOut().trimmed().toLongLong();
        }
    } while (processPID == -1 && !isTimedOut(start) && !fi.isCanceled());

    qCDebug(androidRunWorkerLog) << "PID found:" << processPID;
    if (!fi.isCanceled())
        fi.reportResult(processPID);
}

static void deleter(QProcess *p)
{
    qCDebug(androidRunWorkerLog) << "Killing process:" << p->objectName();
    p->terminate();
    if (!p->waitForFinished(1000)) {
        p->kill();
        p->waitForFinished();
    }
    qCDebug(androidRunWorkerLog) << "Done killing process:" << p->objectName();
    // Might get deleted from its own signal handler.
    p->deleteLater();
}

AndroidRunnerWorker::AndroidRunnerWorker(RunWorker *runner, const QString &packageName)
    : m_packageName(packageName)
    , m_adbLogcatProcess(nullptr, deleter)
    , m_psIsAlive(nullptr, deleter)
    , m_logCatRegExp(regExpLogcat)
    , m_gdbServerProcess(nullptr, deleter)
    , m_jdbProcess(nullptr, deleter)

{
    auto runConfig = runner->runControl()->runConfiguration();
    auto aspect = runConfig->aspect<Debugger::DebuggerRunConfigurationAspect>();
    Core::Id runMode = runner->runMode();
    const bool debuggingMode = runMode == ProjectExplorer::Constants::DEBUG_RUN_MODE;
    m_useCppDebugger = debuggingMode && aspect->useCppDebugger();
    if (debuggingMode && aspect->useQmlDebugger())
        m_qmlDebugServices = QmlDebug::QmlDebuggerServices;
    else if (runMode == ProjectExplorer::Constants::QML_PROFILER_RUN_MODE)
        m_qmlDebugServices = QmlDebug::QmlProfilerServices;
    else if (runMode == ProjectExplorer::Constants::QML_PREVIEW_RUN_MODE)
        m_qmlDebugServices = QmlDebug::QmlPreviewServices;
    else
        m_qmlDebugServices = QmlDebug::NoQmlDebugServices;
    m_localGdbServerPort = Utils::Port(5039);
    QTC_CHECK(m_localGdbServerPort.isValid());
    if (m_qmlDebugServices != QmlDebug::NoQmlDebugServices) {
        qCDebug(androidRunWorkerLog) << "QML debugging enabled";
        QTcpServer server;
        QTC_ASSERT(server.listen(QHostAddress::LocalHost),
                   qDebug() << tr("No free ports available on host for QML debugging."));
        m_qmlServer.setScheme(Utils::urlTcpScheme());
        m_qmlServer.setHost(server.serverAddress().toString());
        m_qmlServer.setPort(server.serverPort());
        qCDebug(androidRunWorkerLog) << "QML server:" << m_qmlServer.toDisplayString();
    }
    m_localJdbServerPort = Utils::Port(5038);
    QTC_CHECK(m_localJdbServerPort.isValid());

    auto target = runConfig->target();
    m_deviceSerialNumber = AndroidManager::deviceSerialNumber(target);
    m_apiLevel = AndroidManager::deviceApiLevel(target);

    m_extraEnvVars = runConfig->aspect<EnvironmentAspect>()->environment();
    qCDebug(androidRunWorkerLog) << "Environment variables for the app"
                                 << m_extraEnvVars.toStringList();

    m_extraAppParams = runConfig->runnable().commandLineArguments;

    if (auto aspect = runConfig->aspect(Constants::ANDROID_AMSTARTARGS))
        m_amStartExtraArgs = static_cast<BaseStringAspect *>(aspect)->value().split(' ');

    if (auto aspect = runConfig->aspect(Constants::ANDROID_PRESTARTSHELLCMDLIST)) {
        for (const QString &shellCmd : static_cast<BaseStringListAspect *>(aspect)->value())
            m_beforeStartAdbCommands.append(QString("shell %1").arg(shellCmd));
    }
    for (const QString &shellCmd : runner->recordedData(Constants::ANDROID_PRESTARTSHELLCMDLIST).toStringList())
        m_beforeStartAdbCommands.append(QString("shell %1").arg(shellCmd));

    if (auto aspect = runConfig->aspect(Constants::ANDROID_POSTFINISHSHELLCMDLIST)) {
        for (const QString &shellCmd : static_cast<BaseStringListAspect *>(aspect)->value())
            m_afterFinishAdbCommands.append(QString("shell %1").arg(shellCmd));
    }
    for (const QString &shellCmd : runner->recordedData(Constants::ANDROID_POSTFINISHSHELLCMDLIST).toStringList())
        m_afterFinishAdbCommands.append(QString("shell %1").arg(shellCmd));

    qCDebug(androidRunWorkerLog) << "Device Serial:" << m_deviceSerialNumber
                                 << "API level:" << m_apiLevel
                                 << "Extra Start Args:" << m_amStartExtraArgs
                                 << "Before Start ADB cmds:" << m_beforeStartAdbCommands
                                 << "After finish ADB cmds:" << m_afterFinishAdbCommands;
    m_gdbserverPath = AndroidGdbServerKitInformation::gdbServer(target->kit()).toString();
}

AndroidRunnerWorker::~AndroidRunnerWorker()
{
    if (m_processPID != -1)
        forceStop();

    if (!m_pidFinder.isFinished())
        m_pidFinder.cancel();
}

bool AndroidRunnerWorker::runAdb(const QStringList &args, QString *stdOut,
                                 const QByteArray &writeData)
{
    QStringList adbArgs = selector() + args;
    SdkToolResult result = AndroidManager::runAdbCommand(adbArgs, writeData);
    if (!result.success())
        emit remoteErrorOutput(result.exitMessage() + "\n" + result.stdErr());
    if (stdOut)
        *stdOut = result.stdOut();
    return result.success();
}

bool AndroidRunnerWorker::uploadFile(const QString &from, const QString &to, const QString &flags)
{
    QFile f(from);
    if (!f.open(QIODevice::ReadOnly))
        return false;
    runAdb({"shell", "run-as", m_packageName, "rm", to});
    const QByteArray data = f.readAll();
<<<<<<< HEAD
    const bool res = runAdb({"shell", "run-as", m_packageName, QString("sh -c 'base64 -d > %1'").arg(to)},
                            nullptr, data.toBase64());
    if (!res)
=======
    const bool res = runAdb({"shell", "run-as", m_packageName, QString("sh -c 'base64 -d > %1'").arg(to)}, 60, data.toBase64());
    if (!res || m_lastRunAdbRawOutput.contains("base64: not found"))
>>>>>>> f0226d96
        return false;
    return runAdb({"shell", "run-as", m_packageName, "chmod", flags, to});
}

void AndroidRunnerWorker::adbKill(qint64 pid)
{
    runAdb({"shell", "kill", "-9", QString::number(pid)});
    runAdb({"shell", "run-as", m_packageName, "kill", "-9", QString::number(pid)});
}

QStringList AndroidRunnerWorker::selector() const
{
    return AndroidDeviceInfo::adbSelector(m_deviceSerialNumber);
}

void AndroidRunnerWorker::forceStop()
{
    runAdb({"shell", "am", "force-stop", m_packageName});

    // try killing it via kill -9
    QString out;
    runAdb({"shell", pidScriptPreNougat}, &out);
    qint64 pid = extractPID(out.simplified(), m_packageName);
    if (pid != -1)
        adbKill(pid);
}

void AndroidRunnerWorker::logcatReadStandardError()
{
    if (m_processPID != -1)
        logcatProcess(m_adbLogcatProcess->readAllStandardError(), m_stderrBuffer, true);
}

void AndroidRunnerWorker::logcatReadStandardOutput()
{
    if (m_processPID != -1)
        logcatProcess(m_adbLogcatProcess->readAllStandardOutput(), m_stdoutBuffer, false);
}

void AndroidRunnerWorker::logcatProcess(const QByteArray &text, QByteArray &buffer, bool onlyError)
{
    QList<QByteArray> lines = text.split('\n');
    // lines always contains at least one item
    lines[0].prepend(buffer);
    if (!lines.last().endsWith('\n')) {
        // incomplete line
        buffer = lines.last();
        lines.removeLast();
    } else {
        buffer.clear();
    }

    QString pidString = QString::number(m_processPID);
    foreach (const QByteArray &msg, lines) {
        const QString line = QString::fromUtf8(msg).trimmed() + QLatin1Char('\n');
        if (!line.contains(pidString))
            continue;
        if (m_useCppDebugger) {
            switch (m_jdbState) {
            case JDBState::Idle:
                if (msg.trimmed().endsWith("Sending WAIT chunk")) {
                    m_jdbState = JDBState::Waiting;
                    handleJdbWaiting();
                }
                break;
            case JDBState::Waiting:
                if (msg.indexOf("debugger has settled") > 0) {
                    m_jdbState = JDBState::Settled;
                    handleJdbSettled();
                }
                break;
            default:
                break;
            }
        }
        if (m_logCatRegExp.exactMatch(line)) {
            // Android M
            if (m_logCatRegExp.cap(1) == pidString) {
                const QString &messagetype = m_logCatRegExp.cap(2);
                QString output = line.mid(m_logCatRegExp.pos(2));

                if (onlyError
                        || messagetype == QLatin1String("F")
                        || messagetype == QLatin1String("E")
                        || messagetype == QLatin1String("W"))
                    emit remoteErrorOutput(output);
                else
                    emit remoteOutput(output);
            }
        } else {
            if (onlyError || line.startsWith("F/")
                    || line.startsWith("E/")
                    || line.startsWith("W/"))
                emit remoteErrorOutput(line);
            else
                emit remoteOutput(line);
        }
    }
}

void AndroidRunnerWorker::setAndroidDeviceInfo(const AndroidDeviceInfo &info)
{
    m_deviceSerialNumber = info.serialNumber;
    m_apiLevel = info.sdk;
    qCDebug(androidRunWorkerLog) << "Android Device Info changed"
                                 << m_deviceSerialNumber << m_apiLevel;
}

void AndroidRunnerWorker::asyncStartHelper()
{
    forceStop();

    // Its assumed that the device or avd returned by selector() is online.
    // Start the logcat process before app starts.
    QTC_ASSERT(!m_adbLogcatProcess, /**/);
    m_adbLogcatProcess.reset(AndroidManager::runAdbCommandDetached(selector() << "logcat"));
    if (m_adbLogcatProcess) {
        m_adbLogcatProcess->setObjectName("AdbLogcatProcess");
        connect(m_adbLogcatProcess.get(), &QProcess::readyReadStandardOutput,
                this, &AndroidRunnerWorker::logcatReadStandardOutput);
        connect(m_adbLogcatProcess.get(), &QProcess::readyReadStandardError,
                this, &AndroidRunnerWorker::logcatReadStandardError);
    }

    for (const QString &entry : m_beforeStartAdbCommands)
        runAdb(entry.split(' ', QString::SkipEmptyParts));

    QStringList args({"shell", "am", "start"});
    args << m_amStartExtraArgs;
    args << "-n" << m_intentName;
    if (m_useCppDebugger) {
        args << "-D";
        // run-as <package-name> pwd fails on API 22 so route the pwd through shell.
        QString packageDir;
        if (!runAdb({"shell", "run-as", m_packageName, "/system/bin/sh", "-c", "pwd"},
                    &packageDir)) {
            emit remoteProcessFinished(tr("Failed to find application directory."));
            return;
        }

        // Add executable flag to package dir. Gdb can't connect to running server on device on
        // e.g. on Android 8 with NDK 10e
        runAdb({"shell", "run-as", m_packageName, "chmod", "a+x", packageDir.trimmed()});

        QString gdbServerExecutable;
        QString gdbServerPrefix = "./lib/";
        if (m_gdbserverPath.isEmpty() || !uploadFile(m_gdbserverPath, "gdbserver")) {
            // upload failed - check for old devices
            if (runAdb({"shell", "run-as", m_packageName, "ls", "lib/"})) {
                for (const auto &line: m_lastRunAdbRawOutput.split('\n')) {
                    if (line.indexOf("gdbserver") != -1/* || line.indexOf("lldb-server") != -1*/) {
                        gdbServerExecutable = QString::fromUtf8(line.trimmed());
                        break;
                    }
                }
            }
            if (gdbServerExecutable.isEmpty()) {
                emit remoteProcessFinished(tr("Cannot find/copy C++ debug server."));
                return;
            }
        } else {
            gdbServerPrefix = "./";
            gdbServerExecutable = "gdbserver";
        }

<<<<<<< HEAD
        QString debuggerServerErr;
        if (!startDebuggerServer(packageDir, &debuggerServerErr)) {
            emit remoteProcessFinished(debuggerServerErr);
=======
        QString gdbServerSocket = packageDir + "/debug-socket";
        runAdb({"shell", "run-as", m_packageName, "killall", gdbServerExecutable});
        runAdb({"shell", "run-as", m_packageName, "rm", gdbServerSocket});

        std::unique_ptr<QProcess, Deleter> gdbServerProcess(new QProcess, deleter);
        gdbServerProcess->start(m_adb, selector() << "shell" << "run-as"
                                    << m_packageName << gdbServerPrefix + gdbServerExecutable
                                    << "--multi" << "+" + gdbServerSocket);
        if (!gdbServerProcess->waitForStarted()) {
            emit remoteProcessFinished(tr("Failed to start C++ debugger."));
            return;
        }
        m_gdbServerProcess = std::move(gdbServerProcess);
        m_gdbServerProcess->setObjectName("GdbServerProcess");
        QStringList removeForward{"forward", "--remove", "tcp:" + m_localGdbServerPort.toString()};
        runAdb(removeForward);
        if (!runAdb({"forward", "tcp:" + m_localGdbServerPort.toString(),
                    "localfilesystem:" + gdbServerSocket})) {
            emit remoteProcessFinished(tr("Failed to forward C++ debugging ports. Reason: %1.").arg(m_lastRunAdbError));
>>>>>>> f0226d96
            return;
        }
    }

    if (m_qmlDebugServices != QmlDebug::NoQmlDebugServices) {
        // currently forward to same port on device and host
        const QString port = QString("tcp:%1").arg(m_qmlServer.port());
        QStringList removeForward{{"forward", "--remove", port}};
        runAdb(removeForward);
        if (!runAdb({"forward", port, port})) {
            emit remoteProcessFinished(tr("Failed to forward QML debugging ports."));
            return;
        }
        m_afterFinishAdbCommands.push_back(removeForward.join(' '));

        args << "-e" << "qml_debug" << "true"
             << "-e" << "qmljsdebugger"
             << QString("port:%1,block,services:%2")
                .arg(m_qmlServer.port()).arg(QmlDebug::qmlDebugServices(m_qmlDebugServices));
    }


    if (!m_extraAppParams.isEmpty()) {
        QStringList appArgs =
                Utils::QtcProcess::splitArgs(m_extraAppParams, Utils::OsType::OsTypeLinux);
        qCDebug(androidRunWorkerLog) << "Using application arguments: " << appArgs;
        args << "-e" << "extraappparams"
             << QString::fromLatin1(appArgs.join(' ').toUtf8().toBase64());
    }

    if (m_extraEnvVars.size() > 0) {
        args << "-e" << "extraenvvars"
             << QString::fromLatin1(m_extraEnvVars.toStringList().join('\t')
                                    .toUtf8().toBase64());
    }

    if (!runAdb(args)) {
        emit remoteProcessFinished(tr("Failed to start the activity"));
        return;
    }
}

bool AndroidRunnerWorker::startDebuggerServer(QString packageDir, QString *errorStr)
{
    QString gdbServerSocket = packageDir + "/debug-socket";
    runAdb({"shell", "run-as", m_packageName, "killall", "gdbserver"});
    runAdb({"shell", "run-as", m_packageName, "rm", gdbServerSocket});

    QString gdbProcessErr;
    QStringList gdbServerArgs = selector();
    gdbServerArgs << "shell" << "run-as" << m_packageName << "./gdbserver" << "--multi"
                  << "+" + gdbServerSocket;
    m_gdbServerProcess.reset(AndroidManager::runAdbCommandDetached(gdbServerArgs, &gdbProcessErr));

    if (!m_gdbServerProcess) {
        qCDebug(androidRunWorkerLog) << "Debugger process failed to start" << gdbProcessErr;
        if (errorStr)
            *errorStr = tr("Failed to start debugger server.");
        return false;
    }
    qCDebug(androidRunWorkerLog) << "Debugger process started";
    m_gdbServerProcess->setObjectName("AndroidDebugServerProcess");

    QStringList removeForward{"forward", "--remove", "tcp:" + m_localGdbServerPort.toString()};
    runAdb(removeForward);
    if (!runAdb({"forward", "tcp:" + m_localGdbServerPort.toString(),
                "localfilesystem:" + gdbServerSocket})) {
        if (errorStr)
            *errorStr = tr("Failed to forward C++ debugging ports.");
        return false;
    }
    m_afterFinishAdbCommands.push_back(removeForward.join(' '));
    return true;
}

void AndroidRunnerWorker::asyncStart()
{
    asyncStartHelper();

    m_pidFinder = Utils::onResultReady(Utils::runAsync(findProcessPID, selector(),
                                                       m_packageName, m_isPreNougat),
                                       bind(&AndroidRunnerWorker::onProcessIdChanged, this, _1));
}

void AndroidRunnerWorker::asyncStop()
{
    if (!m_pidFinder.isFinished())
        m_pidFinder.cancel();

    if (m_processPID != -1)
        forceStop();

    m_jdbProcess.reset();
    m_gdbServerProcess.reset();
}

void AndroidRunnerWorker::handleJdbWaiting()
{
    QStringList removeForward{"forward", "--remove", "tcp:" + m_localJdbServerPort.toString()};
    runAdb(removeForward);
    if (!runAdb({"forward", "tcp:" + m_localJdbServerPort.toString(),
                "jdwp:" + QString::number(m_processPID)})) {
        emit remoteProcessFinished(tr("Failed to forward jdb debugging ports."));
        return;
    }
    m_afterFinishAdbCommands.push_back(removeForward.join(' '));

    auto jdbPath = AndroidConfigurations::currentConfig().openJDKLocation().appendPath("bin");
    if (Utils::HostOsInfo::isWindowsHost())
        jdbPath.appendPath("jdb.exe");
    else
        jdbPath.appendPath("jdb");

    QStringList jdbArgs("-connect");
    jdbArgs << QString("com.sun.jdi.SocketAttach:hostname=localhost,port=%1")
               .arg(m_localJdbServerPort.toString());
    qCDebug(androidRunWorkerLog) << "Starting JDB:" << jdbPath << jdbArgs.join(' ');
    std::unique_ptr<QProcess, Deleter> jdbProcess(new QProcess, &deleter);
    jdbProcess->setProcessChannelMode(QProcess::MergedChannels);
    jdbProcess->start(jdbPath.toString(), jdbArgs);
    if (!jdbProcess->waitForStarted()) {
        emit remoteProcessFinished(tr("Failed to start jdb."));
        return;
    }
    m_jdbProcess = std::move(jdbProcess);
    m_jdbProcess->setObjectName("JdbProcess");
}

void AndroidRunnerWorker::handleJdbSettled()
{
    qCDebug(androidRunWorkerLog) << "Handle JDB settled";
    auto waitForCommand = [&]() {
        for (int i= 0; i < 5 && m_jdbProcess->state() == QProcess::Running; ++i) {
            m_jdbProcess->waitForReadyRead(500);
            QByteArray lines = m_jdbProcess->readAll();
            for (const auto &line: lines.split('\n')) {
                auto msg = line.trimmed();
                if (msg.startsWith(">"))
                    return true;
            }
        }
        return false;
    };
    if (waitForCommand()) {
        m_jdbProcess->write("cont\n");
        if (m_jdbProcess->waitForBytesWritten(5000) && waitForCommand()) {
            m_jdbProcess->write("exit\n");
            m_jdbProcess->waitForBytesWritten(5000);
            if (!m_jdbProcess->waitForFinished(5000)) {
                m_jdbProcess->terminate();
                if (!m_jdbProcess->waitForFinished(5000)) {
                    qCDebug(androidRunWorkerLog) << "Killing JDB process";
                    m_jdbProcess->kill();
                    m_jdbProcess->waitForFinished();
                }
            } else if (m_jdbProcess->exitStatus() == QProcess::NormalExit && m_jdbProcess->exitCode() == 0) {
                qCDebug(androidRunWorkerLog) << "JDB settled";
                return;
            }
        }
    }
    emit remoteProcessFinished(tr("Cannot attach jdb to the running application"));
}

void AndroidRunnerWorker::onProcessIdChanged(qint64 pid)
{
    // Don't write to m_psProc from a different thread
    QTC_ASSERT(QThread::currentThread() == thread(), return);
    qCDebug(androidRunWorkerLog) << "Process ID changed from:" << m_processPID
                                 << "to:" << pid;
    m_processPID = pid;
    if (pid == -1) {
        emit remoteProcessFinished(QLatin1String("\n\n") + tr("\"%1\" died.")
                                   .arg(m_packageName));
        // App died/killed. Reset log, monitor, jdb & gdb processes.
        m_adbLogcatProcess.reset();
        m_psIsAlive.reset();
        m_jdbProcess.reset();
        m_gdbServerProcess.reset();

        // Run adb commands after application quit.
        for (const QString &entry: m_afterFinishAdbCommands)
            runAdb(entry.split(' ', QString::SkipEmptyParts));
    } else {
        // In debugging cases this will be funneled to the engine to actually start
        // and attach gdb. Afterwards this ends up in handleRemoteDebuggerRunning() below.
        emit remoteProcessStarted(m_localGdbServerPort, m_qmlServer, m_processPID);
        logcatReadStandardOutput();
        QTC_ASSERT(!m_psIsAlive, /**/);
        QStringList isAliveArgs = selector() << "shell" << pidPollingScript.arg(m_processPID);
        m_psIsAlive.reset(AndroidManager::runAdbCommandDetached(isAliveArgs));
        QTC_ASSERT(m_psIsAlive, return);
        m_psIsAlive->setObjectName("IsAliveProcess");
        m_psIsAlive->setProcessChannelMode(QProcess::MergedChannels);
        connect(m_psIsAlive.get(), static_cast<void(QProcess::*)(int)>(&QProcess::finished),
                this, bind(&AndroidRunnerWorker::onProcessIdChanged, this, -1));
    }
}

} // namespace Internal
} // namespace Android<|MERGE_RESOLUTION|>--- conflicted
+++ resolved
@@ -253,14 +253,10 @@
         return false;
     runAdb({"shell", "run-as", m_packageName, "rm", to});
     const QByteArray data = f.readAll();
-<<<<<<< HEAD
+    QString output;
     const bool res = runAdb({"shell", "run-as", m_packageName, QString("sh -c 'base64 -d > %1'").arg(to)},
-                            nullptr, data.toBase64());
-    if (!res)
-=======
-    const bool res = runAdb({"shell", "run-as", m_packageName, QString("sh -c 'base64 -d > %1'").arg(to)}, 60, data.toBase64());
-    if (!res || m_lastRunAdbRawOutput.contains("base64: not found"))
->>>>>>> f0226d96
+                            &output, data.toBase64());
+    if (!res || output.contains("base64: not found"))
         return false;
     return runAdb({"shell", "run-as", m_packageName, "chmod", flags, to});
 }
@@ -409,10 +405,11 @@
         QString gdbServerPrefix = "./lib/";
         if (m_gdbserverPath.isEmpty() || !uploadFile(m_gdbserverPath, "gdbserver")) {
             // upload failed - check for old devices
-            if (runAdb({"shell", "run-as", m_packageName, "ls", "lib/"})) {
-                for (const auto &line: m_lastRunAdbRawOutput.split('\n')) {
+            QString output;
+            if (runAdb({"shell", "run-as", m_packageName, "ls", "lib/"}, &output)) {
+                for (const auto &line: output.split('\n')) {
                     if (line.indexOf("gdbserver") != -1/* || line.indexOf("lldb-server") != -1*/) {
-                        gdbServerExecutable = QString::fromUtf8(line.trimmed());
+                        gdbServerExecutable = line.trimmed();
                         break;
                     }
                 }
@@ -426,31 +423,9 @@
             gdbServerExecutable = "gdbserver";
         }
 
-<<<<<<< HEAD
         QString debuggerServerErr;
-        if (!startDebuggerServer(packageDir, &debuggerServerErr)) {
+        if (!startDebuggerServer(packageDir, gdbServerPrefix, gdbServerExecutable, &debuggerServerErr)) {
             emit remoteProcessFinished(debuggerServerErr);
-=======
-        QString gdbServerSocket = packageDir + "/debug-socket";
-        runAdb({"shell", "run-as", m_packageName, "killall", gdbServerExecutable});
-        runAdb({"shell", "run-as", m_packageName, "rm", gdbServerSocket});
-
-        std::unique_ptr<QProcess, Deleter> gdbServerProcess(new QProcess, deleter);
-        gdbServerProcess->start(m_adb, selector() << "shell" << "run-as"
-                                    << m_packageName << gdbServerPrefix + gdbServerExecutable
-                                    << "--multi" << "+" + gdbServerSocket);
-        if (!gdbServerProcess->waitForStarted()) {
-            emit remoteProcessFinished(tr("Failed to start C++ debugger."));
-            return;
-        }
-        m_gdbServerProcess = std::move(gdbServerProcess);
-        m_gdbServerProcess->setObjectName("GdbServerProcess");
-        QStringList removeForward{"forward", "--remove", "tcp:" + m_localGdbServerPort.toString()};
-        runAdb(removeForward);
-        if (!runAdb({"forward", "tcp:" + m_localGdbServerPort.toString(),
-                    "localfilesystem:" + gdbServerSocket})) {
-            emit remoteProcessFinished(tr("Failed to forward C++ debugging ports. Reason: %1.").arg(m_lastRunAdbError));
->>>>>>> f0226d96
             return;
         }
     }
@@ -493,16 +468,19 @@
     }
 }
 
-bool AndroidRunnerWorker::startDebuggerServer(QString packageDir, QString *errorStr)
+bool AndroidRunnerWorker::startDebuggerServer(const QString &packageDir,
+                                              const QString &gdbServerPrefix,
+                                              const QString &gdbServerExecutable,
+                                              QString *errorStr)
 {
     QString gdbServerSocket = packageDir + "/debug-socket";
-    runAdb({"shell", "run-as", m_packageName, "killall", "gdbserver"});
+    runAdb({"shell", "run-as", m_packageName, "killall", gdbServerExecutable});
     runAdb({"shell", "run-as", m_packageName, "rm", gdbServerSocket});
 
     QString gdbProcessErr;
     QStringList gdbServerArgs = selector();
-    gdbServerArgs << "shell" << "run-as" << m_packageName << "./gdbserver" << "--multi"
-                  << "+" + gdbServerSocket;
+    gdbServerArgs << "shell" << "run-as" << m_packageName << gdbServerPrefix + gdbServerExecutable
+                  << "--multi" << "+" + gdbServerSocket;
     m_gdbServerProcess.reset(AndroidManager::runAdbCommandDetached(gdbServerArgs, &gdbProcessErr));
 
     if (!m_gdbServerProcess) {
