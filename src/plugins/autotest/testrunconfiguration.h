/****************************************************************************
**
** Copyright (C) 2016 The Qt Company Ltd.
** Contact: https://www.qt.io/licensing/
**
** This file is part of Qt Creator.
**
** Commercial License Usage
** Licensees holding valid commercial Qt licenses may use this file in
** accordance with the commercial license agreement provided with the
** Software or, alternatively, in accordance with the terms contained in
** a written agreement between you and The Qt Company. For licensing terms
** and conditions see https://www.qt.io/terms-conditions. For further
** information use the contact form at https://www.qt.io/contact-us.
**
** GNU General Public License Usage
** Alternatively, this file may be used under the terms of the GNU
** General Public License version 3 as published by the Free Software
** Foundation with exceptions as appearing in the file LICENSE.GPL3-EXCEPT
** included in the packaging of this file. Please review the following
** information to ensure the GNU General Public License requirements will
** be met: https://www.gnu.org/licenses/gpl-3.0.html.
**
****************************************************************************/

#pragma once

#include "autotestplugin.h"
#include "testconfiguration.h"

#include <debugger/debuggerrunconfigurationaspect.h>

#include <projectexplorer/applicationlauncher.h>
#include <projectexplorer/projectexplorer.h>
#include <projectexplorer/projectexplorerconstants.h>
#include <projectexplorer/devicesupport/devicemanager.h>
#include <projectexplorer/runconfiguration.h>

#include <utils/qtcassert.h>

#include <QCoreApplication>

namespace Autotest {
namespace Internal {

class TestRunConfiguration : public ProjectExplorer::RunConfiguration
{
    Q_DECLARE_TR_FUNCTIONS(Autotest::Internal::TestRunConfiguration)

public:
    TestRunConfiguration(ProjectExplorer::Target *parent, TestConfiguration *config)
        : ProjectExplorer::RunConfiguration(parent, "AutoTest.TestRunConfig")
    {
        setDefaultDisplayName(tr("AutoTest Debug"));

        bool enableQuick = false;
        if (auto debuggable = dynamic_cast<DebuggableTestConfiguration *>(config))
            enableQuick = debuggable->mixedDebugging();

<<<<<<< HEAD
        if (auto debugAspect = aspect<Debugger::DebuggerRunConfigurationAspect>()) {
            debugAspect->setUseQmlDebugger(enableQuick);
            ProjectExplorer::ProjectExplorerPlugin::updateRunActions();
        }
=======
        auto debugAspect = addAspect<Debugger::DebuggerRunConfigurationAspect>(parent);
        debugAspect->setUseQmlDebugger(enableQuick);
        ProjectExplorer::ProjectExplorerPlugin::instance()->updateRunActions();
>>>>>>> effb6133
        m_testConfig = config;
    }

    ProjectExplorer::Runnable runnable() const override
    {
        ProjectExplorer::Runnable r;
        QTC_ASSERT(m_testConfig, return r);
        r.executable = Utils::FilePath::fromString(m_testConfig->executableFilePath());
        r.commandLineArguments = m_testConfig->argumentsForTestRunner().join(' ');
        r.workingDirectory = m_testConfig->workingDirectory();
        r.environment = m_testConfig->environment();
        r.device = ProjectExplorer::DeviceManager::instance()->defaultDevice(
                    ProjectExplorer::Constants::DESKTOP_DEVICE_TYPE);
        return r;
    }

private:
    TestConfiguration *m_testConfig = nullptr;
};

} // namespace Internal
} // namespace Autotest<|MERGE_RESOLUTION|>--- conflicted
+++ resolved
@@ -57,16 +57,9 @@
         if (auto debuggable = dynamic_cast<DebuggableTestConfiguration *>(config))
             enableQuick = debuggable->mixedDebugging();
 
-<<<<<<< HEAD
-        if (auto debugAspect = aspect<Debugger::DebuggerRunConfigurationAspect>()) {
-            debugAspect->setUseQmlDebugger(enableQuick);
-            ProjectExplorer::ProjectExplorerPlugin::updateRunActions();
-        }
-=======
         auto debugAspect = addAspect<Debugger::DebuggerRunConfigurationAspect>(parent);
         debugAspect->setUseQmlDebugger(enableQuick);
-        ProjectExplorer::ProjectExplorerPlugin::instance()->updateRunActions();
->>>>>>> effb6133
+        ProjectExplorer::ProjectExplorerPlugin::updateRunActions();
         m_testConfig = config;
     }
 
