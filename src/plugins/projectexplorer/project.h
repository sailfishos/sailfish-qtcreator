/****************************************************************************
**
** Copyright (C) 2016 The Qt Company Ltd.
** Contact: https://www.qt.io/licensing/
**
** This file is part of Qt Creator.
**
** Commercial License Usage
** Licensees holding valid commercial Qt licenses may use this file in
** accordance with the commercial license agreement provided with the
** Software or, alternatively, in accordance with the terms contained in
** a written agreement between you and The Qt Company. For licensing terms
** and conditions see https://www.qt.io/terms-conditions. For further
** information use the contact form at https://www.qt.io/contact-us.
**
** GNU General Public License Usage
** Alternatively, this file may be used under the terms of the GNU
** General Public License version 3 as published by the Free Software
** Foundation with exceptions as appearing in the file LICENSE.GPL3-EXCEPT
** included in the packaging of this file. Please review the following
** information to ensure the GNU General Public License requirements will
** be met: https://www.gnu.org/licenses/gpl-3.0.html.
**
****************************************************************************/

#pragma once

#include "projectexplorer_export.h"

#include "kit.h"
#include "subscription.h"

#include <coreplugin/id.h>
#include <coreplugin/idocument.h>

#include <utils/fileutils.h>

#include <QObject>
#include <QFileSystemModel>
#include <QSet>

#include <functional>

namespace Core { class Context; }
namespace Utils { class MacroExpander; }

namespace ProjectExplorer {

class BuildInfo;
class ContainerNode;
class EditorConfiguration;
class FolderNode;
class NamedWidget;
class Node;
class ProjectConfiguration;
class ProjectImporter;
class ProjectNode;
class ProjectPrivate;
class Session;
class Target;

// Auto-registers with the DocumentManager if a callback is set!
class PROJECTEXPLORER_EXPORT ProjectDocument : public Core::IDocument
{
public:
    using ProjectCallback = std::function<void()>;

    ProjectDocument(const QString &mimeType, const Utils::FileName &fileName,
                    const ProjectCallback &callback = {});

    Core::IDocument::ReloadBehavior reloadBehavior(Core::IDocument::ChangeTrigger state,
                                                   Core::IDocument::ChangeType type) const final;
    bool reload(QString *errorString, Core::IDocument::ReloadFlag flag,
                Core::IDocument::ChangeType type) final;

private:
    ProjectCallback m_callback;
};

// Documentation inside.
class PROJECTEXPLORER_EXPORT Project : public QObject
{
    friend class SessionManager; // for setActiveTarget
    friend class ProjectExplorerPlugin; // for projectLoaded
    Q_OBJECT

public:
    // Roles to be implemented by all models that are exported via model()
    enum ModelRoles {
        // Absolute file path
        FilePathRole = QFileSystemModel::FilePathRole,
        isParsingRole
    };

    Project(const QString &mimeType, const Utils::FileName &fileName,
            const ProjectDocument::ProjectCallback &callback = {});
    ~Project() override;

    QString displayName() const;
    Core::Id id() const;

    QString mimeType() const;

    Core::IDocument *document() const;
    Utils::FileName projectFilePath() const;
    Utils::FileName projectDirectory() const;
    static Utils::FileName projectDirectory(const Utils::FileName &top);

    virtual ProjectNode *rootProjectNode() const;
    ContainerNode *containerNode() const;

    bool hasActiveBuildSettings() const;

    // EditorConfiguration:
    EditorConfiguration *editorConfiguration() const;

    // Target:
    void addTarget(Target *target);
    bool removeTarget(Target *target);

    QList<Target *> targets() const;
    // Note: activeTarget can be 0 (if no targets are defined).
    Target *activeTarget() const;
    Target *target(Core::Id id) const;
    Target *target(Kit *k) const;
    virtual QList<Task> projectIssues(const Kit *k) const;

    Target *createTarget(Kit *k);
    static bool copySteps(Target *sourceTarget, Target *newTarget);
    Target *restoreTarget(const QVariantMap &data);

    void saveSettings();
    enum class RestoreResult { Ok, Error, UserAbort };
    RestoreResult restoreSettings(QString *errorMessage);

    using NodeMatcher = std::function<bool(const Node*)>;
    static const NodeMatcher AllFiles;
    static const NodeMatcher SourceFiles;
    static const NodeMatcher GeneratedFiles;

    Utils::FileNameList files(const NodeMatcher &matcher) const;
    virtual QStringList filesGeneratedFrom(const QString &sourceFile) const;
    bool isKnownFile(const Utils::FileName &filename) const;

    virtual QVariantMap toMap() const;

    Core::Context projectContext() const;
    Core::Context projectLanguages() const;

    QVariant namedSettings(const QString &name) const;
    void setNamedSettings(const QString &name, const QVariant &value);

    virtual bool needsConfiguration() const;
<<<<<<< HEAD
    virtual void configureAsExampleProject(const QSet<Core::Id> &platforms,
                                           const QSet<Core::Id> &preferredFeauters = QSet<Core::Id>());
=======
    virtual bool needsBuildConfigurations() const;
    virtual void configureAsExampleProject(const QSet<Core::Id> &platforms);
>>>>>>> 66ed57ce

    virtual ProjectImporter *projectImporter() const;

    Kit::Predicate requiredKitPredicate() const;
    Kit::Predicate preferredKitPredicate() const;

    virtual bool needsSpecialDeployment() const;
    // The build system is able to report all executables that can be built, independent
    // of configuration.
    virtual bool knowsAllBuildExecutables() const;

    void setup(QList<const BuildInfo *> infoList);
    Utils::MacroExpander *macroExpander() const;

    bool isParsing() const;
    bool hasParsingData() const;

    template<typename S, typename R, typename T, typename ...Args1, typename ...Args2>
    void subscribeSignal(void (S::*sig)(Args1...), R*recv, T (R::*sl)(Args2...)) {
        new Internal::ProjectSubscription([sig, recv, sl, this](ProjectConfiguration *pc) {
            if (S* sender = qobject_cast<S*>(pc))
                return connect(sender, sig, recv, sl);
            return QMetaObject::Connection();
        }, recv, this);
    }

    template<typename S, typename R, typename T, typename ...Args1>
    void subscribeSignal(void (S::*sig)(Args1...), R*recv, T sl) {
        new Internal::ProjectSubscription([sig, recv, sl, this](ProjectConfiguration *pc) {
            if (S* sender = qobject_cast<S*>(pc))
                return connect(sender, sig, recv, sl);
            return QMetaObject::Connection();
        }, recv, this);
    }

signals:
    void displayNameChanged();
    void fileListChanged();

    // Note: activeTarget can be 0 (if no targets are defined).
    void activeTargetChanged(ProjectExplorer::Target *target);

    void aboutToRemoveProjectConfiguration(ProjectExplorer::ProjectConfiguration *pc);
    void removedProjectConfiguration(ProjectExplorer::ProjectConfiguration *pc);
    void addedProjectConfiguration(ProjectExplorer::ProjectConfiguration *pc);

    // *ANY* active project configuration changed somewhere in the tree. This might not be
    // the one that would get started right now, since some part of the tree in between might
    // not be active.
    void activeProjectConfigurationChanged(ProjectExplorer::ProjectConfiguration *pc);

    void aboutToRemoveTarget(ProjectExplorer::Target *target);
    void removedTarget(ProjectExplorer::Target *target);
    void addedTarget(ProjectExplorer::Target *target);

    void settingsLoaded();
    void aboutToSaveSettings();

    void projectLanguagesUpdated();

    void parsingStarted();
    void parsingFinished(bool success);

protected:
    virtual RestoreResult fromMap(const QVariantMap &map, QString *errorMessage);
    void createTargetFromMap(const QVariantMap &map, int index);
    virtual bool setupTarget(Target *t);

    // Helper methods to manage parsing state and signalling
    // Call in GUI thread before the actual parsing starts
    void emitParsingStarted();
    // Call in GUI thread right after the actual parsing is done
    void emitParsingFinished(bool success);

    void setDisplayName(const QString &name);
    // Used to pre-check kits in the TargetSetupPage. RequiredKitPredicate
    // is used to select kits available in the TargetSetupPage
    void setPreferredKitPredicate(const Kit::Predicate &predicate);

    void setId(Core::Id id);
    void setRootProjectNode(std::unique_ptr<ProjectNode> &&root); // takes ownership!
    void setProjectLanguages(Core::Context language);
    void addProjectLanguage(Core::Id id);
    void removeProjectLanguage(Core::Id id);
    void setProjectLanguage(Core::Id id, bool enabled);
    virtual void projectLoaded(); // Called when the project is fully loaded.

    static ProjectExplorer::Task createProjectTask(ProjectExplorer::Task::TaskType type,
                                                   const QString &description);

private:
    // The predicate used to select kits available in TargetSetupPage.
    void setRequiredKitPredicate(const Kit::Predicate &predicate);

    void handleSubTreeChanged(FolderNode *node);
    void setActiveTarget(Target *target);
    ProjectPrivate *d;

    friend class Session;
    friend class ContainerNode;
};

} // namespace ProjectExplorer

Q_DECLARE_METATYPE(ProjectExplorer::Project *)<|MERGE_RESOLUTION|>--- conflicted
+++ resolved
@@ -37,7 +37,6 @@
 
 #include <QObject>
 #include <QFileSystemModel>
-#include <QSet>
 
 #include <functional>
 
@@ -151,13 +150,8 @@
     void setNamedSettings(const QString &name, const QVariant &value);
 
     virtual bool needsConfiguration() const;
-<<<<<<< HEAD
-    virtual void configureAsExampleProject(const QSet<Core::Id> &platforms,
-                                           const QSet<Core::Id> &preferredFeauters = QSet<Core::Id>());
-=======
     virtual bool needsBuildConfigurations() const;
     virtual void configureAsExampleProject(const QSet<Core::Id> &platforms);
->>>>>>> 66ed57ce
 
     virtual ProjectImporter *projectImporter() const;
 
