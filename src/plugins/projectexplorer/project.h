--- conflicted
+++ resolved
@@ -38,7 +38,6 @@
 
 #include <QObject>
 #include <QFileSystemModel>
-#include <QSet>
 
 #include <functional>
 
@@ -140,14 +139,8 @@
     Utils::EnvironmentItems additionalEnvironment() const;
 
     virtual bool needsConfiguration() const;
-<<<<<<< HEAD
-    virtual bool needsBuildConfigurations() const;
-    virtual void configureAsExampleProject(const QSet<Core::Id> &platforms,
-                                           const QSet<Core::Id> &preferredFeauters = QSet<Core::Id>());
-=======
     bool needsBuildConfigurations() const;
     virtual void configureAsExampleProject();
->>>>>>> 33c5ff21
 
     virtual ProjectImporter *projectImporter() const;
 
