--- conflicted
+++ resolved
@@ -60,11 +60,6 @@
 #include <QAction>
 #include <QItemDelegate>
 
-<<<<<<< HEAD
-#include <array>
-
-=======
->>>>>>> 6afdb8bd
 static QIcon createCenteredIcon(const QIcon &icon, const QIcon &overlay)
 {
     QPixmap targetPixmap;
@@ -114,8 +109,6 @@
     void paint(QPainter *painter,
                const QStyleOptionViewItem &option,
                const QModelIndex &index) const;
-    QString elide(const QString &text, const QStringList &otherTexts, const QFontMetrics &fm,
-            int width) const;
     ListWidget *m_listWidget;
 };
 
@@ -155,14 +148,8 @@
 
     QFontMetrics fm(option.font);
     QString text = index.data(Qt::DisplayRole).toString();
-    QStringList otherTexts;
-    for (QModelIndex other = index.sibling(0, 0); other.isValid(); other = other.sibling(other.row() + 1, 0)) {
-        if (other != index)
-            otherTexts.append(other.data(Qt::DisplayRole).toString());
-    }
-
     painter->setPen(creatorTheme()->color(Theme::MiniProjectTargetSelectorTextColor));
-    QString elidedText = elide(text, otherTexts, fm, option.rect.width() - 12);
+    QString elidedText = fm.elidedText(text, Qt::ElideMiddle, option.rect.width() - 12);
     if (elidedText != text)
         const_cast<QAbstractItemModel *>(index.model())->setData(index, text, Qt::ToolTipRole);
     else
@@ -171,37 +158,6 @@
     painter->drawText(option.rect.left() + 6, option.rect.top() + (option.rect.height() - fm.height()) / 2 + fm.ascent(), elidedText);
 
     painter->restore();
-}
-
-QString TargetSelectorDelegate::elide(const QString &text, const QStringList &otherTexts,
-        const QFontMetrics &fm, int width) const
-{
-    std::array<Qt::TextElideMode, 3> modes{
-        Qt::ElideMiddle,
-        Qt::ElideRight,
-        Qt::ElideLeft
-    };
-
-    int minDuplicates = std::numeric_limits<int>::max();
-    QString retv;
-
-    foreach (const Qt::TextElideMode mode, modes) {
-        QString elidedText = fm.elidedText(text, mode, width);
-        int duplicates = 0;
-        foreach (const QString &otherText, otherTexts) {
-            QString otherElidedText = fm.elidedText(otherText, mode, width);
-            if (elidedText == otherElidedText)
-                ++duplicates;
-        }
-        if (duplicates < minDuplicates) {
-            minDuplicates = duplicates;
-            retv = elidedText;
-            if (duplicates == 0)
-                break;
-        }
-    }
-
-    return retv;
 }
 
 ////////
@@ -606,10 +562,6 @@
     m_layout->setMargin(3);
     setAutoFillBackground(true);
     connect(KitManager::instance(), &KitManager::kitUpdated, this, &KitAreaWidget::updateKit);
-
-    QPalette p;
-    p.setColor(QPalette::ButtonText, Qt::white);
-    setPalette(p);
 }
 
 KitAreaWidget::~KitAreaWidget()
@@ -708,15 +660,6 @@
     QWidget(parent),
     m_projectAction(targetSelectorAction)
 {
-    QPalette p;
-    p.setColor(QPalette::Foreground, creatorTheme()->color(Theme::MiniProjectTargetSelectorTextColor));
-    p.setColor(QPalette::Text, creatorTheme()->color(Theme::MiniProjectTargetSelectorTextColor));
-    p.setColor(QPalette::ButtonText, creatorTheme()->color(Theme::MiniProjectTargetSelectorTextColor));
-    p.setColor(QPalette::Background, creatorTheme()->color(Theme::MiniProjectTargetSelectorSummaryBackgroundColor));
-    p.setColor(QPalette::Base, creatorTheme()->color(Theme::MiniProjectTargetSelectorSummaryBackgroundColor));
-    p.setColor(QPalette::Button, creatorTheme()->color(Theme::MiniProjectTargetSelectorSummaryBackgroundColor).name());
-    setPalette(p);
-
     setProperty("panelwidget", true);
     setContentsMargins(QMargins(0, 1, 1, 8));
     setWindowFlags(Qt::Popup);
