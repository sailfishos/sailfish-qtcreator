--- conflicted
+++ resolved
@@ -130,24 +130,6 @@
 }
 
 /*!
-    Gets the fully expanded enviroment directory.
-*/
-
-Utils::Environment ProcessParameters::effectiveEnvironment() const
-{
-    if (m_macroExpander) {
-        m_effectiveEnvironment.clear();
-        Utils::Environment::const_iterator i;
-        for (i = environment().constBegin(); i != environment().constEnd(); ++i) {
-            m_effectiveEnvironment.set(m_macroExpander->expand(i.key().name),
-                    m_macroExpander->expand(i.value().first),
-                    i.value().second);
-        }
-    }
-    return m_effectiveEnvironment;
-}
-
-/*!
     Returns \c true if effectiveCommand() would return only a fallback.
 */
 
@@ -218,15 +200,4 @@
                  QDir::toNativeSeparators(effectiveWorkingDirectory().toString()));
 }
 
-<<<<<<< HEAD
-void ProcessParameters::resolveAll()
-{
-    effectiveCommand();
-    effectiveArguments();
-    effectiveWorkingDirectory();
-    effectiveEnvironment();
-}
-
-=======
->>>>>>> d8a35381
 } // ProcessExplorer