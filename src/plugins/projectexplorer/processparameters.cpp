/****************************************************************************
**
** Copyright (C) 2016 The Qt Company Ltd.
** Contact: https://www.qt.io/licensing/
**
** This file is part of Qt Creator.
**
** Commercial License Usage
** Licensees holding valid commercial Qt licenses may use this file in
** accordance with the commercial license agreement provided with the
** Software or, alternatively, in accordance with the terms contained in
** a written agreement between you and The Qt Company. For licensing terms
** and conditions see https://www.qt.io/terms-conditions. For further
** information use the contact form at https://www.qt.io/contact-us.
**
** GNU General Public License Usage
** Alternatively, this file may be used under the terms of the GNU
** General Public License version 3 as published by the Free Software
** Foundation with exceptions as appearing in the file LICENSE.GPL3-EXCEPT
** included in the packaging of this file. Please review the following
** information to ensure the GNU General Public License requirements will
** be met: https://www.gnu.org/licenses/gpl-3.0.html.
**
****************************************************************************/

#include "processparameters.h"

#include <utils/fileutils.h>
#include <utils/macroexpander.h>
#include <utils/qtcprocess.h>
#include <utils/theme/theme.h>

#include <QDir>

/*!
    \class ProjectExplorer::ProcessParameters

    \brief The ProcessParameters class aggregates all parameters needed to start
    a process.

    It offers a set of functions which expand macros and environment variables
    inside the raw parameters to obtain final values for starting a process
    or for display purposes.

    \sa ProjectExplorer::AbstractProcessStep
*/

using namespace Utils;

namespace ProjectExplorer {

ProcessParameters::ProcessParameters() :
    m_macroExpander(nullptr),
    m_commandMissing(false)
{
}

/*!
    Sets the command to run.
*/
void ProcessParameters::setCommandLine(const CommandLine &cmdLine)
{
    m_command = cmdLine;
    m_effectiveCommand.clear();
    m_effectiveArguments.clear();
    resolveAll();
}


/*!
    Sets the \a workingDirectory for the process for a build configuration.

    Should be called from init().
*/

void ProcessParameters::setWorkingDirectory(const FilePath &workingDirectory)
{
    m_workingDirectory = workingDirectory;
    m_effectiveWorkingDirectory.clear();
}

/*!
    \fn void ProjectExplorer::ProcessParameters::setEnvironment(const Utils::Environment &env)
    Sets the environment \a env for running the command.

    Should be called from init().
*/

/*!
   \fn  void ProjectExplorer::ProcessParameters::setMacroExpander(Utils::MacroExpander *mx)
   Sets the macro expander \a mx to use on the command, arguments, and working
   dir.

   \note The caller retains ownership of the object.
*/

/*!
    Gets the fully expanded working directory.
*/

FilePath ProcessParameters::effectiveWorkingDirectory() const
{
    if (m_effectiveWorkingDirectory.isEmpty()) {
        QString wds = m_workingDirectory.toString();
        if (m_macroExpander)
            wds = m_macroExpander->expand(wds);
        m_effectiveWorkingDirectory
                = FilePath::fromString(QDir::cleanPath(m_environment.expandVariables(wds)));
    }
    return m_effectiveWorkingDirectory;
}

/*!
    Gets the fully expanded command name to run.
*/

FilePath ProcessParameters::effectiveCommand() const
{
    if (m_effectiveCommand.isEmpty()) {
        FilePath cmd = m_command.executable();
        if (m_macroExpander)
            cmd = m_macroExpander->expand(cmd);
        m_effectiveCommand =
                m_environment.searchInPath(cmd.toString(),
                    {effectiveWorkingDirectory()});
        m_commandMissing = m_effectiveCommand.isEmpty();
        if (m_commandMissing)
            m_effectiveCommand = cmd;
    }
    return m_effectiveCommand;
}

/*!
    Gets the fully expanded enviroment directory.
*/

Utils::Environment ProcessParameters::effectiveEnvironment() const
{
    if (m_macroExpander) {
        m_effectiveEnvironment.clear();
         Utils::Environment::const_iterator i;
        for (i = environment().constBegin(); i != environment().constEnd(); ++i)
            m_effectiveEnvironment.appendOrSet(m_macroExpander->expand(i.key()), m_macroExpander->expand(i.value()));
    }
    return m_effectiveEnvironment;
}

/*!
    Returns \c true if effectiveCommand() would return only a fallback.
*/

bool ProcessParameters::commandMissing() const
{
    effectiveCommand();
    return m_commandMissing;
}

QString ProcessParameters::effectiveArguments() const
{
    if (m_effectiveArguments.isEmpty()) {
        m_effectiveArguments = m_command.arguments();
        if (m_macroExpander)
            m_effectiveArguments = m_macroExpander->expand(m_effectiveArguments);
    }
    return m_effectiveArguments;
}

QString ProcessParameters::prettyCommand() const
{
    QString cmd = m_command.executable().toString();
    if (m_macroExpander)
        cmd = m_macroExpander->expand(cmd);
    return Utils::FilePath::fromString(cmd).fileName();
}

QString ProcessParameters::prettyArguments() const
{
    QString margs = effectiveArguments();
    QString workDir = effectiveWorkingDirectory().toString();
    Utils::QtcProcess::SplitError err;
    Utils::QtcProcess::Arguments args =
            Utils::QtcProcess::prepareArgs(margs, &err, Utils::HostOsInfo::hostOs(), &m_environment, &workDir);
    if (err != Utils::QtcProcess::SplitOk)
        return margs; // Sorry, too complex - just fall back.
    return args.toString();
}

static QString invalidCommandMessage(const QString &displayName)
{
    return QString("<b>%1:</b> <font color='%3'>%2</font>")
                    .arg(displayName,
                         QtcProcess::tr("Invalid command"),
                         creatorTheme()->color(Theme::TextColorError).name());
}

QString ProcessParameters::summary(const QString &displayName) const
{
    if (m_commandMissing)
        return invalidCommandMessage(displayName);

    return QString::fromLatin1("<b>%1:</b> %2 %3")
            .arg(displayName,
                 Utils::QtcProcess::quoteArg(prettyCommand()),
                 prettyArguments());
}

QString ProcessParameters::summaryInWorkdir(const QString &displayName) const
{
    if (m_commandMissing)
        return invalidCommandMessage(displayName);

    return QString::fromLatin1("<b>%1:</b> %2 %3 in %4")
            .arg(displayName,
                 Utils::QtcProcess::quoteArg(prettyCommand()),
                 prettyArguments(),
                 QDir::toNativeSeparators(effectiveWorkingDirectory().toString()));
}

void ProcessParameters::resolveAll()
{
    effectiveCommand();
    effectiveArguments();
    effectiveWorkingDirectory();
<<<<<<< HEAD
    effectiveEnvironment();
}
=======
}

} // ProcessExplorer
>>>>>>> 33c5ff21
<|MERGE_RESOLUTION|>--- conflicted
+++ resolved
@@ -131,21 +131,6 @@
 }
 
 /*!
-    Gets the fully expanded enviroment directory.
-*/
-
-Utils::Environment ProcessParameters::effectiveEnvironment() const
-{
-    if (m_macroExpander) {
-        m_effectiveEnvironment.clear();
-         Utils::Environment::const_iterator i;
-        for (i = environment().constBegin(); i != environment().constEnd(); ++i)
-            m_effectiveEnvironment.appendOrSet(m_macroExpander->expand(i.key()), m_macroExpander->expand(i.value()));
-    }
-    return m_effectiveEnvironment;
-}
-
-/*!
     Returns \c true if effectiveCommand() would return only a fallback.
 */
 
@@ -221,11 +206,6 @@
     effectiveCommand();
     effectiveArguments();
     effectiveWorkingDirectory();
-<<<<<<< HEAD
-    effectiveEnvironment();
-}
-=======
-}
-
-} // ProcessExplorer
->>>>>>> 33c5ff21
+}
+
+} // ProcessExplorer