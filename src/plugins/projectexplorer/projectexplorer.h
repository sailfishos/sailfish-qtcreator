--- conflicted
+++ resolved
@@ -170,10 +170,6 @@
     // or the file list of a specific project has changed.
     void fileListChanged();
 
-<<<<<<< HEAD
-    void aboutToExecuteProject(ProjectExplorer::RunControl *runControl);
-=======
->>>>>>> 1ddfb443
     void recentProjectsChanged();
 
     void settingsChanged();
