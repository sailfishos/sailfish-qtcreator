/****************************************************************************
**
** Copyright (C) 2016 The Qt Company Ltd.
** Contact: https://www.qt.io/licensing/
**
** This file is part of Qt Creator.
**
** Commercial License Usage
** Licensees holding valid commercial Qt licenses may use this file in
** accordance with the commercial license agreement provided with the
** Software or, alternatively, in accordance with the terms contained in
** a written agreement between you and The Qt Company. For licensing terms
** and conditions see https://www.qt.io/terms-conditions. For further
** information use the contact form at https://www.qt.io/contact-us.
**
** GNU General Public License Usage
** Alternatively, this file may be used under the terms of the GNU
** General Public License version 3 as published by the Free Software
** Foundation with exceptions as appearing in the file LICENSE.GPL3-EXCEPT
** included in the packaging of this file. Please review the following
** information to ensure the GNU General Public License requirements will
** be met: https://www.gnu.org/licenses/gpl-3.0.html.
**
****************************************************************************/

#pragma once

#include "projectexplorer_export.h"

#include <QFutureInterface>
#include <QIcon>
#include <QStringList>

#include <coreplugin/id.h>

#include <utils/fileutils.h>
#include <utils/optional.h>

#include <functional>

namespace Utils { class MimeType; }

namespace ProjectExplorer {

class Project;

// File types common for qt projects
enum class FileType : quint16 {
    Unknown = 0,
    Header,
    Source,
    Form,
    StateChart,
    Resource,
    QML,
    Project,
    FileTypeSize
};

enum class ProductType { App, Lib, Other, None };

enum ProjectAction {
    // Special value to indicate that the actions are handled by the parent
    InheritedFromParent,
    AddSubProject,
    AddExistingProject,
    RemoveSubProject,
    // Let's the user select to which project file
    // the file is added
    AddNewFile,
    AddExistingFile,
    // Add files, which match user defined filters,
    // from an existing directory and its subdirectories
    AddExistingDirectory,
    // Removes a file from the project, optionally also
    // delete it on disc
    RemoveFile,
    // Deletes a file from the file system, informs the project
    // that a file was deleted
    // DeleteFile is a define on windows...
    EraseFile,
    Rename,
    // hides actions that use the path(): Open containing folder, open terminal here and Find in Directory
    HidePathActions,
    HideFileActions,
    HideFolderActions,
};

enum class RemovedFilesFromProject { Ok, Wildcard, Error };

class FileNode;
class FolderNode;
class ProjectNode;
class ContainerNode;

// Documentation inside.
class PROJECTEXPLORER_EXPORT Node
{
public:
    enum PriorityLevel {
        DefaultPriority = 0,
        DefaultFilePriority = 100000,
        DefaultFolderPriority = 200000,
        DefaultVirtualFolderPriority = 300000,
        DefaultProjectPriority = 400000,
        DefaultProjectFilePriority = 500000
    };

    virtual ~Node();

    virtual bool isFolderNodeType() const { return false; }
    virtual bool isProjectNodeType() const { return false; }
    virtual bool isVirtualFolderType() const { return false; }

    int priority() const;

    ProjectNode *parentProjectNode() const; // parent project, will be nullptr for the top-level project
    FolderNode *parentFolderNode() const; // parent folder or project

    ProjectNode *managingProject();  // project managing this node.
                                     // result is the container's rootProject node if this is a project container node
                                     // (i.e. possibly null)
                                     // or node if node is a top-level ProjectNode directly below a container
                                     // or node->parentProjectNode() for all other cases.
    const ProjectNode *managingProject() const; // see above.

    Project *getProject() const;

    const Utils::FilePath &filePath() const;  // file system path
    int line() const;
    virtual QString displayName() const;
    virtual QString tooltip() const;
    bool isEnabled() const;
    bool listInProject() const;
    bool isGenerated() const;

    virtual bool supportsAction(ProjectAction action, const Node *node) const;

    void setEnabled(bool enabled);
    void setAbsoluteFilePathAndLine(const Utils::FilePath &filePath, int line);

    virtual FileNode *asFileNode() { return nullptr; }
    virtual const FileNode *asFileNode() const { return nullptr; }
    virtual FolderNode *asFolderNode() { return nullptr; }
    virtual const FolderNode *asFolderNode() const { return nullptr; }
    virtual ProjectNode *asProjectNode() { return nullptr; }
    virtual const ProjectNode *asProjectNode() const { return nullptr; }
    virtual ContainerNode *asContainerNode() { return nullptr; }
    virtual const ContainerNode *asContainerNode() const { return nullptr; }

    virtual QString buildKey() const { return QString(); }

    static bool sortByPath(const Node *a, const Node *b);
    void setParentFolderNode(FolderNode *parentFolder);

    void setListInProject(bool l);
    void setIsGenerated(bool g);
    void setPriority(int priority);
    void setLine(int line);

    static FileType fileTypeForMimeType(const Utils::MimeType &mt);
    static FileType fileTypeForFileName(const Utils::FilePath &file);

    QString path() const { return pathOrDirectory(false); }
    QString directory() const { return pathOrDirectory(true); }

protected:
    Node();
    Node(const Node &other) = delete;
    bool operator=(const Node &other) = delete;

    void setFilePath(const Utils::FilePath &filePath);

private:
    QString pathOrDirectory(bool dir) const;

    FolderNode *m_parentFolderNode = nullptr;
    Utils::FilePath m_filePath;
    int m_line = -1;
    int m_priority = DefaultPriority;

    enum NodeFlag : quint16 {
        FlagNone = 0,
        FlagIsEnabled = 1 << 0,
        FlagIsGenerated = 1 << 1,
        FlagListInProject = 1 << 2,
    };
    NodeFlag m_flags = FlagIsEnabled;
};

class PROJECTEXPLORER_EXPORT FileNode : public Node
{
public:
    FileNode(const Utils::FilePath &filePath, const FileType fileType);

    FileNode *clone() const;

    FileType fileType() const;

    FileNode *asFileNode() final { return this; }
    const FileNode *asFileNode() const final { return this; }

    static QList<FileNode *>
    scanForFiles(const Utils::FilePath &directory,
                 const std::function<FileNode *(const Utils::FilePath &fileName)> factory,
                 QFutureInterface<QList<FileNode *>> *future = nullptr);
    bool supportsAction(ProjectAction action, const Node *node) const override;
    QString displayName() const override;

private:
    FileType m_fileType;
};

// Documentation inside.
class PROJECTEXPLORER_EXPORT FolderNode : public Node
{
public:
    explicit FolderNode(const Utils::FilePath &folderPath);

    QString displayName() const override;
    QIcon icon() const;

    bool isFolderNodeType() const override { return true; }

    Node *findNode(const std::function<bool(Node *)> &filter);
    QList<Node *> findNodes(const std::function<bool(Node *)> &filter);

    void forEachNode(const std::function<void(FileNode *)> &fileTask,
                     const std::function<void(FolderNode *)> &folderTask = {},
                     const std::function<bool(const FolderNode *)> &folderFilterTask = {}) const;
    void forEachGenericNode(const std::function<void(Node *)> &genericTask) const;
    void forEachProjectNode(const std::function<void(const ProjectNode *)> &genericTask) const;
    ProjectNode *findProjectNode(const std::function<bool(const ProjectNode *)> &predicate);
    const QList<Node *> nodes() const;
    QList<FileNode *> fileNodes() const;
    FileNode *fileNode(const Utils::FilePath &file) const;
    QList<FolderNode *> folderNodes() const;
    using FolderNodeFactory = std::function<std::unique_ptr<FolderNode>(const Utils::FilePath &)>;
    void addNestedNodes(std::vector<std::unique_ptr<FileNode>> &&files,
                        const Utils::FilePath &overrideBaseDir = Utils::FilePath(),
                        const FolderNodeFactory &factory
                        = [](const Utils::FilePath &fn) { return std::make_unique<FolderNode>(fn); });
    void addNestedNode(std::unique_ptr<FileNode> &&fileNode,
                       const Utils::FilePath &overrideBaseDir = Utils::FilePath(),
                       const FolderNodeFactory &factory
                       = [](const Utils::FilePath &fn) { return std::make_unique<FolderNode>(fn); });
    void compress();

    // takes ownership of newNode.
    // Will delete newNode if oldNode is not a child of this node.
    bool replaceSubtree(Node *oldNode, std::unique_ptr<Node> &&newNode);

    void setDisplayName(const QString &name);
    void setIcon(const QIcon &icon);

    class LocationInfo
    {
    public:
        LocationInfo() = default;
        LocationInfo(const QString &dn,
                     const Utils::FilePath &p,
                     const int l = 0,
                     const unsigned int prio = 0)
            : path(p)
            , line(l)
            , priority(prio)
            , displayName(dn)
        {}

        Utils::FilePath path;
        int line = -1;
        unsigned int priority = 0;
        QString displayName;
    };
    void setLocationInfo(const QVector<LocationInfo> &info);
    const QVector<LocationInfo> locationInfo() const;

    QString addFileFilter() const;
    void setAddFileFilter(const QString &filter) { m_addFileFilter = filter; }

    bool supportsAction(ProjectAction action, const Node *node) const override;

    virtual bool addFiles(const QStringList &filePaths, QStringList *notAdded = nullptr);
    virtual RemovedFilesFromProject removeFiles(const QStringList &filePaths,
                                                QStringList *notRemoved = nullptr);
    virtual bool deleteFiles(const QStringList &filePaths);
    virtual bool canRenameFile(const QString &filePath, const QString &newFilePath);
    virtual bool renameFile(const QString &filePath, const QString &newFilePath);
    virtual bool addDependencies(const QStringList &dependencies);

    class AddNewInformation
    {
    public:
        AddNewInformation(const QString &name, int p)
            :displayName(name), priority(p)
        { }
        QString displayName;
        int priority;
    };

    virtual AddNewInformation addNewInformation(const QStringList &files, Node *context) const;


    // determines if node will be shown in the flat view, by default folder and projects aren't shown
    virtual bool showInSimpleTree() const;

    // determines if node will always be shown when hiding empty directories
    bool showWhenEmpty() const;
    void setShowWhenEmpty(bool showWhenEmpty);

    void addNode(std::unique_ptr<Node> &&node);

    bool isEmpty() const;

    FolderNode *asFolderNode() override { return this; }
    const FolderNode *asFolderNode() const override { return this; }

protected:
    virtual void handleSubTreeChanged(FolderNode *node);

    std::vector<std::unique_ptr<Node>> m_nodes;
    QVector<LocationInfo> m_locations;

private:
    std::unique_ptr<Node> takeNode(Node *node);

    QString m_displayName;
    QString m_addFileFilter;
    mutable QIcon m_icon;
    bool m_showWhenEmpty = false;
};

class PROJECTEXPLORER_EXPORT VirtualFolderNode : public FolderNode
{
public:
    explicit VirtualFolderNode(const Utils::FilePath &folderPath);

    bool isFolderNodeType() const override { return false; }
    bool isVirtualFolderType() const override { return true; }
};

// Documentation inside.
class PROJECTEXPLORER_EXPORT ProjectNode : public FolderNode
{
public:
    explicit ProjectNode(const Utils::FilePath &projectFilePath);

    virtual bool canAddSubProject(const QString &proFilePath) const;
    virtual bool addSubProject(const QString &proFile);
    virtual QStringList subProjectFileNamePatterns() const;
    virtual bool removeSubProject(const QString &proFilePath);
    virtual Utils::optional<Utils::FilePath> visibleAfterAddFileAction() const {
        return Utils::nullopt;
    }

    bool isFolderNodeType() const override { return false; }
    bool isProjectNodeType() const override { return true; }
    bool showInSimpleTree() const override { return true; }

    bool addFiles(const QStringList &filePaths, QStringList *notAdded = nullptr) override;
    RemovedFilesFromProject removeFiles(const QStringList &filePaths,
                                        QStringList *notRemoved = nullptr) override;
    bool deleteFiles(const QStringList &filePaths) override;
    bool canRenameFile(const QString &filePath, const QString &newFilePath) override;
    bool renameFile(const QString &filePath, const QString &newFilePath) override;
    bool addDependencies(const QStringList &dependencies) override;
    bool supportsAction(ProjectAction action, const Node *node) const override;

    // by default returns false
    virtual bool deploysFolder(const QString &folder) const;

    ProjectNode *projectNode(const Utils::FilePath &file) const;

    ProjectNode *asProjectNode() final { return this; }
    const ProjectNode *asProjectNode() const final { return this; }

    virtual QStringList targetApplications() const { return {}; }
    virtual bool parseInProgress() const { return false; }

    virtual bool validParse() const { return false; }
    virtual QVariant data(Core::Id role) const;
    virtual bool setData(Core::Id role, const QVariant &value) const;

    bool isProduct() const { return m_productType != ProductType::None; }
    ProductType productType() const { return m_productType; }

    // TODO: Currently used only for "Build for current run config" functionality, but we should
    //       probably use it to centralize the node-specific "Build" functionality that
    //       currently each project manager plugin adds to the context menu by itself.
    //       The function should then move up to the Node class, so it can also serve the
    //       "build single file" case.
    virtual void build() {}

    void setFallbackData(Core::Id key, const QVariant &value);

protected:
    void setProductType(ProductType type) { m_productType = type; }

    QString m_target;

private:
<<<<<<< HEAD
    bool m_isProduct = false;
    QHash<Core::Id, QVariant> m_fallbackData; // Used in data(), unless overridden.
=======
    ProductType m_productType = ProductType::None;
>>>>>>> 312ff692
};

class PROJECTEXPLORER_EXPORT ContainerNode : public FolderNode
{
public:
    ContainerNode(Project *project);

    QString displayName() const final;
    bool supportsAction(ProjectAction action, const Node *node) const final;

    bool isFolderNodeType() const override { return false; }
    bool isProjectNodeType() const override { return true; }

    ContainerNode *asContainerNode() final { return this; }
    const ContainerNode *asContainerNode() const final { return this; }

    ProjectNode *rootProjectNode() const;
    Project *project() const { return m_project; }

    void removeAllChildren();

private:
    void handleSubTreeChanged(FolderNode *node) final;

    Project *m_project;
};

} // namespace ProjectExplorer

Q_DECLARE_METATYPE(ProjectExplorer::Node *)
Q_DECLARE_METATYPE(ProjectExplorer::FolderNode *)<|MERGE_RESOLUTION|>--- conflicted
+++ resolved
@@ -399,12 +399,8 @@
     QString m_target;
 
 private:
-<<<<<<< HEAD
-    bool m_isProduct = false;
     QHash<Core::Id, QVariant> m_fallbackData; // Used in data(), unless overridden.
-=======
     ProductType m_productType = ProductType::None;
->>>>>>> 312ff692
 };
 
 class PROJECTEXPLORER_EXPORT ContainerNode : public FolderNode
