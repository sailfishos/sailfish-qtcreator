/****************************************************************************
**
** Copyright (C) 2016 The Qt Company Ltd.
** Contact: https://www.qt.io/licensing/
**
** This file is part of Qt Creator.
**
** Commercial License Usage
** Licensees holding valid commercial Qt licenses may use this file in
** accordance with the commercial license agreement provided with the
** Software or, alternatively, in accordance with the terms contained in
** a written agreement between you and The Qt Company. For licensing terms
** and conditions see https://www.qt.io/terms-conditions. For further
** information use the contact form at https://www.qt.io/contact-us.
**
** GNU General Public License Usage
** Alternatively, this file may be used under the terms of the GNU
** General Public License version 3 as published by the Free Software
** Foundation with exceptions as appearing in the file LICENSE.GPL3-EXCEPT
** included in the packaging of this file. Please review the following
** information to ensure the GNU General Public License requirements will
** be met: https://www.gnu.org/licenses/gpl-3.0.html.
**
****************************************************************************/

#pragma once

#include "projectexplorer_export.h"

#include <QFutureInterface>
#include <QIcon>
#include <QStringList>

#include <coreplugin/id.h>

#include <utils/fileutils.h>
#include <utils/optional.h>

#include <functional>

namespace Utils { class MimeType; }

namespace ProjectExplorer {

class BuildSystem;
class Project;

// File types common for qt projects
enum class FileType : quint16 {
    Unknown = 0,
    Header,
    Source,
    Form,
    StateChart,
    Resource,
    QML,
    Project,
    FileTypeSize
};

enum class ProductType { App, Lib, Other, None };

enum ProjectAction {
    // Special value to indicate that the actions are handled by the parent
    InheritedFromParent,
    AddSubProject,
    AddExistingProject,
    RemoveSubProject,
    // Let's the user select to which project file
    // the file is added
    AddNewFile,
    AddExistingFile,
    // Add files, which match user defined filters,
    // from an existing directory and its subdirectories
    AddExistingDirectory,
    // Removes a file from the project, optionally also
    // delete it on disc
    RemoveFile,
    // Deletes a file from the file system, informs the project
    // that a file was deleted
    // DeleteFile is a define on windows...
    EraseFile,
    Rename,
    // hides actions that use the path(): Open containing folder, open terminal here and Find in Directory
    HidePathActions,
    HideFileActions,
    HideFolderActions,
};

enum class RemovedFilesFromProject { Ok, Wildcard, Error };

class FileNode;
class FolderNode;
class ProjectNode;
class ContainerNode;

// Documentation inside.
class PROJECTEXPLORER_EXPORT Node
{
public:
    enum PriorityLevel {
        DefaultPriority = 0,
        DefaultFilePriority = 100000,
        DefaultFolderPriority = 200000,
        DefaultVirtualFolderPriority = 300000,
        DefaultProjectPriority = 400000,
        DefaultProjectFilePriority = 500000
    };

    virtual ~Node();

    virtual bool isFolderNodeType() const { return false; }
    virtual bool isProjectNodeType() const { return false; }
    virtual bool isVirtualFolderType() const { return false; }

    int priority() const;

    ProjectNode *parentProjectNode() const; // parent project, will be nullptr for the top-level project
    FolderNode *parentFolderNode() const; // parent folder or project

    ProjectNode *managingProject();  // project managing this node.
                                     // result is the container's rootProject node if this is a project container node
                                     // (i.e. possibly null)
                                     // or node if node is a top-level ProjectNode directly below a container
                                     // or node->parentProjectNode() for all other cases.
    const ProjectNode *managingProject() const; // see above.

    Project *getProject() const;

    const Utils::FilePath &filePath() const;  // file system path
    int line() const;
    virtual QString displayName() const;
    virtual QString tooltip() const;
    bool isEnabled() const;
    bool listInProject() const;
    bool isGenerated() const;

    virtual bool supportsAction(ProjectAction action, const Node *node) const;

    void setEnabled(bool enabled);
    void setAbsoluteFilePathAndLine(const Utils::FilePath &filePath, int line);

    virtual FileNode *asFileNode() { return nullptr; }
    virtual const FileNode *asFileNode() const { return nullptr; }
    virtual FolderNode *asFolderNode() { return nullptr; }
    virtual const FolderNode *asFolderNode() const { return nullptr; }
    virtual ProjectNode *asProjectNode() { return nullptr; }
    virtual const ProjectNode *asProjectNode() const { return nullptr; }
    virtual ContainerNode *asContainerNode() { return nullptr; }
    virtual const ContainerNode *asContainerNode() const { return nullptr; }

    virtual QString buildKey() const { return QString(); }

    static bool sortByPath(const Node *a, const Node *b);
    void setParentFolderNode(FolderNode *parentFolder);

    void setListInProject(bool l);
    void setIsGenerated(bool g);
    void setPriority(int priority);
    void setLine(int line);

    static FileType fileTypeForMimeType(const Utils::MimeType &mt);
    static FileType fileTypeForFileName(const Utils::FilePath &file);

    QString path() const { return pathOrDirectory(false); }
    QString directory() const { return pathOrDirectory(true); }

protected:
    Node();
    Node(const Node &other) = delete;
    bool operator=(const Node &other) = delete;

    void setFilePath(const Utils::FilePath &filePath);

private:
    QString pathOrDirectory(bool dir) const;

    FolderNode *m_parentFolderNode = nullptr;
    Utils::FilePath m_filePath;
    int m_line = -1;
    int m_priority = DefaultPriority;

    enum NodeFlag : quint16 {
        FlagNone = 0,
        FlagIsEnabled = 1 << 0,
        FlagIsGenerated = 1 << 1,
        FlagListInProject = 1 << 2,
    };
    NodeFlag m_flags = FlagIsEnabled;
};

class PROJECTEXPLORER_EXPORT FileNode : public Node
{
public:
    FileNode(const Utils::FilePath &filePath, const FileType fileType);

    FileNode *clone() const;

    FileType fileType() const;

    FileNode *asFileNode() final { return this; }
    const FileNode *asFileNode() const final { return this; }

    static QList<FileNode *>
    scanForFiles(const Utils::FilePath &directory,
                 const std::function<FileNode *(const Utils::FilePath &fileName)> factory,
                 QFutureInterface<QList<FileNode *>> *future = nullptr);
    bool supportsAction(ProjectAction action, const Node *node) const override;
    QString displayName() const override;

private:
    FileType m_fileType;
};

// Documentation inside.
class PROJECTEXPLORER_EXPORT FolderNode : public Node
{
public:
    explicit FolderNode(const Utils::FilePath &folderPath);

    QString displayName() const override;
    QIcon icon() const;

    bool isFolderNodeType() const override { return true; }

    Node *findNode(const std::function<bool(Node *)> &filter);
    QList<Node *> findNodes(const std::function<bool(Node *)> &filter);

    void forEachNode(const std::function<void(FileNode *)> &fileTask,
                     const std::function<void(FolderNode *)> &folderTask = {},
                     const std::function<bool(const FolderNode *)> &folderFilterTask = {}) const;
    void forEachGenericNode(const std::function<void(Node *)> &genericTask) const;
    void forEachProjectNode(const std::function<void(const ProjectNode *)> &genericTask) const;
    ProjectNode *findProjectNode(const std::function<bool(const ProjectNode *)> &predicate);
    const QList<Node *> nodes() const;
    QList<FileNode *> fileNodes() const;
    FileNode *fileNode(const Utils::FilePath &file) const;
    QList<FolderNode *> folderNodes() const;
    FolderNode *folderNode(const Utils::FilePath &directory) const;

    using FolderNodeFactory = std::function<std::unique_ptr<FolderNode>(const Utils::FilePath &)>;
    void addNestedNodes(std::vector<std::unique_ptr<FileNode>> &&files,
                        const Utils::FilePath &overrideBaseDir = Utils::FilePath(),
                        const FolderNodeFactory &factory
                        = [](const Utils::FilePath &fn) { return std::make_unique<FolderNode>(fn); });
    void addNestedNode(std::unique_ptr<FileNode> &&fileNode,
                       const Utils::FilePath &overrideBaseDir = Utils::FilePath(),
                       const FolderNodeFactory &factory
                       = [](const Utils::FilePath &fn) { return std::make_unique<FolderNode>(fn); });
    void compress();

    // takes ownership of newNode.
    // Will delete newNode if oldNode is not a child of this node.
    bool replaceSubtree(Node *oldNode, std::unique_ptr<Node> &&newNode);

    void setDisplayName(const QString &name);
    void setIcon(const QIcon &icon);

    class LocationInfo
    {
    public:
        LocationInfo() = default;
        LocationInfo(const QString &dn,
                     const Utils::FilePath &p,
                     const int l = 0,
                     const unsigned int prio = 0)
            : path(p)
            , line(l)
            , priority(prio)
            , displayName(dn)
        {}

        Utils::FilePath path;
        int line = -1;
        unsigned int priority = 0;
        QString displayName;
    };
    void setLocationInfo(const QVector<LocationInfo> &info);
    const QVector<LocationInfo> locationInfo() const;

    QString addFileFilter() const;
    void setAddFileFilter(const QString &filter) { m_addFileFilter = filter; }

    bool supportsAction(ProjectAction action, const Node *node) const override;

    virtual bool addFiles(const QStringList &filePaths, QStringList *notAdded = nullptr);
    virtual RemovedFilesFromProject removeFiles(const QStringList &filePaths,
                                                QStringList *notRemoved = nullptr);
    virtual bool deleteFiles(const QStringList &filePaths);
    virtual bool canRenameFile(const QString &filePath, const QString &newFilePath);
    virtual bool renameFile(const QString &filePath, const QString &newFilePath);
    virtual bool addDependencies(const QStringList &dependencies);

    class AddNewInformation
    {
    public:
        AddNewInformation(const QString &name, int p)
            :displayName(name), priority(p)
        { }
        QString displayName;
        int priority;
    };

    virtual AddNewInformation addNewInformation(const QStringList &files, Node *context) const;


    // determines if node will be shown in the flat view, by default folder and projects aren't shown
    virtual bool showInSimpleTree() const;

    // determines if node will always be shown when hiding empty directories
    bool showWhenEmpty() const;
    void setShowWhenEmpty(bool showWhenEmpty);

    void addNode(std::unique_ptr<Node> &&node);

    bool isEmpty() const;

    FolderNode *asFolderNode() override { return this; }
    const FolderNode *asFolderNode() const override { return this; }

protected:
    virtual void handleSubTreeChanged(FolderNode *node);

    std::vector<std::unique_ptr<Node>> m_nodes;
    QVector<LocationInfo> m_locations;

private:
    std::unique_ptr<Node> takeNode(Node *node);

    QString m_displayName;
    QString m_addFileFilter;
    mutable QIcon m_icon;
    bool m_showWhenEmpty = false;
};

class PROJECTEXPLORER_EXPORT VirtualFolderNode : public FolderNode
{
public:
    explicit VirtualFolderNode(const Utils::FilePath &folderPath);

    bool isFolderNodeType() const override { return false; }
    bool isVirtualFolderType() const override { return true; }
};

// Documentation inside.
class PROJECTEXPLORER_EXPORT ProjectNode : public FolderNode
{
public:
    explicit ProjectNode(const Utils::FilePath &projectFilePath);

    virtual bool canAddSubProject(const QString &proFilePath) const;
    virtual bool addSubProject(const QString &proFile);
    virtual QStringList subProjectFileNamePatterns() const;
    virtual bool removeSubProject(const QString &proFilePath);
    virtual Utils::optional<Utils::FilePath> visibleAfterAddFileAction() const {
        return Utils::nullopt;
    }

<<<<<<< HEAD
    bool addFiles(const QStringList &filePaths, QStringList *notAdded = nullptr) override;
    RemovedFilesFromProject removeFiles(const QStringList &filePaths,
                                        QStringList *notRemoved = nullptr) override;
    bool deleteFiles(const QStringList &filePaths) override;
    bool canRenameFile(const QString &filePath, const QString &newFilePath) override;
    bool renameFile(const QString &filePath, const QString &newFilePath) override;
    bool supportsAction(ProjectAction action, const Node *node) const override;
=======
    bool isFolderNodeType() const override { return false; }
    bool isProjectNodeType() const override { return true; }
    bool showInSimpleTree() const override { return true; }

    bool addFiles(const QStringList &filePaths, QStringList *notAdded = nullptr) final;
    RemovedFilesFromProject removeFiles(const QStringList &filePaths,
                                        QStringList *notRemoved = nullptr) final;
    bool deleteFiles(const QStringList &filePaths) final;
    bool canRenameFile(const QString &filePath, const QString &newFilePath) final;
    bool renameFile(const QString &filePath, const QString &newFilePath) final;
    bool addDependencies(const QStringList &dependencies) final;
    bool supportsAction(ProjectAction action, const Node *node) const final;
>>>>>>> 33c5ff21

    // by default returns false
    virtual bool deploysFolder(const QString &folder) const;

    ProjectNode *projectNode(const Utils::FilePath &file) const;

    ProjectNode *asProjectNode() final { return this; }
    const ProjectNode *asProjectNode() const final { return this; }

    virtual QStringList targetApplications() const { return {}; }
    virtual bool parseInProgress() const { return false; }

    virtual bool validParse() const { return false; }
    virtual QVariant data(Core::Id role) const;
    virtual bool setData(Core::Id role, const QVariant &value) const;

    bool isProduct() const { return m_productType != ProductType::None; }
    ProductType productType() const { return m_productType; }

    // TODO: Currently used only for "Build for current run config" functionality, but we should
    //       probably use it to centralize the node-specific "Build" functionality that
    //       currently each project manager plugin adds to the context menu by itself.
    //       The function should then move up to the Node class, so it can also serve the
    //       "build single file" case.
    virtual void build() {}

    void setFallbackData(Core::Id key, const QVariant &value);

protected:
    void setProductType(ProductType type) { m_productType = type; }

    QString m_target;

private:
    BuildSystem *buildSystem() const;

    QHash<Core::Id, QVariant> m_fallbackData; // Used in data(), unless overridden.
    ProductType m_productType = ProductType::None;
};

class PROJECTEXPLORER_EXPORT ContainerNode : public FolderNode
{
public:
    ContainerNode(Project *project);

    QString displayName() const final;
    bool supportsAction(ProjectAction action, const Node *node) const final;

    bool isFolderNodeType() const override { return false; }
    bool isProjectNodeType() const override { return true; }

    ContainerNode *asContainerNode() final { return this; }
    const ContainerNode *asContainerNode() const final { return this; }

    ProjectNode *rootProjectNode() const;
    Project *project() const { return m_project; }

    void removeAllChildren();

private:
    void handleSubTreeChanged(FolderNode *node) final;

    Project *m_project;
};

} // namespace ProjectExplorer

Q_DECLARE_METATYPE(ProjectExplorer::Node *)
Q_DECLARE_METATYPE(ProjectExplorer::FolderNode *)<|MERGE_RESOLUTION|>--- conflicted
+++ resolved
@@ -356,15 +356,6 @@
         return Utils::nullopt;
     }
 
-<<<<<<< HEAD
-    bool addFiles(const QStringList &filePaths, QStringList *notAdded = nullptr) override;
-    RemovedFilesFromProject removeFiles(const QStringList &filePaths,
-                                        QStringList *notRemoved = nullptr) override;
-    bool deleteFiles(const QStringList &filePaths) override;
-    bool canRenameFile(const QString &filePath, const QString &newFilePath) override;
-    bool renameFile(const QString &filePath, const QString &newFilePath) override;
-    bool supportsAction(ProjectAction action, const Node *node) const override;
-=======
     bool isFolderNodeType() const override { return false; }
     bool isProjectNodeType() const override { return true; }
     bool showInSimpleTree() const override { return true; }
@@ -377,7 +368,6 @@
     bool renameFile(const QString &filePath, const QString &newFilePath) final;
     bool addDependencies(const QStringList &dependencies) final;
     bool supportsAction(ProjectAction action, const Node *node) const final;
->>>>>>> 33c5ff21
 
     // by default returns false
     virtual bool deploysFolder(const QString &folder) const;
