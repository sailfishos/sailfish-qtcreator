/****************************************************************************
**
** Copyright (C) 2016 The Qt Company Ltd.
** Contact: https://www.qt.io/licensing/
**
** This file is part of Qt Creator.
**
** Commercial License Usage
** Licensees holding valid commercial Qt licenses may use this file in
** accordance with the commercial license agreement provided with the
** Software or, alternatively, in accordance with the terms contained in
** a written agreement between you and The Qt Company. For licensing terms
** and conditions see https://www.qt.io/terms-conditions. For further
** information use the contact form at https://www.qt.io/contact-us.
**
** GNU General Public License Usage
** Alternatively, this file may be used under the terms of the GNU
** General Public License version 3 as published by the Free Software
** Foundation with exceptions as appearing in the file LICENSE.GPL3-EXCEPT
** included in the packaging of this file. Please review the following
** information to ensure the GNU General Public License requirements will
** be met: https://www.gnu.org/licenses/gpl-3.0.html.
**
****************************************************************************/

#include "idevice.h"

#include "devicemanager.h"
#include "deviceprocesslist.h"

#include "../kit.h"
#include "../kitinformation.h"
#include "../runconfiguration.h"

#include <ssh/sshconnection.h>
#include <utils/icon.h>
#include <utils/portlist.h>
#include <utils/qtcassert.h>
#include <utils/url.h>

#include <QCoreApplication>
#include <QStandardPaths>

#include <QString>
#include <QUuid>

/*!
 * \class ProjectExplorer::IDevice
 * \brief The IDevice class is the base class for all devices.
 *
 * The term \e device refers to some host to which files can be deployed or on
 * which an application can run, for example.
 * In the typical case, this would be some sort of embedded computer connected in some way to
 * the PC on which \QC runs. This class itself does not specify a connection
 * protocol; that
 * kind of detail is to be added by subclasses.
 * Devices are managed by a \c DeviceManager.
 * \sa ProjectExplorer::DeviceManager
 */

/*!
 * \fn Core::Id ProjectExplorer::IDevice::invalidId()
 * A value that no device can ever have as its internal id.
 */

/*!
 * \fn QString ProjectExplorer::IDevice::displayType() const
 * Prints a representation of the device's type suitable for displaying to a
 * user.
 */

/*!
 * \fn ProjectExplorer::IDeviceWidget *ProjectExplorer::IDevice::createWidget()
 * Creates a widget that displays device information not part of the IDevice base class.
 *        The widget can also be used to let the user change these attributes.
 */

/*!
 * \fn QStringList ProjectExplorer::IDevice::actionIds() const
 * Returns a list of ids representing actions that can be run on this device.
 * These actions will be available in the \gui Devices options page.
 */

/*!
 * \fn QString ProjectExplorer::IDevice::displayNameForActionId(Core::Id actionId) const
 * A human-readable string for \a actionId. Will be displayed on a button which,
 *        when clicked, starts the respective action.
 */

/*!
 * \fn void ProjectExplorer::IDevice::executeAction(Core::Id actionId, QWidget *parent) const
 * Executes the action specified by \a actionId. This is typically done via some
 * sort of dialog or wizard, so \a parent widget is provided.
 */

/*!
 * \fn ProjectExplorer::IDevice::Ptr ProjectExplorer::IDevice::clone() const
 * Creates an identical copy of a device object.
 */


static Core::Id newId()
{
    return Core::Id::fromString(QUuid::createUuid().toString());
}

namespace ProjectExplorer {

const char DisplayNameKey[] = "Name";
const char TypeKey[] = "OsType";
const char IdKey[] = "InternalId";
const char OriginKey[] = "Origin";
const char SdkProvidedKey[] = "SdkProvided";
const char MachineTypeKey[] = "Type";
const char VersionKey[] = "Version";

// Connection
const char HostKey[] = "Host";
const char SshPortKey[] = "SshPort";
const char PortsSpecKey[] = "FreePortsSpec";
const char UserNameKey[] = "Uname";
const char AuthKey[] = "Authentication";
const char KeyFileKey[] = "KeyFile";
const char PasswordKey[] = "Password";
const char TimeoutKey[] = "Timeout";
const char HostKeyCheckingKey[] = "HostKeyChecking";
const char SshOptionsKey[] = "SshOptions";

const char DebugServerKey[] = "DebugServerKey";
const char QmlsceneKey[] = "QmlsceneKey";

using AuthType = QSsh::SshConnectionParameters::AuthenticationType;
const AuthType DefaultAuthType = QSsh::SshConnectionParameters::AuthenticationTypePublicKey;
const IDevice::MachineType DefaultMachineType = IDevice::Hardware;

const int DefaultTimeout = 10;

namespace Internal {
class IDevicePrivate
{
public:
<<<<<<< HEAD
    IDevicePrivate() :
        origin(IDevice::AutoDetected),
        sdkProvided(false),
        deviceState(IDevice::DeviceStateUnknown),
        machineType(IDevice::Hardware),
        version(0)
    { }

    QString displayName;
    Core::Id type;
    IDevice::Origin origin;
    bool sdkProvided;
=======
    IDevicePrivate() = default;

    QString displayName;
    Core::Id type;
    IDevice::Origin origin = IDevice::AutoDetected;
>>>>>>> e8df914e
    Core::Id id;
    IDevice::DeviceState deviceState = IDevice::DeviceStateUnknown;
    IDevice::MachineType machineType = IDevice::Hardware;
    int version = 0; // This is used by devices that have been added by the SDK.

    QSsh::SshConnectionParameters sshParameters;
    Utils::PortList freePorts;
    QString debugServerPath;
    QString qmlsceneCommand;

    QList<Utils::Icon> deviceIcons;
};
} // namespace Internal

DeviceTester::DeviceTester(QObject *parent) : QObject(parent) { }

IDevice::IDevice() : d(new Internal::IDevicePrivate)
{
    d->sshParameters.hostKeyDatabase = DeviceManager::instance()->hostKeyDatabase();
}

IDevice::IDevice(Core::Id type, Origin origin, MachineType machineType, Core::Id id)
    : d(std::make_unique<Internal::IDevicePrivate>())
{
    d->type = type;
    d->origin = origin;
    d->machineType = machineType;
    QTC_CHECK(origin == ManuallyAdded || id.isValid());
    d->id = id.isValid() ? id : newId();
    d->sshParameters.hostKeyDatabase = DeviceManager::instance()->hostKeyDatabase();
}

IDevice::IDevice(const IDevice &other)
    : QEnableSharedFromThis<IDevice>(other)
    , d(std::make_unique<Internal::IDevicePrivate>())
{
    *d = *other.d;
}

IDevice::~IDevice() = default;

/*!
    Specifies a free-text name for the device to be displayed in GUI elements.
*/

QString IDevice::displayName() const
{
    return d->displayName;
}

void IDevice::setDisplayName(const QString &name)
{
    if (d->displayName == name)
        return;
    d->displayName = name;
}

IDevice::DeviceInfo IDevice::deviceInformation() const
{
    const QString key = QCoreApplication::translate("ProjectExplorer::IDevice", "Device");
    return DeviceInfo() << IDevice::DeviceInfoItem(key, deviceStateToString());
}

/*!
    Identifies the type of the device. Devices with the same type share certain
    abilities. This attribute is immutable.

    \sa ProjectExplorer::IDeviceFactory
 */

Core::Id IDevice::type() const
{
    return d->type;
}

/*!
    Returns \c true if the device has been added via some sort of auto-detection
    mechanism. Devices that are not auto-detected can only ever be created
    interactively from the \gui Options page. This attribute is immutable.

    \sa DeviceSettingsWidget
*/

bool IDevice::isAutoDetected() const
{
    return d->origin == AutoDetected;
}

bool IDevice::isSdkProvided() const
{
    return d->sdkProvided;
}

void IDevice::setSdkProvided(bool sdkProvided)
{
    d->sdkProvided = sdkProvided;
}

/*!
    Identifies the device. If an id is given when constructing a device then
    this id is used. Otherwise, a UUID is generated and used to identity the
    device.

    \sa ProjectExplorer::DeviceManager::findInactiveAutoDetectedDevice()
*/

Core::Id IDevice::id() const
{
    return d->id;
}

/*!
    Tests whether a device can be compatible with the given kit. The default
    implementation will match the device type specified in the kit against
    the device's own type.
*/
bool IDevice::isCompatibleWith(const Kit *k) const
{
    return DeviceTypeKitInformation::deviceTypeId(k) == type();
}

PortsGatheringMethod::Ptr IDevice::portsGatheringMethod() const
{
    return PortsGatheringMethod::Ptr();
}

DeviceProcessList *IDevice::createProcessListModel(QObject *parent) const
{
    Q_UNUSED(parent);
    QTC_ASSERT(false, qDebug("This should not have been called..."); return nullptr);
    return nullptr;
}

DeviceTester *IDevice::createDeviceTester() const
{
    QTC_ASSERT(false, qDebug("This should not have been called..."));
    return nullptr;
}

Utils::OsType IDevice::osType() const
{
    return Utils::OsTypeOther;
}

DeviceProcess *IDevice::createProcess(QObject * /* parent */) const
{
    QTC_CHECK(false);
    return nullptr;
}

DeviceEnvironmentFetcher::Ptr IDevice::environmentFetcher() const
{
    return DeviceEnvironmentFetcher::Ptr();
}

IDevice::DeviceState IDevice::deviceState() const
{
    return d->deviceState;
}

void IDevice::setDeviceState(const IDevice::DeviceState state)
{
    if (d->deviceState == state)
        return;
    d->deviceState = state;
}

Core::Id IDevice::typeFromMap(const QVariantMap &map)
{
    return Core::Id::fromSetting(map.value(QLatin1String(TypeKey)));
}

Core::Id IDevice::idFromMap(const QVariantMap &map)
{
    return Core::Id::fromSetting(map.value(QLatin1String(IdKey)));
}

/*!
    Restores a device object from a serialized state as written by toMap().
    If subclasses override this to restore additional state, they must call the
    base class implementation.
*/

void IDevice::fromMap(const QVariantMap &map)
{
    d->type = typeFromMap(map);
    d->displayName = map.value(QLatin1String(DisplayNameKey)).toString();
    d->id = Core::Id::fromSetting(map.value(QLatin1String(IdKey)));
    if (!d->id.isValid())
        d->id = newId();
    d->origin = static_cast<Origin>(map.value(QLatin1String(OriginKey), ManuallyAdded).toInt());
    d->sdkProvided = map.value(QLatin1String(SdkProvidedKey)).toBool();

    d->sshParameters.setHost(map.value(QLatin1String(HostKey)).toString());
    d->sshParameters.setPort(map.value(QLatin1String(SshPortKey), 22).toInt());
    d->sshParameters.setUserName(map.value(QLatin1String(UserNameKey)).toString());
    d->sshParameters.authenticationType
        = static_cast<AuthType>(map.value(QLatin1String(AuthKey), DefaultAuthType).toInt());
    d->sshParameters.setPassword(map.value(QLatin1String(PasswordKey)).toString());
    d->sshParameters.privateKeyFile = map.value(QLatin1String(KeyFileKey), defaultPrivateKeyFilePath()).toString();
    d->sshParameters.timeout = map.value(QLatin1String(TimeoutKey), DefaultTimeout).toInt();
    d->sshParameters.hostKeyCheckingMode = static_cast<QSsh::SshHostKeyCheckingMode>
            (map.value(QLatin1String(HostKeyCheckingKey), QSsh::SshHostKeyCheckingNone).toInt());
    const QVariant optionsVariant = map.value(QLatin1String(SshOptionsKey));
    if (optionsVariant.isValid())  // false for QtC < 3.4
        d->sshParameters.options = QSsh::SshConnectionOptions(optionsVariant.toInt());

    QString portsSpec = map.value(PortsSpecKey).toString();
    if (portsSpec.isEmpty())
        portsSpec = "10000-10100";
    d->freePorts = Utils::PortList::fromString(portsSpec);
    d->machineType = static_cast<MachineType>(map.value(QLatin1String(MachineTypeKey), DefaultMachineType).toInt());
    d->version = map.value(QLatin1String(VersionKey), 0).toInt();

    d->debugServerPath = map.value(QLatin1String(DebugServerKey)).toString();
    d->qmlsceneCommand = map.value(QLatin1String(QmlsceneKey)).toString();
}

/*!
    Serializes a device object, for example to save it to a file.
    If subclasses override this function to save additional state, they must
    call the base class implementation.
*/

QVariantMap IDevice::toMap() const
{
    QVariantMap map;
    map.insert(QLatin1String(DisplayNameKey), d->displayName);
    map.insert(QLatin1String(TypeKey), d->type.toString());
    map.insert(QLatin1String(IdKey), d->id.toSetting());
    map.insert(QLatin1String(OriginKey), d->origin);
    map.insert(QLatin1String(SdkProvidedKey), d->sdkProvided);

    map.insert(QLatin1String(MachineTypeKey), d->machineType);
    map.insert(QLatin1String(HostKey), d->sshParameters.host());
    map.insert(QLatin1String(SshPortKey), d->sshParameters.port());
    map.insert(QLatin1String(UserNameKey), d->sshParameters.userName());
    map.insert(QLatin1String(AuthKey), d->sshParameters.authenticationType);
    map.insert(QLatin1String(PasswordKey), d->sshParameters.password());
    map.insert(QLatin1String(KeyFileKey), d->sshParameters.privateKeyFile);
    map.insert(QLatin1String(TimeoutKey), d->sshParameters.timeout);
    map.insert(QLatin1String(HostKeyCheckingKey), d->sshParameters.hostKeyCheckingMode);
    map.insert(QLatin1String(SshOptionsKey), static_cast<int>(d->sshParameters.options));

    map.insert(QLatin1String(PortsSpecKey), d->freePorts.toString());
    map.insert(QLatin1String(VersionKey), d->version);

    map.insert(QLatin1String(DebugServerKey), d->debugServerPath);
    map.insert(QLatin1String(QmlsceneKey), d->qmlsceneCommand);

    return map;
}

QString IDevice::deviceStateToString() const
{
    const char context[] = "ProjectExplorer::IDevice";
    switch (d->deviceState) {
    case IDevice::DeviceReadyToUse: return QCoreApplication::translate(context, "Ready to use");
    case IDevice::DeviceConnected: return QCoreApplication::translate(context, "Connected");
    case IDevice::DeviceDisconnected: return QCoreApplication::translate(context, "Disconnected");
    case IDevice::DeviceStateUnknown: return QCoreApplication::translate(context, "Unknown");
    default: return QCoreApplication::translate(context, "Invalid");
    }
}

QSsh::SshConnectionParameters IDevice::sshParameters() const
{
    return d->sshParameters;
}

void IDevice::setSshParameters(const QSsh::SshConnectionParameters &sshParameters)
{
    d->sshParameters = sshParameters;
    d->sshParameters.hostKeyDatabase = DeviceManager::instance()->hostKeyDatabase();
}

QUrl IDevice::toolControlChannel(const ControlChannelHint &) const
{
    QUrl url;
    url.setScheme(Utils::urlTcpScheme());
    url.setHost(d->sshParameters.host());
    return url;
}

void IDevice::setFreePorts(const Utils::PortList &freePorts)
{
    d->freePorts = freePorts;
}

Utils::PortList IDevice::freePorts() const
{
    return d->freePorts;
}

IDevice::MachineType IDevice::machineType() const
{
    return d->machineType;
}

QString IDevice::debugServerPath() const
{
    return d->debugServerPath;
}

void IDevice::setDebugServerPath(const QString &path)
{
    d->debugServerPath = path;
}

QString IDevice::qmlsceneCommand() const
{
    return d->qmlsceneCommand;
}

void IDevice::setQmlsceneCommand(const QString &path)
{
    d->qmlsceneCommand = path;
}

int IDevice::version() const
{
    return d->version;
}

QString IDevice::defaultPrivateKeyFilePath()
{
    return QStandardPaths::writableLocation(QStandardPaths::HomeLocation)
        + QLatin1String("/.ssh/id_rsa");
}

QString IDevice::defaultPublicKeyFilePath()
{
    return defaultPrivateKeyFilePath() + QLatin1String(".pub");
}

void DeviceProcessSignalOperation::setDebuggerCommand(const QString &cmd)
{
    m_debuggerCommand = cmd;
}

DeviceProcessSignalOperation::DeviceProcessSignalOperation() = default;

DeviceEnvironmentFetcher::DeviceEnvironmentFetcher() = default;

} // namespace ProjectExplorer<|MERGE_RESOLUTION|>--- conflicted
+++ resolved
@@ -110,7 +110,6 @@
 const char TypeKey[] = "OsType";
 const char IdKey[] = "InternalId";
 const char OriginKey[] = "Origin";
-const char SdkProvidedKey[] = "SdkProvided";
 const char MachineTypeKey[] = "Type";
 const char VersionKey[] = "Version";
 
@@ -139,26 +138,11 @@
 class IDevicePrivate
 {
 public:
-<<<<<<< HEAD
-    IDevicePrivate() :
-        origin(IDevice::AutoDetected),
-        sdkProvided(false),
-        deviceState(IDevice::DeviceStateUnknown),
-        machineType(IDevice::Hardware),
-        version(0)
-    { }
-
-    QString displayName;
-    Core::Id type;
-    IDevice::Origin origin;
-    bool sdkProvided;
-=======
     IDevicePrivate() = default;
 
     QString displayName;
     Core::Id type;
     IDevice::Origin origin = IDevice::AutoDetected;
->>>>>>> e8df914e
     Core::Id id;
     IDevice::DeviceState deviceState = IDevice::DeviceStateUnknown;
     IDevice::MachineType machineType = IDevice::Hardware;
@@ -247,16 +231,6 @@
     return d->origin == AutoDetected;
 }
 
-bool IDevice::isSdkProvided() const
-{
-    return d->sdkProvided;
-}
-
-void IDevice::setSdkProvided(bool sdkProvided)
-{
-    d->sdkProvided = sdkProvided;
-}
-
 /*!
     Identifies the device. If an id is given when constructing a device then
     this id is used. Otherwise, a UUID is generated and used to identity the
@@ -350,7 +324,6 @@
     if (!d->id.isValid())
         d->id = newId();
     d->origin = static_cast<Origin>(map.value(QLatin1String(OriginKey), ManuallyAdded).toInt());
-    d->sdkProvided = map.value(QLatin1String(SdkProvidedKey)).toBool();
 
     d->sshParameters.setHost(map.value(QLatin1String(HostKey)).toString());
     d->sshParameters.setPort(map.value(QLatin1String(SshPortKey), 22).toInt());
@@ -390,7 +363,6 @@
     map.insert(QLatin1String(TypeKey), d->type.toString());
     map.insert(QLatin1String(IdKey), d->id.toSetting());
     map.insert(QLatin1String(OriginKey), d->origin);
-    map.insert(QLatin1String(SdkProvidedKey), d->sdkProvided);
 
     map.insert(QLatin1String(MachineTypeKey), d->machineType);
     map.insert(QLatin1String(HostKey), d->sshParameters.host());
