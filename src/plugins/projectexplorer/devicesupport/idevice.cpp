/****************************************************************************
**
** Copyright (C) 2013 Digia Plc and/or its subsidiary(-ies).
** Contact: http://www.qt-project.org/legal
**
** This file is part of Qt Creator.
**
** Commercial License Usage
** Licensees holding valid commercial Qt licenses may use this file in
** accordance with the commercial license agreement provided with the
** Software or, alternatively, in accordance with the terms contained in
** a written agreement between you and Digia.  For licensing terms and
** conditions see http://qt.digia.com/licensing.  For further information
** use the contact form at http://qt.digia.com/contact-us.
**
** GNU Lesser General Public License Usage
** Alternatively, this file may be used under the terms of the GNU Lesser
** General Public License version 2.1 as published by the Free Software
** Foundation and appearing in the file LICENSE.LGPL included in the
** packaging of this file.  Please review the following information to
** ensure the GNU Lesser General Public License version 2.1 requirements
** will be met: http://www.gnu.org/licenses/old-licenses/lgpl-2.1.html.
**
** In addition, as a special exception, Digia gives you certain additional
** rights.  These rights are described in the Digia Qt LGPL Exception
** version 1.1, included in the file LGPL_EXCEPTION.txt in this package.
**
****************************************************************************/
#include "idevice.h"

#include "devicemanager.h"
#include "deviceprocesslist.h"

#include <ssh/sshconnection.h>
#include <utils/portlist.h>
#include <utils/qtcassert.h>

#include <QCoreApplication>
#include <QDesktopServices>

#include <QString>
#include <QUuid>

/*!
 * \class ProjectExplorer::IDevice
 * \brief The IDevice class is the base class for all devices.
 *
 * The term \e device refers to some host to which files can be deployed or on
 * which an application can run, for example.
 * In the typical case, this would be some sort of embedded computer connected in some way to
 * the PC on which \QC runs. This class itself does not specify a connection
 * protocol; that
 * kind of detail is to be added by subclasses.
 * Devices are managed by a \c DeviceManager.
 * \sa ProjectExplorer::DeviceManager
 */

/*!
 * \fn Core::Id ProjectExplorer::IDevice::invalidId()
 * A value that no device can ever have as its internal id.
 */

/*!
 * \fn QString ProjectExplorer::IDevice::displayType() const
 * Prints a representation of the device's type suitable for displaying to a
 * user.
 */

/*!
 * \fn ProjectExplorer::IDeviceWidget *ProjectExplorer::IDevice::createWidget()
<<<<<<< HEAD
 * \brief Creates a widget that displays device information not part of the IDevice base class.
=======
 * Creates a widget that displays device information not part of the IDevice base class.
>>>>>>> a12a9f49
 *        The widget can also be used to let the user change these attributes.
 */

/*!
 * \fn QStringList ProjectExplorer::IDevice::actionIds() const
 * Returns a list of ids representing actions that can be run on this device.
 * These actions will be available in the \gui Devices options page.
 */

/*!
 * \fn QString ProjectExplorer::IDevice::displayNameForActionId(Core::Id actionId) const
<<<<<<< HEAD
 * \brief A human-readable string for the given id. Will be displayed on a button which,
=======
 * A human-readable string for \a actionId. Will be displayed on a button which,
>>>>>>> a12a9f49
 *        when clicked, starts the respective action.
 */

/*!
 * \fn void ProjectExplorer::IDevice::executeAction(Core::Id actionId, QWidget *parent) const
<<<<<<< HEAD
 * \brief Executes the respective action. This is typically done via some sort of dialog or
 *        wizard, so a parent widget argument is provided.
=======
 * Executes the action specified by \a actionId. This is typically done via some
 * sort of dialog or wizard, so \a parent widget is provided.
>>>>>>> a12a9f49
 */

/*!
 * \fn ProjectExplorer::IDevice::Ptr ProjectExplorer::IDevice::clone() const
 * Creates an identical copy of a device object.
 */

<<<<<<< HEAD
/*!
 * \fn void ProjectExplorer::IDevice::fromMap(const QVariantMap &map)
 * \brief Restores a device object from a serialized state as written by \c toMap().
 * If subclasses override this to restore additional state, they must call the base class
 * implementation.
 */

/*!
 * \fn ProjectExplorer::IDevice::toMap() const
 * \brief Serializes a device object, e.g. to save it to a file.
 * If subclasses override this to save additional state, they must call the base class
 * implementation.
 */
=======
>>>>>>> a12a9f49

static Core::Id newId()
{
    return Core::Id::fromString(QUuid::createUuid().toString());
}

namespace ProjectExplorer {

const char DisplayNameKey[] = "Name";
const char TypeKey[] = "OsType";
const char IdKey[] = "InternalId";
const char OriginKey[] = "Origin";
const char MachineTypeKey[] = "Type";
const char VersionKey[] = "Version";

// Connection
const char HostKey[] = "Host";
const char SshPortKey[] = "SshPort";
const char PortsSpecKey[] = "FreePortsSpec";
const char UserNameKey[] = "Uname";
const char AuthKey[] = "Authentication";
const char KeyFileKey[] = "KeyFile";
const char PasswordKey[] = "Password";
const char TimeoutKey[] = "Timeout";

const char DebugServerKey[] = "DebugServerKey";

typedef QSsh::SshConnectionParameters::AuthenticationType AuthType;
const AuthType DefaultAuthType = QSsh::SshConnectionParameters::AuthenticationTypePublicKey;
const IDevice::MachineType DefaultMachineType = IDevice::Hardware;

const int DefaultTimeout = 10;

namespace Internal {
class IDevicePrivate
{
public:
    IDevicePrivate() :
        origin(IDevice::AutoDetected),
        deviceState(IDevice::DeviceStateUnknown),
        machineType(IDevice::Hardware),
        version(0)
    { }

    QString displayName;
    Core::Id type;
    IDevice::Origin origin;
    Core::Id id;
    IDevice::DeviceState deviceState;
    IDevice::MachineType machineType;
    int version; // This is used by devices that have been added by the SDK.

    QSsh::SshConnectionParameters sshParameters;
    Utils::PortList freePorts;
    QString debugServerPath;
};
} // namespace Internal

PortsGatheringMethod::~PortsGatheringMethod() { }
DeviceTester::DeviceTester(QObject *parent) : QObject(parent) { }

IDevice::IDevice() : d(new Internal::IDevicePrivate)
{ }

IDevice::IDevice(Core::Id type, Origin origin, MachineType machineType, Core::Id id)
    : d(new Internal::IDevicePrivate)
{
    d->type = type;
    d->origin = origin;
    d->machineType = machineType;
    QTC_CHECK(origin == ManuallyAdded || id.isValid());
    d->id = id.isValid() ? id : newId();
}

IDevice::IDevice(const IDevice &other) : d(new Internal::IDevicePrivate)
{
    *d = *other.d;
}

IDevice::~IDevice()
{
    delete d;
}

/*!
    Specifies a free-text name for the device to be displayed in GUI elements.
*/

QString IDevice::displayName() const
{
    return d->displayName;
}

void IDevice::setDisplayName(const QString &name)
{
    if (d->displayName == name)
        return;
    d->displayName = name;
}

IDevice::DeviceInfo IDevice::deviceInformation() const
{
    const QString key = QCoreApplication::translate("ProjectExplorer::IDevice", "Device");
    return DeviceInfo() << IDevice::DeviceInfoItem(key, deviceStateToString());
}

/*!
    Identifies the type of the device. Devices with the same type share certain
    abilities. This attribute is immutable.

    \sa ProjectExplorer::IDeviceFactory
 */

Core::Id IDevice::type() const
{
    return d->type;
}

/*!
    Returns \c true if the device has been added via some sort of auto-detection
    mechanism. Devices that are not auto-detected can only ever be created
    interactively from the \gui Options page. This attribute is immutable.

    \sa DeviceSettingsWidget
*/

bool IDevice::isAutoDetected() const
{
    return d->origin == AutoDetected;
}

/*!
    Identifies the device. If an id is given when constructing a device then
    this id is used. Otherwise, a UUID is generated and used to identity the
    device.

    \sa ProjectExplorer::DeviceManager::findInactiveAutoDetectedDevice()
*/

Core::Id IDevice::id() const
{
    return d->id;
}

PortsGatheringMethod::Ptr IDevice::portsGatheringMethod() const
{
    return PortsGatheringMethod::Ptr();
}

DeviceProcessList *IDevice::createProcessListModel(QObject *parent) const
{
    Q_UNUSED(parent);
    QTC_ASSERT(false, qDebug("This should not have been called..."); return 0);
    return 0;
}

DeviceTester *IDevice::createDeviceTester() const
{
    QTC_ASSERT(false, qDebug("This should not have been called..."));
    return 0;
}

DeviceProcess *IDevice::createProcess(QObject * /* parent */) const
{
    QTC_CHECK(false);
    return 0;
}

IDevice::DeviceState IDevice::deviceState() const
{
    return d->deviceState;
}

void IDevice::setDeviceState(const IDevice::DeviceState state)
{
    if (d->deviceState == state)
        return;
    d->deviceState = state;
}

Core::Id IDevice::typeFromMap(const QVariantMap &map)
{
    return Core::Id::fromSetting(map.value(QLatin1String(TypeKey)));
}

Core::Id IDevice::idFromMap(const QVariantMap &map)
{
    return Core::Id::fromSetting(map.value(QLatin1String(IdKey)));
}

/*!
    Restores a device object from a serialized state as written by toMap().
    If subclasses override this to restore additional state, they must call the
    base class implementation.
*/

void IDevice::fromMap(const QVariantMap &map)
{
    d->type = typeFromMap(map);
    d->displayName = map.value(QLatin1String(DisplayNameKey)).toString();
    d->id = Core::Id::fromSetting(map.value(QLatin1String(IdKey)));
    if (!d->id.isValid())
        d->id = newId();
    d->origin = static_cast<Origin>(map.value(QLatin1String(OriginKey), ManuallyAdded).toInt());

    d->sshParameters.host = map.value(QLatin1String(HostKey)).toString();
    d->sshParameters.port = map.value(QLatin1String(SshPortKey), 22).toInt();
    d->sshParameters.userName = map.value(QLatin1String(UserNameKey)).toString();
    d->sshParameters.authenticationType
        = static_cast<AuthType>(map.value(QLatin1String(AuthKey), DefaultAuthType).toInt());
    d->sshParameters.password = map.value(QLatin1String(PasswordKey)).toString();
    d->sshParameters.privateKeyFile = map.value(QLatin1String(KeyFileKey), defaultPrivateKeyFilePath()).toString();
    d->sshParameters.timeout = map.value(QLatin1String(TimeoutKey), DefaultTimeout).toInt();

    d->freePorts = Utils::PortList::fromString(map.value(QLatin1String(PortsSpecKey),
        QLatin1String("10000-10100")).toString());
    d->machineType = static_cast<MachineType>(map.value(QLatin1String(MachineTypeKey), DefaultMachineType).toInt());
    d->version = map.value(QLatin1String(VersionKey), 0).toInt();

    d->debugServerPath = map.value(QLatin1String(DebugServerKey)).toString();
}

/*!
    Serializes a device object, for example to save it to a file.
    If subclasses override this function to save additional state, they must
    call the base class implementation.
*/

QVariantMap IDevice::toMap() const
{
    QVariantMap map;
    map.insert(QLatin1String(DisplayNameKey), d->displayName);
    map.insert(QLatin1String(TypeKey), d->type.toString());
    map.insert(QLatin1String(IdKey), d->id.toSetting());
    map.insert(QLatin1String(OriginKey), d->origin);

    map.insert(QLatin1String(MachineTypeKey), d->machineType);
    map.insert(QLatin1String(HostKey), d->sshParameters.host);
    map.insert(QLatin1String(SshPortKey), d->sshParameters.port);
    map.insert(QLatin1String(UserNameKey), d->sshParameters.userName);
    map.insert(QLatin1String(AuthKey), d->sshParameters.authenticationType);
    map.insert(QLatin1String(PasswordKey), d->sshParameters.password);
    map.insert(QLatin1String(KeyFileKey), d->sshParameters.privateKeyFile);
    map.insert(QLatin1String(TimeoutKey), d->sshParameters.timeout);

    map.insert(QLatin1String(PortsSpecKey), d->freePorts.toString());
    map.insert(QLatin1String(VersionKey), d->version);

    map.insert(QLatin1String(DebugServerKey), d->debugServerPath);

    return map;
}

IDevice::Ptr IDevice::sharedFromThis()
{
    return DeviceManager::instance()->fromRawPointer(this);
}

IDevice::ConstPtr IDevice::sharedFromThis() const
{
    return DeviceManager::instance()->fromRawPointer(this);
}

QString IDevice::deviceStateToString() const
{
    const char context[] = "ProjectExplorer::IDevice";
    switch (d->deviceState) {
    case IDevice::DeviceReadyToUse: return QCoreApplication::translate(context, "Ready to use");
    case IDevice::DeviceConnected: return QCoreApplication::translate(context, "Connected");
    case IDevice::DeviceDisconnected: return QCoreApplication::translate(context, "Disconnected");
    case IDevice::DeviceStateUnknown: return QCoreApplication::translate(context, "Unknown");
    default: return QCoreApplication::translate(context, "Invalid");
    }
}

QSsh::SshConnectionParameters IDevice::sshParameters() const
{
    return d->sshParameters;
}

void IDevice::setSshParameters(const QSsh::SshConnectionParameters &sshParameters)
{
    d->sshParameters = sshParameters;
}

void IDevice::setFreePorts(const Utils::PortList &freePorts)
{
    d->freePorts = freePorts;
}

Utils::PortList IDevice::freePorts() const
{
    return d->freePorts;
}

IDevice::MachineType IDevice::machineType() const
{
    return d->machineType;
}

QString IDevice::debugServerPath() const
{
    return d->debugServerPath;
}

void IDevice::setDebugServerPath(const QString &path)
{
    d->debugServerPath = path;
}

int IDevice::version() const
{
    return d->version;
}

QString IDevice::defaultPrivateKeyFilePath()
{
    return QDesktopServices::storageLocation(QDesktopServices::HomeLocation)
        + QLatin1String("/.ssh/id_rsa");
}

QString IDevice::defaultPublicKeyFilePath()
{
    return defaultPrivateKeyFilePath() + QLatin1String(".pub");
}

DeviceProcessSignalOperation::DeviceProcessSignalOperation()
    : m_specialInterrupt(NoSpecialInterrupt)
{
}

} // namespace ProjectExplorer<|MERGE_RESOLUTION|>--- conflicted
+++ resolved
@@ -68,11 +68,7 @@
 
 /*!
  * \fn ProjectExplorer::IDeviceWidget *ProjectExplorer::IDevice::createWidget()
-<<<<<<< HEAD
- * \brief Creates a widget that displays device information not part of the IDevice base class.
-=======
  * Creates a widget that displays device information not part of the IDevice base class.
->>>>>>> a12a9f49
  *        The widget can also be used to let the user change these attributes.
  */
 
@@ -84,23 +80,14 @@
 
 /*!
  * \fn QString ProjectExplorer::IDevice::displayNameForActionId(Core::Id actionId) const
-<<<<<<< HEAD
- * \brief A human-readable string for the given id. Will be displayed on a button which,
-=======
  * A human-readable string for \a actionId. Will be displayed on a button which,
->>>>>>> a12a9f49
  *        when clicked, starts the respective action.
  */
 
 /*!
  * \fn void ProjectExplorer::IDevice::executeAction(Core::Id actionId, QWidget *parent) const
-<<<<<<< HEAD
- * \brief Executes the respective action. This is typically done via some sort of dialog or
- *        wizard, so a parent widget argument is provided.
-=======
  * Executes the action specified by \a actionId. This is typically done via some
  * sort of dialog or wizard, so \a parent widget is provided.
->>>>>>> a12a9f49
  */
 
 /*!
@@ -108,22 +95,6 @@
  * Creates an identical copy of a device object.
  */
 
-<<<<<<< HEAD
-/*!
- * \fn void ProjectExplorer::IDevice::fromMap(const QVariantMap &map)
- * \brief Restores a device object from a serialized state as written by \c toMap().
- * If subclasses override this to restore additional state, they must call the base class
- * implementation.
- */
-
-/*!
- * \fn ProjectExplorer::IDevice::toMap() const
- * \brief Serializes a device object, e.g. to save it to a file.
- * If subclasses override this to save additional state, they must call the base class
- * implementation.
- */
-=======
->>>>>>> a12a9f49
 
 static Core::Id newId()
 {
