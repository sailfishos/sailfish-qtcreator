--- conflicted
+++ resolved
@@ -937,13 +937,8 @@
     return d->m_needsBuildConfigurations;
 }
 
-<<<<<<< HEAD
-void Project::configureAsExampleProject(const QSet<Core::Id> &preferredFeatures)
-=======
 void Project::configureAsExampleProject(Kit * /*kit*/)
->>>>>>> d8a35381
-{
-    Q_UNUSED(preferredFeatures);
+{
 }
 
 bool Project::knowsAllBuildExecutables() const
