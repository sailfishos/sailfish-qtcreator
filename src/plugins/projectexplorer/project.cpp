--- conflicted
+++ resolved
@@ -893,15 +893,8 @@
     return d->m_needsBuildConfigurations;
 }
 
-<<<<<<< HEAD
-void Project::configureAsExampleProject(const QSet<Core::Id> &platforms, const QSet<Core::Id> &preferredFeatures)
-{
-    Q_UNUSED(platforms);
-    Q_UNUSED(preferredFeatures);
-=======
 void Project::configureAsExampleProject()
 {
->>>>>>> 33c5ff21
 }
 
 bool Project::knowsAllBuildExecutables() const
