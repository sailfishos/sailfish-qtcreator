/**************************************************************************
**
** This file is part of Qt Creator
**
** Copyright (c) 2010 Nokia Corporation and/or its subsidiary(-ies).
**
** Contact: Nokia Corporation (qt-info@nokia.com)
**
** Commercial Usage
**
** Licensees holding valid Qt Commercial licenses may use this file in
** accordance with the Qt Commercial License Agreement provided with the
** Software or, alternatively, in accordance with the terms contained in
** a written agreement between you and Nokia.
**
** GNU Lesser General Public License Usage
**
** Alternatively, this file may be used under the terms of the GNU Lesser
** General Public License version 2.1 as published by the Free Software
** Foundation and appearing in the file LICENSE.LGPL included in the
** packaging of this file.  Please review the following information to
** ensure the GNU Lesser General Public License version 2.1 requirements
** will be met: http://www.gnu.org/licenses/old-licenses/lgpl-2.1.html.
**
** If you are unsure which license is appropriate for your use, please
** contact the sales department at http://qt.nokia.com/contact.
**
**************************************************************************/

#ifndef TASKWINDOW_H
#define TASKWINDOW_H

#include "projectexplorer_export.h"

#include <coreplugin/ioutputpane.h>

#include <QtGui/QTextLayout>

QT_BEGIN_NAMESPACE
class QModelIndex;
QT_END_NAMESPACE

namespace ProjectExplorer {
struct TaskWindowPrivate;

// Build issue (warning or error).
struct PROJECTEXPLORER_EXPORT Task {
    enum TaskType {
        Unknown,
        Error,
        Warning
    };

    Task() : type(Unknown), line(-1)
    { }
    Task(TaskType type_, const QString &description_,
         const QString &file_, int line_, const QString &category_) :
        type(type_), description(description_), file(file_), line(line_), category(category_)
    { }
    Task(const Task &source) :
        type(source.type), description(source.description), file(source.file),
        line(source.line), category(source.category), formats(source.formats)
    { }
    ~Task()
    { }

    TaskType type;
    QString description;
    QString file;
    int line;
    QString category;
<<<<<<< HEAD
    // Having a QList<QTextLayout> in Task isn't that great. It would be
    // cleaner to split up the text into the logical hunks and then assemble
    // them again (That is diffrent consumers of tasks could show them in
    // different ways!). But then again, the wording of the text most likely
    // doesn't work if you split it up, nor are our parsers anywhere near being
    // that good.
=======
    // Having a QList<QTextLayout::FormatRange> in Task
    // isn't that great
    // It would be cleaner to split up the text into
    // the logical hunks and then assemble them again
    // (That is diffrent consumers of tasks could show them in
    // different ways!)
    // But then again, the wording of the text most likely
    // doesn't work if you split it up, nor are our parsers
    // anywhere near being that good
>>>>>>> 5e40846c
    QList<QTextLayout::FormatRange> formats;
};

struct TaskWindowPrivate;

// Show build issues (warnings or errors) and open the editor on click.
class PROJECTEXPLORER_EXPORT TaskWindow : public Core::IOutputPane
{
    Q_OBJECT

public:
    TaskWindow();
    virtual ~TaskWindow();

    void addCategory(const QString &categoryId, const QString &displayName);

    void addTask(const Task &task);
    void removeTask(const Task &task);
    void clearTasks(const QString &categoryId = QString());

    int taskCount() const;
    int errorTaskCount() const;


    // IOutputPane
    QWidget *outputWidget(QWidget *);
    QList<QWidget*> toolBarWidgets() const;

    QString name() const { return tr("Build Issues"); }
    int priorityInStatusBar() const;
    void clearContents();
    void visibilityChanged(bool visible);

    bool canFocus();
    bool hasFocus();
    void setFocus();

    bool canNavigate();
    bool canNext();
    bool canPrevious();
    void goToNext();
    void goToPrev();

    QIcon taskTypeIcon(Task::TaskType t) const;

signals:
    void tasksChanged();

private slots:
    void showTaskInFile(const QModelIndex &index);
    void copy();
    void vcsAnnotate();
    void setShowWarnings(bool);
    void updateCategoriesMenu();
    void filterCategoryTriggered(QAction *action);

private:
    void updateActions();
    int sizeHintForColumn(int column) const;

    TaskWindowPrivate *d;
};

bool operator==(const Task &t1, const Task &t2);
uint qHash(const Task &task);

} //namespace ProjectExplorer

Q_DECLARE_METATYPE(ProjectExplorer::Task)
Q_DECLARE_METATYPE(QList<ProjectExplorer::Task>)

#endif // TASKWINDOW_H<|MERGE_RESOLUTION|>--- conflicted
+++ resolved
@@ -69,24 +69,14 @@
     QString file;
     int line;
     QString category;
-<<<<<<< HEAD
-    // Having a QList<QTextLayout> in Task isn't that great. It would be
-    // cleaner to split up the text into the logical hunks and then assemble
-    // them again (That is diffrent consumers of tasks could show them in
-    // different ways!). But then again, the wording of the text most likely
-    // doesn't work if you split it up, nor are our parsers anywhere near being
-    // that good.
-=======
-    // Having a QList<QTextLayout::FormatRange> in Task
-    // isn't that great
+    // Having a QList<QTextLayout::FormatRange> in Task isn't that great
     // It would be cleaner to split up the text into
     // the logical hunks and then assemble them again
-    // (That is diffrent consumers of tasks could show them in
+    // (That is different consumers of tasks could show them in
     // different ways!)
     // But then again, the wording of the text most likely
     // doesn't work if you split it up, nor are our parsers
     // anywhere near being that good
->>>>>>> 5e40846c
     QList<QTextLayout::FormatRange> formats;
 };
 
