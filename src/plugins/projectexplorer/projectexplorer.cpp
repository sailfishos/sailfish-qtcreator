/***************************************************************************
**
** Copyright (C) 2016 The Qt Company Ltd.
** Contact: https://www.qt.io/licensing/
**
** This file is part of Qt Creator.
**
** Commercial License Usage
** Licensees holding valid commercial Qt licenses may use this file in
** accordance with the commercial license agreement provided with the
** Software or, alternatively, in accordance with the terms contained in
** a written agreement between you and The Qt Company. For licensing terms
** and conditions see https://www.qt.io/terms-conditions. For further
** information use the contact form at https://www.qt.io/contact-us.
**
** GNU General Public License Usage
** Alternatively, this file may be used under the terms of the GNU
** General Public License version 3 as published by the Free Software
** Foundation with exceptions as appearing in the file LICENSE.GPL3-EXCEPT
** included in the packaging of this file. Please review the following
** information to ensure the GNU General Public License requirements will
** be met: https://www.gnu.org/licenses/gpl-3.0.html.
**
****************************************************************************/

#include "projectexplorer.h"

#include "buildsteplist.h"
#include "configtaskhandler.h"
#include "customexecutablerunconfiguration.h"
#include "customwizard/customwizard.h"
#include "deployablefile.h"
#include "deployconfiguration.h"
#include "gcctoolchainfactories.h"
#ifdef WITH_JOURNALD
#include "journaldwatcher.h"
#endif
#include "jsonwizard/jsonwizardfactory.h"
#include "jsonwizard/jsonwizardgeneratorfactory.h"
#include "jsonwizard/jsonwizardpagefactory_p.h"
#include "project.h"
#include "projectexplorersettings.h"
#include "projectexplorersettingspage.h"
#include "projectmanager.h"
#include "removetaskhandler.h"
#include "kitfeatureprovider.h"
#include "kitmanager.h"
#include "kitoptionspage.h"
#include "target.h"
#include "toolchainmanager.h"
#include "toolchainoptionspage.h"
#include "copytaskhandler.h"
#include "showineditortaskhandler.h"
#include "vcsannotatetaskhandler.h"
#include "allprojectsfilter.h"
#include "allprojectsfind.h"
#include "buildmanager.h"
#include "buildsettingspropertiespage.h"
#include "currentprojectfind.h"
#include "currentprojectfilter.h"
#include "editorsettingspropertiespage.h"
#include "codestylesettingspropertiespage.h"
#include "dependenciespanel.h"
#include "foldernavigationwidget.h"
#include "appoutputpane.h"
#include "processstep.h"
#include "kitinformation.h"
#include "projectfilewizardextension.h"
#include "projectmanager.h"
#include "projecttreewidget.h"
#include "projectwindow.h"
#include "runsettingspropertiespage.h"
#include "session.h"
#include "projectnodes.h"
#include "sessiondialog.h"
#include "buildconfiguration.h"
#include "miniprojecttargetselector.h"
#include "taskhub.h"
#include "customtoolchain.h"
#include "selectablefilesmodel.h"
#include "customwizard/customwizard.h"
#include "devicesupport/desktopdevice.h"
#include "devicesupport/desktopdevicefactory.h"
#include "devicesupport/devicemanager.h"
#include "devicesupport/devicesettingspage.h"
#include "targetsettingspanel.h"
#include "projectpanelfactory.h"
#include "waitforstopdialog.h"
#include "projectexplorericons.h"

#include "windebuginterface.h"
#include "msvctoolchain.h"

#include "projecttree.h"
#include "projectwelcomepage.h"

#include <app/app_version.h>
#include <extensionsystem/pluginspec.h>
#include <extensionsystem/pluginmanager.h>
#include <coreplugin/icore.h>
#include <coreplugin/id.h>
#include <coreplugin/idocumentfactory.h>
#include <coreplugin/idocument.h>
#include <coreplugin/coreconstants.h>
#include <coreplugin/documentmanager.h>
#include <coreplugin/imode.h>
#include <coreplugin/modemanager.h>
#include <coreplugin/actionmanager/actionmanager.h>
#include <coreplugin/actionmanager/actioncontainer.h>
#include <coreplugin/actionmanager/command.h>
#include <coreplugin/editormanager/editormanager.h>
#include <coreplugin/findplaceholder.h>
#include <coreplugin/vcsmanager.h>
#include <coreplugin/iversioncontrol.h>
#include <coreplugin/fileutils.h>
#include <coreplugin/diffservice.h>
#include <texteditor/findinfiles.h>
#include <texteditor/textdocument.h>
#include <texteditor/texteditorconstants.h>
#include <ssh/sshconnection.h>

#include <utils/algorithm.h>
#include <utils/fileutils.h>
#include <utils/macroexpander.h>
#include <utils/mimetypes/mimedatabase.h>
#include <utils/objectpool.h>
#include <utils/parameteraction.h>
#include <utils/processhandle.h>
#include <utils/qtcassert.h>
#include <utils/removefiledialog.h>
#include <utils/stringutils.h>
#include <utils/utilsicons.h>

#include <QtPlugin>
#include <QFileInfo>
#include <QSettings>

#include <QAction>
#include <QApplication>
#include <QDir>
#include <QFileDialog>
#include <QMenu>
#include <QMessageBox>
#include <QThreadPool>
#include <QTimer>

/*!
    \namespace ProjectExplorer
    The ProjectExplorer namespace contains the classes to explore projects.
*/

/*!
    \namespace ProjectExplorer::Internal
    The ProjectExplorer::Internal namespace is the internal namespace of the
    ProjectExplorer plugin.
    \internal
*/

/*!
    \class ProjectExplorer::ProjectExplorerPlugin

    \brief The ProjectExplorerPlugin class contains static accessor and utility
    functions to obtain the current project, open projects, and so on.
*/

using namespace Core;
using namespace ProjectExplorer::Internal;

namespace ProjectExplorer {

namespace Constants {
const int  P_MODE_SESSION         = 85;

// Actions
const char NEWPROJECT[]           = "ProjectExplorer.NewProject";
const char LOAD[]                 = "ProjectExplorer.Load";
const char UNLOAD[]               = "ProjectExplorer.Unload";
const char UNLOADCM[]             = "ProjectExplorer.UnloadCM";
const char CLEARSESSION[]         = "ProjectExplorer.ClearSession";
const char BUILDPROJECTONLY[]     = "ProjectExplorer.BuildProjectOnly";
const char BUILDCM[]              = "ProjectExplorer.BuildCM";
const char BUILDDEPENDCM[]        = "ProjectExplorer.BuildDependenciesCM";
const char BUILDSESSION[]         = "ProjectExplorer.BuildSession";
const char REBUILDPROJECTONLY[]   = "ProjectExplorer.RebuildProjectOnly";
const char REBUILD[]              = "ProjectExplorer.Rebuild";
const char REBUILDCM[]            = "ProjectExplorer.RebuildCM";
const char REBUILDDEPENDCM[]      = "ProjectExplorer.RebuildDependenciesCM";
const char REBUILDSESSION[]       = "ProjectExplorer.RebuildSession";
const char DEPLOYPROJECTONLY[]    = "ProjectExplorer.DeployProjectOnly";
const char DEPLOY[]               = "ProjectExplorer.Deploy";
const char DEPLOYCM[]             = "ProjectExplorer.DeployCM";
const char DEPLOYSESSION[]        = "ProjectExplorer.DeploySession";
const char CLEANPROJECTONLY[]     = "ProjectExplorer.CleanProjectOnly";
const char CLEAN[]                = "ProjectExplorer.Clean";
const char CLEANCM[]              = "ProjectExplorer.CleanCM";
const char CLEANDEPENDCM[]        = "ProjectExplorer.CleanDependenciesCM";
const char CLEANSESSION[]         = "ProjectExplorer.CleanSession";
const char CANCELBUILD[]          = "ProjectExplorer.CancelBuild";
const char RUN[]                  = "ProjectExplorer.Run";
const char RUNWITHOUTDEPLOY[]     = "ProjectExplorer.RunWithoutDeploy";
const char RUNCONTEXTMENU[]       = "ProjectExplorer.RunContextMenu";
const char ADDEXISTINGFILES[]     = "ProjectExplorer.AddExistingFiles";
const char ADDEXISTINGDIRECTORY[] = "ProjectExplorer.AddExistingDirectory";
const char ADDNEWSUBPROJECT[]     = "ProjectExplorer.AddNewSubproject";
const char REMOVEPROJECT[]        = "ProjectExplorer.RemoveProject";
const char OPENFILE[]             = "ProjectExplorer.OpenFile";
const char SEARCHONFILESYSTEM[]   = "ProjectExplorer.SearchOnFileSystem";
const char SHOWINGRAPHICALSHELL[] = "ProjectExplorer.ShowInGraphicalShell";
const char OPENTERMIANLHERE[]     = "ProjectExplorer.OpenTerminalHere";
const char DUPLICATEFILE[]        = "ProjectExplorer.DuplicateFile";
const char DELETEFILE[]           = "ProjectExplorer.DeleteFile";
const char DIFFFILE[]             = "ProjectExplorer.DiffFile";
const char SETSTARTUP[]           = "ProjectExplorer.SetStartup";
const char PROJECTTREE_COLLAPSE_ALL[] = "ProjectExplorer.CollapseAll";

const char SELECTTARGET[]         = "ProjectExplorer.SelectTarget";
const char SELECTTARGETQUICK[]    = "ProjectExplorer.SelectTargetQuick";

// Action priorities
const int  P_ACTION_RUN            = 100;
const int  P_ACTION_BUILDPROJECT   = 80;

// Context
const char C_PROJECTEXPLORER[]    = "Project Explorer";

// Menus
const char M_RECENTPROJECTS[]     = "ProjectExplorer.Menu.Recent";
const char M_UNLOADPROJECTS[]     = "ProjectExplorer.Menu.Unload";
const char M_SESSION[]            = "ProjectExplorer.Menu.Session";

const char RUNMENUCONTEXTMENU[]   = "Project.RunMenu";
const char FOLDER_OPEN_LOCATIONS_CONTEXT_MENU[]  = "Project.F.OpenLocation.CtxMenu";
const char PROJECT_OPEN_LOCATIONS_CONTEXT_MENU[]  = "Project.P.OpenLocation.CtxMenu";

} // namespace Constants

static Target *activeTarget()
{
    Project *project = ProjectTree::currentProject();
    return project ? project->activeTarget() : nullptr;
}

static BuildConfiguration *activeBuildConfiguration()
{
    Target *target = activeTarget();
    return target ? target->activeBuildConfiguration() : nullptr;
}

static Kit *currentKit()
{
    Target *target = activeTarget();
    return target ? target->kit() : nullptr;
}

static bool isTextFile(const QString &fileName)
{
    return Utils::mimeTypeForFile(fileName).inherits(
                TextEditor::Constants::C_TEXTEDITOR_MIMETYPE_TEXT);
}

class ProjectExplorerPluginPrivate : public QObject
{
    Q_DECLARE_TR_FUNCTIONS(ProjectExplorer::ProjectExplorerPlugin)

public:
    void deploy(QList<Project *>);
    int queue(QList<Project *>, QList<Id> stepIds);
    void updateContextMenuActions();
    void updateLocationSubMenus();
    void executeRunConfiguration(RunConfiguration *, Core::Id mode);
    QPair<bool, QString> buildSettingsEnabledForSession();
    QPair<bool, QString> buildSettingsEnabled(const Project *pro);

    void addToRecentProjects(const QString &fileName, const QString &displayName);
    void startRunControl(RunControl *runControl);

    void updateActions();
    void updateContext();
    void updateDeployActions();
    void updateRunWithoutDeployMenu();

    void buildQueueFinished(bool success);

    void buildStateChanged(ProjectExplorer::Project * pro);
    void loadAction();
    void handleUnloadProject();
    void unloadProjectContextMenu();
    void closeAllProjects();
    void showSessionManager();
    void updateSessionMenu();
    void setSession(QAction *action);

    void determineSessionToRestoreAtStartup();
    void restoreSession();
    void runProjectContextMenu();
    void savePersistentSettings();

    void addNewFile();
    void handleAddExistingFiles();
    void addExistingDirectory();
    void addNewSubproject();
    void removeProject();
    void openFile();
    void searchOnFileSystem();
    void showInGraphicalShell();
    void removeFile();
    void duplicateFile();
    void deleteFile();
    void handleRenameFile();
    void handleSetStartupProject();
    void setStartupProject(ProjectExplorer::Project *project);

    void updateRecentProjectMenu();
    void clearRecentProjects();
    void openRecentProject(const QString &fileName);
    void updateUnloadProjectMenu();
    void openTerminalHere();

    void invalidateProject(ProjectExplorer::Project *project);

    void projectAdded(ProjectExplorer::Project *pro);
    void projectRemoved(ProjectExplorer::Project *pro);
    void projectDisplayNameChanged(ProjectExplorer::Project *pro);
    void startupProjectChanged(); // Calls updateRunAction
    void activeTargetChanged();
    void activeRunConfigurationChanged();
    void activeBuildConfigurationChanged();

    void slotUpdateRunActions();

    void currentModeChanged(Core::Id mode, Core::Id oldMode);

    void updateWelcomePage();

    void runConfigurationConfigurationFinished();

    void checkForShutdown();
    void timerEvent(QTimerEvent *) override;

    QList<QPair<QString, QString> > recentProjects() const;

public:
    QMenu *m_sessionMenu;
    QMenu *m_openWithMenu;

    QMultiMap<int, QObject*> m_actionMap;
    QAction *m_sessionManagerAction;
    QAction *m_newAction;
    QAction *m_loadAction;
    Utils::ParameterAction *m_unloadAction;
    Utils::ParameterAction *m_unloadActionContextMenu;
    QAction *m_closeAllProjects;
    QAction *m_buildProjectOnlyAction;
    Utils::ParameterAction *m_buildAction;
    QAction *m_buildActionContextMenu;
    QAction *m_buildDependenciesActionContextMenu;
    QAction *m_buildSessionAction;
    QAction *m_rebuildProjectOnlyAction;
    Utils::ParameterAction *m_rebuildAction;
    QAction *m_rebuildActionContextMenu;
    QAction *m_rebuildDependenciesActionContextMenu;
    QAction *m_rebuildSessionAction;
    QAction *m_cleanProjectOnlyAction;
    QAction *m_deployProjectOnlyAction;
    Utils::ParameterAction *m_deployAction;
    QAction *m_deployActionContextMenu;
    QAction *m_deploySessionAction;
    Utils::ParameterAction *m_cleanAction;
    QAction *m_cleanActionContextMenu;
    QAction *m_cleanDependenciesActionContextMenu;
    QAction *m_cleanSessionAction;
    QAction *m_runAction;
    QAction *m_runActionContextMenu;
    QAction *m_runWithoutDeployAction;
    QAction *m_cancelBuildAction;
    QAction *m_addNewFileAction;
    QAction *m_addExistingFilesAction;
    QAction *m_addExistingDirectoryAction;
    QAction *m_addNewSubprojectAction;
    QAction *m_removeFileAction;
    QAction *m_duplicateFileAction;
    QAction *m_removeProjectAction;
    QAction *m_deleteFileAction;
    QAction *m_renameFileAction;
    QAction *m_diffFileAction;
    QAction *m_openFileAction;
    QAction *m_projectTreeCollapseAllAction;
    QAction *m_searchOnFileSystem;
    QAction *m_showInGraphicalShell;
    QAction *m_openTerminalHere;
    Utils::ParameterAction *m_setStartupProjectAction;
    QAction *m_projectSelectorAction;
    QAction *m_projectSelectorActionMenu;
    QAction *m_projectSelectorActionQuick;
    QAction *m_runSubProject;

    ProjectWindow *m_proWindow = nullptr;
    QString m_sessionToRestoreAtStartup;

    QStringList m_profileMimeTypes;
    AppOutputPane *m_outputPane = nullptr;
    int m_activeRunControlCount = 0;
    int m_shutdownWatchDogId = -1;

    QHash<QString, std::function<Project *(const Utils::FileName &)>> m_projectCreators;
    QList<QPair<QString, QString> > m_recentProjects; // pair of filename, displayname
    static const int m_maxRecentProjects = 25;

    QString m_lastOpenDirectory;
    QPointer<RunConfiguration> m_delayedRunConfiguration;
    QList<QPair<RunConfiguration *, Core::Id>> m_delayedRunConfigurationForRun;
    QString m_projectFilterString;
    MiniProjectTargetSelector * m_targetSelector;
    ProjectExplorerSettings m_projectExplorerSettings;
    bool m_shouldHaveRunConfiguration = false;
    bool m_shuttingDown = false;
    Core::Id m_runMode = Constants::NO_RUN_MODE;
    ProjectWelcomePage *m_welcomePage = nullptr;
    IMode *m_projectsMode = nullptr;

    TaskHub *m_taskHub = nullptr;
    KitManager *m_kitManager = nullptr;
    ToolChainManager *m_toolChainManager = nullptr;
    QStringList m_arguments;
#ifdef WITH_JOURNALD
    JournaldWatcher *m_journalWatcher = nullptr;
#endif
    QThreadPool m_threadPool;
};

class ProjectsMode : public IMode
{
public:
    ProjectsMode(QWidget *proWindow)
    {
        setWidget(proWindow);
        setContext(Context(Constants::C_PROJECTEXPLORER));
        setDisplayName(QCoreApplication::translate("ProjectExplorer::ProjectsMode", "Projects"));
        setIcon(Utils::Icon::modeIcon(Icons::MODE_PROJECT_CLASSIC,
                                      Icons::MODE_PROJECT_FLAT, Icons::MODE_PROJECT_FLAT_ACTIVE));
        setPriority(Constants::P_MODE_SESSION);
        setId(Constants::MODE_SESSION);
        setContextHelpId(QLatin1String("Managing Projects"));
    }
};

static ProjectExplorerPlugin *m_instance = nullptr;
static ProjectExplorerPluginPrivate *dd = nullptr;

ProjectExplorerPlugin::ProjectExplorerPlugin()
{
    m_instance = this;
    dd = new ProjectExplorerPluginPrivate;
}

ProjectExplorerPlugin::~ProjectExplorerPlugin()
{
    delete dd->m_proWindow; // Needs access to the kit manager.
    JsonWizardFactory::destroyAllFactories();

    // Force sequence of deletion:
    delete dd->m_kitManager; // remove all the profile information
    delete dd->m_toolChainManager;
#ifdef WITH_JOURNALD
    delete dd->m_journalWatcher;
#endif
    ProjectPanelFactory::destroyFactories();
    delete dd;
}

ProjectExplorerPlugin *ProjectExplorerPlugin::instance()
{
    return m_instance;
}

bool ProjectExplorerPlugin::initialize(const QStringList &arguments, QString *error)
{
    Q_UNUSED(error);

    qRegisterMetaType<ProjectExplorer::RunControl *>();
    qRegisterMetaType<ProjectExplorer::DeployableFile>("ProjectExplorer::DeployableFile");

    CustomWizard::setVerbose(arguments.count(QLatin1String("-customwizard-verbose")));
    JsonWizardFactory::setVerbose(arguments.count(QLatin1String("-customwizard-verbose")));

    addObject(this);

    addAutoReleasedObject(new DeviceManager);

#ifdef WITH_JOURNALD
    dd->m_journalWatcher = new JournaldWatcher;
#endif

    // Add ToolChainFactories:
    if (Utils::HostOsInfo::isWindowsHost()) {
        addAutoReleasedObject(new WinDebugInterface);
        addAutoReleasedObject(new MsvcToolChainFactory);
    } else {
        addAutoReleasedObject(new LinuxIccToolChainFactory);
    }
    if (!Utils::HostOsInfo::isMacHost())
        addAutoReleasedObject(new MingwToolChainFactory); // Mingw offers cross-compiling to windows
    addAutoReleasedObject(new GccToolChainFactory);
    addAutoReleasedObject(new ClangToolChainFactory);
    addAutoReleasedObject(new CustomToolChainFactory);

    addAutoReleasedObject(new DesktopDeviceFactory);

    dd->m_kitManager = new KitManager; // register before ToolChainManager
    dd->m_toolChainManager = new ToolChainManager;

    // Register languages
    ToolChainManager::registerLanguage(Constants::C_LANGUAGE_ID, tr("C"));
    ToolChainManager::registerLanguage(Constants::CXX_LANGUAGE_ID, tr("C++"));

    IWizardFactory::registerFeatureProvider(new KitFeatureProvider);

    // Register KitInformation:
    KitManager::registerKitInformation(new DeviceTypeKitInformation);
    KitManager::registerKitInformation(new DeviceKitInformation);
    KitManager::registerKitInformation(new ToolChainKitInformation);
    KitManager::registerKitInformation(new SysRootKitInformation);
    KitManager::registerKitInformation(new EnvironmentKitInformation);

    addAutoReleasedObject(new ToolChainOptionsPage);
    addAutoReleasedObject(new KitOptionsPage);

    addAutoReleasedObject(new TaskHub);

    IWizardFactory::registerFactoryCreator([]() -> QList<IWizardFactory *> {
        QList<IWizardFactory *> result;
        result << CustomWizard::createWizards();
        result << JsonWizardFactory::createWizardFactories();
        return result;
    });

    dd->m_welcomePage = new ProjectWelcomePage;
    connect(dd->m_welcomePage, &ProjectWelcomePage::manageSessions,
            dd, &ProjectExplorerPluginPrivate::showSessionManager);
    addObject(dd->m_welcomePage);

    auto sessionManager = new SessionManager(this);

    connect(sessionManager, &SessionManager::projectAdded,
            this, &ProjectExplorerPlugin::fileListChanged);
    connect(sessionManager, &SessionManager::aboutToRemoveProject,
            dd, &ProjectExplorerPluginPrivate::invalidateProject);
    connect(sessionManager, &SessionManager::projectRemoved,
            this, &ProjectExplorerPlugin::fileListChanged);
    connect(sessionManager, &SessionManager::projectAdded,
            dd, &ProjectExplorerPluginPrivate::projectAdded);
    connect(sessionManager, &SessionManager::projectRemoved,
            dd, &ProjectExplorerPluginPrivate::projectRemoved);
    connect(sessionManager, &SessionManager::startupProjectChanged,
            dd, &ProjectExplorerPluginPrivate::startupProjectChanged);
    connect(sessionManager, &SessionManager::projectDisplayNameChanged,
            dd, &ProjectExplorerPluginPrivate::projectDisplayNameChanged);
    connect(sessionManager, &SessionManager::dependencyChanged,
            dd, &ProjectExplorerPluginPrivate::updateActions);
    connect(sessionManager, &SessionManager::sessionLoaded,
            dd, &ProjectExplorerPluginPrivate::updateActions);
    connect(sessionManager, &SessionManager::sessionLoaded,
            dd, &ProjectExplorerPluginPrivate::updateWelcomePage);

    ProjectTree *tree = new ProjectTree(this);
    connect(tree, &ProjectTree::currentProjectChanged,
            dd, &ProjectExplorerPluginPrivate::updateContextMenuActions);
    connect(tree, &ProjectTree::currentNodeChanged,
            dd, &ProjectExplorerPluginPrivate::updateContextMenuActions);
    connect(tree, &ProjectTree::currentProjectChanged,
            dd, &ProjectExplorerPluginPrivate::updateActions);
    connect(tree, &ProjectTree::currentProjectChanged, this, [](Project *project) {
        TextEditor::FindInFiles::instance()->setBaseDirectory(project ? project->projectDirectory()
                                                                      : Utils::FileName());
    });

    addAutoReleasedObject(new CustomWizardMetaFactory<CustomProjectWizard>(IWizardFactory::ProjectWizard));
    addAutoReleasedObject(new CustomWizardMetaFactory<CustomWizard>(IWizardFactory::FileWizard));

    // For JsonWizard:
    JsonWizardFactory::registerPageFactory(new FieldPageFactory);
    JsonWizardFactory::registerPageFactory(new FilePageFactory);
    JsonWizardFactory::registerPageFactory(new KitsPageFactory);
    JsonWizardFactory::registerPageFactory(new ProjectPageFactory);
    JsonWizardFactory::registerPageFactory(new SummaryPageFactory);

    JsonWizardFactory::registerGeneratorFactory(new FileGeneratorFactory);
    JsonWizardFactory::registerGeneratorFactory(new ScannerGeneratorFactory);

    dd->m_proWindow = new ProjectWindow;

    Context projecTreeContext(Constants::C_PROJECT_TREE);

    dd->m_projectsMode = new ProjectsMode(dd->m_proWindow);
    dd->m_projectsMode->setEnabled(false);
    addAutoReleasedObject(dd->m_projectsMode);

    addAutoReleasedObject(new CopyTaskHandler);
    addAutoReleasedObject(new ShowInEditorTaskHandler);
    addAutoReleasedObject(new VcsAnnotateTaskHandler);
    addAutoReleasedObject(new RemoveTaskHandler);
    addAutoReleasedObject(new ConfigTaskHandler(Task::compilerMissingTask(),
                                                Constants::KITS_SETTINGS_PAGE_ID));

    ICore::addPreCloseListener([]() -> bool { return coreAboutToClose(); });

    dd->m_outputPane = new AppOutputPane;
    addAutoReleasedObject(dd->m_outputPane);
    connect(SessionManager::instance(), &SessionManager::projectRemoved,
            dd->m_outputPane, &AppOutputPane::projectRemoved);

    addAutoReleasedObject(new AllProjectsFilter);
    addAutoReleasedObject(new CurrentProjectFilter);

    // ProjectPanelFactories
    auto panelFactory = new ProjectPanelFactory;
    panelFactory->setPriority(30);
    panelFactory->setDisplayName(QCoreApplication::translate("EditorSettingsPanelFactory", "Editor"));
    panelFactory->setIcon(":/projectexplorer/images/EditorSettings.png");
    panelFactory->setCreateWidgetFunction([](Project *project) { return new EditorSettingsWidget(project); });
    ProjectPanelFactory::registerFactory(panelFactory);

    panelFactory = new ProjectPanelFactory;
    panelFactory->setPriority(40);
    panelFactory->setDisplayName(QCoreApplication::translate("CodeStyleSettingsPanelFactory", "Code Style"));
    panelFactory->setIcon(":/projectexplorer/images/CodeStyleSettings.png");
    panelFactory->setCreateWidgetFunction([](Project *project) { return new CodeStyleSettingsWidget(project); });
    ProjectPanelFactory::registerFactory(panelFactory);

    panelFactory = new ProjectPanelFactory;
    panelFactory->setPriority(50);
    panelFactory->setDisplayName(QCoreApplication::translate("DependenciesPanelFactory", "Dependencies"));
    panelFactory->setIcon(":/projectexplorer/images/ProjectDependencies.png");
    panelFactory->setCreateWidgetFunction([](Project *project) { return new DependenciesWidget(project); });
    ProjectPanelFactory::registerFactory(panelFactory);

    addAutoReleasedObject(new ProcessStepFactory);

    addAutoReleasedObject(new AllProjectsFind);
    addAutoReleasedObject(new CurrentProjectFind);

    auto constraint = [](RunConfiguration *runConfiguration) {
        const Runnable runnable = runConfiguration->runnable();
        if (!runnable.is<StandardRunnable>())
            return false;
        const IDevice::ConstPtr device = runnable.as<StandardRunnable>().device;
        if (device && device->type() == ProjectExplorer::Constants::DESKTOP_DEVICE_TYPE)
            return true;
        Target *target = runConfiguration->target();
        Kit *kit = target ? target->kit() : nullptr;
        return DeviceTypeKitInformation::deviceTypeId(kit) == ProjectExplorer::Constants::DESKTOP_DEVICE_TYPE;
    };
    RunControl::registerWorker<SimpleTargetRunner>(Constants::NORMAL_RUN_MODE, constraint);

    addAutoReleasedObject(new CustomExecutableRunConfigurationFactory);

    addAutoReleasedObject(new ProjectFileWizardExtension);

    // Settings pages
    addAutoReleasedObject(new ProjectExplorerSettingsPage);
    addAutoReleasedObject(new DeviceSettingsPage);

    // context menus
    ActionContainer *msessionContextMenu =
        ActionManager::createMenu(Constants::M_SESSIONCONTEXT);
    ActionContainer *mprojectContextMenu =
        ActionManager::createMenu(Constants::M_PROJECTCONTEXT);
    ActionContainer *msubProjectContextMenu =
        ActionManager::createMenu(Constants::M_SUBPROJECTCONTEXT);
    ActionContainer *mfolderContextMenu =
        ActionManager::createMenu(Constants::M_FOLDERCONTEXT);
    ActionContainer *mfileContextMenu =
        ActionManager::createMenu(Constants::M_FILECONTEXT);

    ActionContainer *mfile =
        ActionManager::actionContainer(Core::Constants::M_FILE);
    ActionContainer *menubar =
        ActionManager::actionContainer(Core::Constants::MENU_BAR);

    // context menu sub menus:
    ActionContainer *folderOpenLocationCtxMenu =
            ActionManager::createMenu(Constants::FOLDER_OPEN_LOCATIONS_CONTEXT_MENU);
    folderOpenLocationCtxMenu->menu()->setTitle(tr("Open..."));
    folderOpenLocationCtxMenu->setOnAllDisabledBehavior(ActionContainer::Show);

    ActionContainer *projectOpenLocationCtxMenu =
            ActionManager::createMenu(Constants::PROJECT_OPEN_LOCATIONS_CONTEXT_MENU);
    projectOpenLocationCtxMenu->menu()->setTitle(tr("Open..."));
    projectOpenLocationCtxMenu->setOnAllDisabledBehavior(ActionContainer::Show);

    // build menu
    ActionContainer *mbuild =
        ActionManager::createMenu(Constants::M_BUILDPROJECT);
    mbuild->menu()->setTitle(tr("&Build"));
    menubar->addMenu(mbuild, Core::Constants::G_VIEW);

    // debug menu
    ActionContainer *mdebug =
        ActionManager::createMenu(Constants::M_DEBUG);
    mdebug->menu()->setTitle(tr("&Debug"));
    menubar->addMenu(mdebug, Core::Constants::G_VIEW);

    ActionContainer *mstartdebugging =
        ActionManager::createMenu(Constants::M_DEBUG_STARTDEBUGGING);
    mstartdebugging->menu()->setTitle(tr("&Start Debugging"));
    mdebug->addMenu(mstartdebugging, Core::Constants::G_DEFAULT_ONE);

    //
    // Groups
    //

    mbuild->appendGroup(Constants::G_BUILD_BUILD);
    mbuild->appendGroup(Constants::G_BUILD_DEPLOY);
    mbuild->appendGroup(Constants::G_BUILD_REBUILD);
    mbuild->appendGroup(Constants::G_BUILD_CLEAN);
    mbuild->appendGroup(Constants::G_BUILD_CANCEL);
    mbuild->appendGroup(Constants::G_BUILD_RUN);

    msessionContextMenu->appendGroup(Constants::G_SESSION_BUILD);
    msessionContextMenu->appendGroup(Constants::G_SESSION_REBUILD);
    msessionContextMenu->appendGroup(Constants::G_SESSION_FILES);
    msessionContextMenu->appendGroup(Constants::G_SESSION_OTHER);
    msessionContextMenu->appendGroup(Constants::G_PROJECT_TREE);

    mprojectContextMenu->appendGroup(Constants::G_PROJECT_FIRST);
    mprojectContextMenu->appendGroup(Constants::G_FOLDER_LOCATIONS);
    mprojectContextMenu->appendGroup(Constants::G_PROJECT_BUILD);
    mprojectContextMenu->appendGroup(Constants::G_PROJECT_RUN);
    mprojectContextMenu->appendGroup(Constants::G_PROJECT_REBUILD);
    mprojectContextMenu->appendGroup(Constants::G_PROJECT_FILES);
    mprojectContextMenu->appendGroup(Constants::G_PROJECT_LAST);
    mprojectContextMenu->appendGroup(Constants::G_PROJECT_TREE);

    mprojectContextMenu->addMenu(projectOpenLocationCtxMenu, Constants::G_FOLDER_LOCATIONS);
    connect(mprojectContextMenu->menu(), &QMenu::aboutToShow,
            dd, &ProjectExplorerPluginPrivate::updateLocationSubMenus);

    msubProjectContextMenu->appendGroup(Constants::G_PROJECT_FIRST);
    msubProjectContextMenu->appendGroup(Constants::G_FOLDER_LOCATIONS);
    msubProjectContextMenu->appendGroup(Constants::G_PROJECT_BUILD);
    msubProjectContextMenu->appendGroup(Constants::G_PROJECT_RUN);
    msubProjectContextMenu->appendGroup(Constants::G_PROJECT_FILES);
    msubProjectContextMenu->appendGroup(Constants::G_PROJECT_LAST);
    msubProjectContextMenu->appendGroup(Constants::G_PROJECT_TREE);

    connect(msubProjectContextMenu->menu(), &QMenu::aboutToShow,
            dd, &ProjectExplorerPluginPrivate::updateLocationSubMenus);

    ActionContainer *runMenu = ActionManager::createMenu(Constants::RUNMENUCONTEXTMENU);
    runMenu->setOnAllDisabledBehavior(ActionContainer::Hide);
    const QIcon runSideBarIcon = Utils::Icon::sideBarIcon(Icons::RUN, Icons::RUN_FLAT);
    const QIcon runIcon = Utils::Icon::combinedIcon({Utils::Icons::RUN_SMALL.icon(),
                                                     runSideBarIcon});

    runMenu->menu()->setIcon(runIcon);
    runMenu->menu()->setTitle(tr("Run"));
    msubProjectContextMenu->addMenu(runMenu, ProjectExplorer::Constants::G_PROJECT_RUN);

    mfolderContextMenu->appendGroup(Constants::G_FOLDER_LOCATIONS);
    mfolderContextMenu->appendGroup(Constants::G_FOLDER_FILES);
    mfolderContextMenu->appendGroup(Constants::G_FOLDER_OTHER);
    mfolderContextMenu->appendGroup(Constants::G_FOLDER_CONFIG);
    mfolderContextMenu->appendGroup(Constants::G_PROJECT_TREE);

    mfileContextMenu->appendGroup(Constants::G_FILE_OPEN);
    mfileContextMenu->appendGroup(Constants::G_FILE_OTHER);
    mfileContextMenu->appendGroup(Constants::G_FILE_CONFIG);
    mfileContextMenu->appendGroup(Constants::G_PROJECT_TREE);
    // "open with" submenu
    ActionContainer * const openWith =
            ActionManager::createMenu(ProjectExplorer::Constants::M_OPENFILEWITHCONTEXT);
    openWith->setOnAllDisabledBehavior(ActionContainer::Show);
    dd->m_openWithMenu = openWith->menu();
    dd->m_openWithMenu->setTitle(tr("Open With"));

    mfolderContextMenu->addMenu(folderOpenLocationCtxMenu, Constants::G_FOLDER_LOCATIONS);
    connect(mfolderContextMenu->menu(), &QMenu::aboutToShow,
            dd, &ProjectExplorerPluginPrivate::updateLocationSubMenus);

    //
    // Separators
    //

    Command *cmd;

    msessionContextMenu->addSeparator(projecTreeContext, Constants::G_SESSION_REBUILD);

    msessionContextMenu->addSeparator(projecTreeContext, Constants::G_SESSION_FILES);
    mprojectContextMenu->addSeparator(projecTreeContext, Constants::G_PROJECT_FILES);
    msubProjectContextMenu->addSeparator(projecTreeContext, Constants::G_PROJECT_FILES);
    mfile->addSeparator(Core::Constants::G_FILE_PROJECT);
    mbuild->addSeparator(Constants::G_BUILD_REBUILD);
    msessionContextMenu->addSeparator(Constants::G_SESSION_OTHER);
    mbuild->addSeparator(Constants::G_BUILD_CANCEL);
    mbuild->addSeparator(Constants::G_BUILD_RUN);
    mprojectContextMenu->addSeparator(Constants::G_PROJECT_REBUILD);

    //
    // Actions
    //

    // new action
    dd->m_newAction = new QAction(tr("New Project..."), this);
    cmd = ActionManager::registerAction(dd->m_newAction, Constants::NEWPROJECT);
    cmd->setDefaultKeySequence(QKeySequence(tr("Ctrl+Shift+N")));
    msessionContextMenu->addAction(cmd, Constants::G_SESSION_FILES);

    // open action
    dd->m_loadAction = new QAction(tr("Load Project..."), this);
    cmd = ActionManager::registerAction(dd->m_loadAction, Constants::LOAD);
    if (!Utils::HostOsInfo::isMacHost())
        cmd->setDefaultKeySequence(QKeySequence(tr("Ctrl+Shift+O")));
    msessionContextMenu->addAction(cmd, Constants::G_SESSION_FILES);

    // Default open action
    dd->m_openFileAction = new QAction(tr("Open File"), this);
    cmd = ActionManager::registerAction(dd->m_openFileAction, Constants::OPENFILE,
                       projecTreeContext);
    mfileContextMenu->addAction(cmd, Constants::G_FILE_OPEN);

    dd->m_searchOnFileSystem = new QAction(FileUtils::msgFindInDirectory(), this);
    cmd = ActionManager::registerAction(dd->m_searchOnFileSystem, Constants::SEARCHONFILESYSTEM, projecTreeContext);

    mfileContextMenu->addAction(cmd, Constants::G_FILE_OTHER);
    mfolderContextMenu->addAction(cmd, Constants::G_FOLDER_CONFIG);
    msubProjectContextMenu->addAction(cmd, Constants::G_PROJECT_LAST);
    mprojectContextMenu->addAction(cmd, Constants::G_PROJECT_LAST);

    dd->m_showInGraphicalShell = new QAction(FileUtils::msgGraphicalShellAction(), this);
    cmd = ActionManager::registerAction(dd->m_showInGraphicalShell, Constants::SHOWINGRAPHICALSHELL,
                       projecTreeContext);
    mfileContextMenu->addAction(cmd, Constants::G_FILE_OPEN);
    mfolderContextMenu->addAction(cmd, Constants::G_FOLDER_FILES);

    dd->m_openTerminalHere = new QAction(FileUtils::msgTerminalAction(), this);
    cmd = ActionManager::registerAction(dd->m_openTerminalHere, Constants::OPENTERMIANLHERE,
                       projecTreeContext);
    mfileContextMenu->addAction(cmd, Constants::G_FILE_OPEN);
    mfolderContextMenu->addAction(cmd, Constants::G_FOLDER_FILES);

    // Open With menu
    mfileContextMenu->addMenu(openWith, Constants::G_FILE_OPEN);

    // recent projects menu
    ActionContainer *mrecent =
        ActionManager::createMenu(Constants::M_RECENTPROJECTS);
    mrecent->menu()->setTitle(tr("Recent P&rojects"));
    mrecent->setOnAllDisabledBehavior(ActionContainer::Show);
    mfile->addMenu(mrecent, Core::Constants::G_FILE_OPEN);
    connect(mfile->menu(), &QMenu::aboutToShow,
            dd, &ProjectExplorerPluginPrivate::updateRecentProjectMenu);

    // session menu
    ActionContainer *msession = ActionManager::createMenu(Constants::M_SESSION);
    msession->menu()->setTitle(tr("S&essions"));
    msession->setOnAllDisabledBehavior(ActionContainer::Show);
    mfile->addMenu(msession, Core::Constants::G_FILE_OPEN);
    dd->m_sessionMenu = msession->menu();
    connect(mfile->menu(), &QMenu::aboutToShow,
            dd, &ProjectExplorerPluginPrivate::updateSessionMenu);

    // session manager action
    dd->m_sessionManagerAction = new QAction(tr("&Manage..."), this);
    dd->m_sessionMenu->addAction(dd->m_sessionManagerAction);
    dd->m_sessionMenu->addSeparator();
    cmd->setDefaultKeySequence(QKeySequence());


    // unload action
    dd->m_unloadAction = new Utils::ParameterAction(tr("Close Project"), tr("Close Pro&ject \"%1\""),
                                                      Utils::ParameterAction::AlwaysEnabled, this);
    cmd = ActionManager::registerAction(dd->m_unloadAction, Constants::UNLOAD);
    cmd->setAttribute(Command::CA_UpdateText);
    cmd->setDescription(dd->m_unloadAction->text());
    mfile->addAction(cmd, Core::Constants::G_FILE_PROJECT);

    ActionContainer *munload =
        ActionManager::createMenu(Constants::M_UNLOADPROJECTS);
    munload->menu()->setTitle(tr("Close Pro&ject"));
    munload->setOnAllDisabledBehavior(ActionContainer::Show);
    mfile->addMenu(munload, Core::Constants::G_FILE_PROJECT);
    connect(mfile->menu(), &QMenu::aboutToShow,
            dd, &ProjectExplorerPluginPrivate::updateUnloadProjectMenu);

    // unload session action
    dd->m_closeAllProjects = new QAction(tr("Close All Projects and Editors"), this);
    cmd = ActionManager::registerAction(dd->m_closeAllProjects, Constants::CLEARSESSION);
    mfile->addAction(cmd, Core::Constants::G_FILE_PROJECT);
    msessionContextMenu->addAction(cmd, Constants::G_SESSION_FILES);

    // build session action
    const QIcon sideBarIcon = Utils::Icon::sideBarIcon(Icons::BUILD, Icons::BUILD_FLAT);
    const QIcon buildIcon = Utils::Icon::combinedIcon({Icons::BUILD_SMALL.icon(), sideBarIcon});
    dd->m_buildSessionAction = new QAction(buildIcon, tr("Build All"), this);
    cmd = ActionManager::registerAction(dd->m_buildSessionAction, Constants::BUILDSESSION);
    cmd->setDefaultKeySequence(QKeySequence(tr("Ctrl+Shift+B")));
    mbuild->addAction(cmd, Constants::G_BUILD_BUILD);
    msessionContextMenu->addAction(cmd, Constants::G_SESSION_BUILD);

    // deploy session
    dd->m_deploySessionAction = new QAction(tr("Deploy All"), this);
    cmd = ActionManager::registerAction(dd->m_deploySessionAction, Constants::DEPLOYSESSION);
    mbuild->addAction(cmd, Constants::G_BUILD_DEPLOY);
    msessionContextMenu->addAction(cmd, Constants::G_SESSION_BUILD);

    // rebuild session action
    dd->m_rebuildSessionAction = new QAction(Icons::REBUILD.icon(), tr("Rebuild All"), this);
    cmd = ActionManager::registerAction(dd->m_rebuildSessionAction, Constants::REBUILDSESSION);
    mbuild->addAction(cmd, Constants::G_BUILD_REBUILD);
    msessionContextMenu->addAction(cmd, Constants::G_SESSION_REBUILD);

    // clean session
    dd->m_cleanSessionAction = new QAction(Utils::Icons::CLEAN.icon(), tr("Clean All"), this);
    cmd = ActionManager::registerAction(dd->m_cleanSessionAction, Constants::CLEANSESSION);
    mbuild->addAction(cmd, Constants::G_BUILD_CLEAN);
    msessionContextMenu->addAction(cmd, Constants::G_SESSION_REBUILD);

    // build action
    dd->m_buildAction = new Utils::ParameterAction(tr("Build Project"), tr("Build Project \"%1\""),
                                                     Utils::ParameterAction::AlwaysEnabled, this);
    dd->m_buildAction->setIcon(buildIcon);
    cmd = ActionManager::registerAction(dd->m_buildAction, Constants::BUILD);
    cmd->setAttribute(Command::CA_UpdateText);
    cmd->setDescription(dd->m_buildAction->text());
    cmd->setDefaultKeySequence(QKeySequence(tr("Ctrl+B")));
    mbuild->addAction(cmd, Constants::G_BUILD_BUILD);

    // Add to mode bar
    ModeManager::addAction(cmd->action(), Constants::P_ACTION_BUILDPROJECT);

    // deploy action
    dd->m_deployAction = new Utils::ParameterAction(tr("Deploy Project"), tr("Deploy Project \"%1\""),
                                                     Utils::ParameterAction::AlwaysEnabled, this);
    cmd = ActionManager::registerAction(dd->m_deployAction, Constants::DEPLOY);
    cmd->setAttribute(Command::CA_UpdateText);
    cmd->setDescription(dd->m_deployAction->text());
    mbuild->addAction(cmd, Constants::G_BUILD_DEPLOY);

    // rebuild action
    dd->m_rebuildAction = new Utils::ParameterAction(tr("Rebuild Project"), tr("Rebuild Project \"%1\""),
                                                       Utils::ParameterAction::AlwaysEnabled, this);
    cmd = ActionManager::registerAction(dd->m_rebuildAction, Constants::REBUILD);
    cmd->setAttribute(Command::CA_UpdateText);
    cmd->setDescription(dd->m_rebuildAction->text());
    mbuild->addAction(cmd, Constants::G_BUILD_REBUILD);

    // clean action
    dd->m_cleanAction = new Utils::ParameterAction(tr("Clean Project"), tr("Clean Project \"%1\""),
                                                     Utils::ParameterAction::AlwaysEnabled, this);
    cmd = ActionManager::registerAction(dd->m_cleanAction, Constants::CLEAN);
    cmd->setAttribute(Command::CA_UpdateText);
    cmd->setDescription(dd->m_cleanAction->text());
    mbuild->addAction(cmd, Constants::G_BUILD_CLEAN);

    // cancel build action
    dd->m_cancelBuildAction = new QAction(Utils::Icons::STOP_SMALL.icon(), tr("Cancel Build"),
                                          this);
    cmd = ActionManager::registerAction(dd->m_cancelBuildAction, Constants::CANCELBUILD);
    cmd->setDefaultKeySequence(QKeySequence(UseMacShortcuts ? tr("Meta+Backspace") : tr("Alt+Backspace")));
    mbuild->addAction(cmd, Constants::G_BUILD_CANCEL);

    // run action
    dd->m_runAction = new QAction(runIcon, tr("Run"), this);
    cmd = ActionManager::registerAction(dd->m_runAction, Constants::RUN);
    cmd->setAttribute(Command::CA_UpdateText);

    cmd->setDefaultKeySequence(QKeySequence(tr("Ctrl+R")));
    mbuild->addAction(cmd, Constants::G_BUILD_RUN);

    ModeManager::addAction(cmd->action(), Constants::P_ACTION_RUN);

    // Run without deployment action
    dd->m_runWithoutDeployAction = new QAction(tr("Run Without Deployment"), this);
    cmd = ActionManager::registerAction(dd->m_runWithoutDeployAction, Constants::RUNWITHOUTDEPLOY);
    mbuild->addAction(cmd, Constants::G_BUILD_RUN);

    // build action with dependencies (context menu)
    dd->m_buildDependenciesActionContextMenu = new QAction(tr("Build"), this);
    cmd = ActionManager::registerAction(dd->m_buildDependenciesActionContextMenu, Constants::BUILDDEPENDCM, projecTreeContext);
    cmd->setAttribute(Command::CA_UpdateText);
    mprojectContextMenu->addAction(cmd, Constants::G_PROJECT_BUILD);

    // build action (context menu)
    dd->m_buildActionContextMenu = new QAction(tr("Build Without Dependencies"), this);
    cmd = ActionManager::registerAction(dd->m_buildActionContextMenu, Constants::BUILDCM, projecTreeContext);
    cmd->setAttribute(Command::CA_UpdateText);
    mprojectContextMenu->addAction(cmd, Constants::G_PROJECT_BUILD);

    // rebuild action with dependencies (context menu)
    dd->m_rebuildDependenciesActionContextMenu = new QAction(tr("Rebuild"), this);
    cmd = ActionManager::registerAction(dd->m_rebuildDependenciesActionContextMenu, Constants::REBUILDDEPENDCM, projecTreeContext);
    cmd->setAttribute(Command::CA_UpdateText);
    mprojectContextMenu->addAction(cmd, Constants::G_PROJECT_REBUILD);

    // rebuild action (context menu)
    dd->m_rebuildActionContextMenu = new QAction(tr("Rebuild Without Dependencies"), this);
    cmd = ActionManager::registerAction(dd->m_rebuildActionContextMenu, Constants::REBUILDCM, projecTreeContext);
    cmd->setAttribute(Command::CA_UpdateText);
    mprojectContextMenu->addAction(cmd, Constants::G_PROJECT_REBUILD);

    // clean action with dependencies (context menu)
    dd->m_cleanDependenciesActionContextMenu = new QAction(tr("Clean"), this);
    cmd = ActionManager::registerAction(dd->m_cleanDependenciesActionContextMenu, Constants::CLEANDEPENDCM, projecTreeContext);
    cmd->setAttribute(Command::CA_UpdateText);
    mprojectContextMenu->addAction(cmd, Constants::G_PROJECT_REBUILD);

    // clean action (context menu)
    dd->m_cleanActionContextMenu = new QAction(tr("Clean Without Dependencies"), this);
    cmd = ActionManager::registerAction(dd->m_cleanActionContextMenu, Constants::CLEANCM, projecTreeContext);
    cmd->setAttribute(Command::CA_UpdateText);
    mprojectContextMenu->addAction(cmd, Constants::G_PROJECT_REBUILD);

    // build without dependencies action
    dd->m_buildProjectOnlyAction = new QAction(tr("Build Without Dependencies"), this);
    ActionManager::registerAction(dd->m_buildProjectOnlyAction, Constants::BUILDPROJECTONLY);

    // rebuild without dependencies action
    dd->m_rebuildProjectOnlyAction = new QAction(tr("Rebuild Without Dependencies"), this);
    ActionManager::registerAction(dd->m_rebuildProjectOnlyAction, Constants::REBUILDPROJECTONLY);

    // deploy without dependencies action
    dd->m_deployProjectOnlyAction = new QAction(tr("Deploy Without Dependencies"), this);
    ActionManager::registerAction(dd->m_deployProjectOnlyAction, Constants::DEPLOYPROJECTONLY);

    // clean without dependencies action
    dd->m_cleanProjectOnlyAction = new QAction(tr("Clean Without Dependencies"), this);
    ActionManager::registerAction(dd->m_cleanProjectOnlyAction, Constants::CLEANPROJECTONLY);

    // deploy action (context menu)
    dd->m_deployActionContextMenu = new QAction(tr("Deploy"), this);
    cmd = ActionManager::registerAction(dd->m_deployActionContextMenu, Constants::DEPLOYCM, projecTreeContext);
    mprojectContextMenu->addAction(cmd, Constants::G_PROJECT_RUN);

    dd->m_runActionContextMenu = new QAction(runIcon, tr("Run"), this);
    cmd = ActionManager::registerAction(dd->m_runActionContextMenu, Constants::RUNCONTEXTMENU, projecTreeContext);
    mprojectContextMenu->addAction(cmd, Constants::G_PROJECT_RUN);
    msubProjectContextMenu->addAction(cmd, Constants::G_PROJECT_RUN);

    // add new file action
    dd->m_addNewFileAction = new QAction(tr("Add New..."), this);
    cmd = ActionManager::registerAction(dd->m_addNewFileAction, Constants::ADDNEWFILE,
                       projecTreeContext);
    mprojectContextMenu->addAction(cmd, Constants::G_PROJECT_FILES);
    msubProjectContextMenu->addAction(cmd, Constants::G_PROJECT_FILES);
    mfolderContextMenu->addAction(cmd, Constants::G_FOLDER_FILES);

    // add existing file action
    dd->m_addExistingFilesAction = new QAction(tr("Add Existing Files..."), this);
    cmd = ActionManager::registerAction(dd->m_addExistingFilesAction, Constants::ADDEXISTINGFILES,
                       projecTreeContext);
    mprojectContextMenu->addAction(cmd, Constants::G_PROJECT_FILES);
    msubProjectContextMenu->addAction(cmd, Constants::G_PROJECT_FILES);
    mfolderContextMenu->addAction(cmd, Constants::G_FOLDER_FILES);

    // add existing directory action
    dd->m_addExistingDirectoryAction = new QAction(tr("Add Existing Directory..."), this);
    cmd = ActionManager::registerAction(dd->m_addExistingDirectoryAction,
                                              Constants::ADDEXISTINGDIRECTORY,
                                              projecTreeContext);
    mprojectContextMenu->addAction(cmd, Constants::G_PROJECT_FILES);
    msubProjectContextMenu->addAction(cmd, Constants::G_PROJECT_FILES);
    mfolderContextMenu->addAction(cmd, Constants::G_FOLDER_FILES);

    // new subproject action
    dd->m_addNewSubprojectAction = new QAction(tr("New Subproject..."), this);
    cmd = ActionManager::registerAction(dd->m_addNewSubprojectAction, Constants::ADDNEWSUBPROJECT,
                       projecTreeContext);
    mprojectContextMenu->addAction(cmd, Constants::G_PROJECT_FILES);
    msubProjectContextMenu->addAction(cmd, Constants::G_PROJECT_FILES);

    // unload project again, in right position
    dd->m_unloadActionContextMenu = new Utils::ParameterAction(tr("Close Project"), tr("Close Project \"%1\""),
                                                              Utils::ParameterAction::EnabledWithParameter, this);
    cmd = ActionManager::registerAction(dd->m_unloadActionContextMenu, Constants::UNLOADCM);
    cmd->setAttribute(Command::CA_UpdateText);
    cmd->setDescription(dd->m_unloadActionContextMenu->text());
    mprojectContextMenu->addAction(cmd, Constants::G_PROJECT_LAST);

    // remove file action
    dd->m_removeFileAction = new QAction(tr("Remove File..."), this);
    cmd = ActionManager::registerAction(dd->m_removeFileAction, Constants::REMOVEFILE,
                       projecTreeContext);
    cmd->setDefaultKeySequence(QKeySequence::Delete);
    mfileContextMenu->addAction(cmd, Constants::G_FILE_OTHER);

    // duplicate file action
    dd->m_duplicateFileAction = new QAction(tr("Duplicate File..."), this);
    cmd = ActionManager::registerAction(dd->m_duplicateFileAction, Constants::DUPLICATEFILE,
                       projecTreeContext);
    mfileContextMenu->addAction(cmd, Constants::G_FILE_OTHER);

    //: Remove project from parent profile (Project explorer view); will not physically delete any files.
    dd->m_removeProjectAction = new QAction(tr("Remove Project..."), this);
    cmd = ActionManager::registerAction(dd->m_removeProjectAction, Constants::REMOVEPROJECT,
                       projecTreeContext);
    msubProjectContextMenu->addAction(cmd, Constants::G_PROJECT_FILES);

    // delete file action
    dd->m_deleteFileAction = new QAction(tr("Delete File..."), this);
    cmd = ActionManager::registerAction(dd->m_deleteFileAction, Constants::DELETEFILE,
                             projecTreeContext);
    cmd->setDefaultKeySequence(QKeySequence::Delete);
    mfileContextMenu->addAction(cmd, Constants::G_FILE_OTHER);

    // renamefile action
    dd->m_renameFileAction = new QAction(tr("Rename..."), this);
    cmd = ActionManager::registerAction(dd->m_renameFileAction, Constants::RENAMEFILE,
                       projecTreeContext);
    mfileContextMenu->addAction(cmd, Constants::G_FILE_OTHER);

    // diff file action
    dd->m_diffFileAction = TextEditor::TextDocument::createDiffAgainstCurrentFileAction(
        this, &ProjectTree::currentFilePath);
    cmd = ActionManager::registerAction(dd->m_diffFileAction, Constants::DIFFFILE, projecTreeContext);
    mfileContextMenu->addAction(cmd, Constants::G_FILE_OTHER);

    // Not yet used by anyone, so hide for now
//    mfolder->addAction(cmd, Constants::G_FOLDER_FILES);
//    msubProject->addAction(cmd, Constants::G_FOLDER_FILES);
//    mproject->addAction(cmd, Constants::G_FOLDER_FILES);

    // set startup project action
    dd->m_setStartupProjectAction = new Utils::ParameterAction(tr("Set as Active Project"),
                                                              tr("Set \"%1\" as Active Project"),
                                                              Utils::ParameterAction::AlwaysEnabled, this);
    cmd = ActionManager::registerAction(dd->m_setStartupProjectAction, Constants::SETSTARTUP,
                             projecTreeContext);
    cmd->setAttribute(Command::CA_UpdateText);
    cmd->setDescription(dd->m_setStartupProjectAction->text());
    mprojectContextMenu->addAction(cmd, Constants::G_PROJECT_FIRST);

    // Collapse All.
    dd->m_projectTreeCollapseAllAction = new QAction(tr("Collapse All"), this);
    cmd = ActionManager::registerAction(dd->m_projectTreeCollapseAllAction, Constants::PROJECTTREE_COLLAPSE_ALL,
                             projecTreeContext);
    const Id treeGroup = Constants::G_PROJECT_TREE;
    mfileContextMenu->addSeparator(treeGroup);
    mfileContextMenu->addAction(cmd, treeGroup);
    msubProjectContextMenu->addSeparator(treeGroup);
    msubProjectContextMenu->addAction(cmd, treeGroup);
    mfolderContextMenu->addSeparator(treeGroup);
    mfolderContextMenu->addAction(cmd, treeGroup);
    mprojectContextMenu->addSeparator(treeGroup);
    mprojectContextMenu->addAction(cmd, treeGroup);
    msessionContextMenu->addSeparator(treeGroup);
    msessionContextMenu->addAction(cmd, treeGroup);

    // target selector
    dd->m_projectSelectorAction = new QAction(this);
    dd->m_projectSelectorAction->setCheckable(true);
    dd->m_projectSelectorAction->setEnabled(false);
    QWidget *mainWindow = ICore::mainWindow();
    dd->m_targetSelector = new MiniProjectTargetSelector(dd->m_projectSelectorAction, mainWindow);
    connect(dd->m_projectSelectorAction, &QAction::triggered,
            dd->m_targetSelector, &QWidget::show);
    ModeManager::addProjectSelector(dd->m_projectSelectorAction);

    dd->m_projectSelectorActionMenu = new QAction(this);
    dd->m_projectSelectorActionMenu->setEnabled(false);
    dd->m_projectSelectorActionMenu->setText(tr("Open Build and Run Kit Selector..."));
    connect(dd->m_projectSelectorActionMenu, &QAction::triggered,
            dd->m_targetSelector,
            &MiniProjectTargetSelector::toggleVisible);
    cmd = ActionManager::registerAction(dd->m_projectSelectorActionMenu, Constants::SELECTTARGET);
    mbuild->addAction(cmd, Constants::G_BUILD_RUN);

    dd->m_projectSelectorActionQuick = new QAction(this);
    dd->m_projectSelectorActionQuick->setEnabled(false);
    dd->m_projectSelectorActionQuick->setText(tr("Quick Switch Kit Selector"));
    connect(dd->m_projectSelectorActionQuick, &QAction::triggered,
            dd->m_targetSelector, &MiniProjectTargetSelector::nextOrShow);
    cmd = ActionManager::registerAction(dd->m_projectSelectorActionQuick, Constants::SELECTTARGETQUICK);
    cmd->setDefaultKeySequence(QKeySequence(tr("Ctrl+T")));

    connect(ICore::instance(), &ICore::saveSettingsRequested,
            dd, &ProjectExplorerPluginPrivate::savePersistentSettings);
    connect(EditorManager::instance(), &EditorManager::autoSaved, this, [] {
        if (!dd->m_shuttingDown && !SessionManager::loadingSession())
            SessionManager::save();
    });
    connect(qApp, &QApplication::applicationStateChanged, this, [](Qt::ApplicationState state) {
        if (!dd->m_shuttingDown && state == Qt::ApplicationActive)
            dd->updateWelcomePage();
    });

    addAutoReleasedObject(new ProjectTreeWidgetFactory);
    addAutoReleasedObject(new FolderNavigationWidgetFactory);
    addAutoReleasedObject(new DefaultDeployConfigurationFactory);

    QSettings *s = ICore::settings();
    const QStringList fileNames =
            s->value(QLatin1String("ProjectExplorer/RecentProjects/FileNames")).toStringList();
    const QStringList displayNames =
            s->value(QLatin1String("ProjectExplorer/RecentProjects/DisplayNames")).toStringList();
    if (fileNames.size() == displayNames.size()) {
        for (int i = 0; i < fileNames.size(); ++i) {
            dd->m_recentProjects.append(qMakePair(fileNames.at(i), displayNames.at(i)));
        }
    }

    dd->m_projectExplorerSettings.buildBeforeDeploy =
            s->value(QLatin1String("ProjectExplorer/Settings/BuildBeforeDeploy"), true).toBool();
    dd->m_projectExplorerSettings.deployBeforeRun =
            s->value(QLatin1String("ProjectExplorer/Settings/DeployBeforeRun"), true).toBool();
    dd->m_projectExplorerSettings.saveBeforeBuild =
            s->value(QLatin1String("ProjectExplorer/Settings/SaveBeforeBuild"), false).toBool();
    dd->m_projectExplorerSettings.showCompilerOutput =
            s->value(QLatin1String("ProjectExplorer/Settings/ShowCompilerOutput"), false).toBool();
    dd->m_projectExplorerSettings.showRunOutput =
            s->value(QLatin1String("ProjectExplorer/Settings/ShowRunOutput"), true).toBool();
    dd->m_projectExplorerSettings.showDebugOutput =
            s->value(QLatin1String("ProjectExplorer/Settings/ShowDebugOutput"), false).toBool();
    dd->m_projectExplorerSettings.cleanOldAppOutput =
            s->value(QLatin1String("ProjectExplorer/Settings/CleanOldAppOutput"), false).toBool();
    dd->m_projectExplorerSettings.mergeStdErrAndStdOut =
            s->value(QLatin1String("ProjectExplorer/Settings/MergeStdErrAndStdOut"), false).toBool();
    dd->m_projectExplorerSettings.wrapAppOutput =
            s->value(QLatin1String("ProjectExplorer/Settings/WrapAppOutput"), true).toBool();
    dd->m_projectExplorerSettings.useJom =
            s->value(QLatin1String("ProjectExplorer/Settings/UseJom"), true).toBool();
    dd->m_projectExplorerSettings.autorestoreLastSession =
            s->value(QLatin1String("ProjectExplorer/Settings/AutoRestoreLastSession"), false).toBool();
    dd->m_projectExplorerSettings.prompToStopRunControl =
            s->value(QLatin1String("ProjectExplorer/Settings/PromptToStopRunControl"), false).toBool();
    dd->m_projectExplorerSettings.maxAppOutputLines =
            s->value(QLatin1String("ProjectExplorer/Settings/MaxAppOutputLines"), Core::Constants::DEFAULT_MAX_LINE_COUNT).toInt();
    dd->m_projectExplorerSettings.maxBuildOutputLines =
            s->value(QLatin1String("ProjectExplorer/Settings/MaxBuildOutputLines"), Core::Constants::DEFAULT_MAX_LINE_COUNT).toInt();
    dd->m_projectExplorerSettings.environmentId =
            QUuid(s->value(QLatin1String("ProjectExplorer/Settings/EnvironmentId")).toByteArray());
    if (dd->m_projectExplorerSettings.environmentId.isNull())
        dd->m_projectExplorerSettings.environmentId = QUuid::createUuid();
    int tmp = s->value(QLatin1String("ProjectExplorer/Settings/StopBeforeBuild"),
                            Utils::HostOsInfo::isWindowsHost() ? 1 : 0).toInt();
    if (tmp < 0 || tmp > ProjectExplorerSettings::StopSameBuildDir)
        tmp = Utils::HostOsInfo::isWindowsHost() ? 1 : 0;
    dd->m_projectExplorerSettings.stopBeforeBuild = ProjectExplorerSettings::StopBeforeBuild(tmp);

    auto buildManager = new BuildManager(this, dd->m_cancelBuildAction);
    connect(buildManager, &BuildManager::buildStateChanged,
            dd, &ProjectExplorerPluginPrivate::buildStateChanged);
    connect(buildManager, &BuildManager::buildQueueFinished,
            dd, &ProjectExplorerPluginPrivate::buildQueueFinished, Qt::QueuedConnection);

    connect(dd->m_sessionManagerAction, &QAction::triggered,
            dd, &ProjectExplorerPluginPrivate::showSessionManager);
    connect(dd->m_newAction, &QAction::triggered,
            dd, &ProjectExplorerPlugin::openNewProjectDialog);
    connect(dd->m_loadAction, &QAction::triggered,
            dd, &ProjectExplorerPluginPrivate::loadAction);
    connect(dd->m_buildProjectOnlyAction, &QAction::triggered, dd, [] {
        dd->queue({ SessionManager::startupProject() }, { Id(Constants::BUILDSTEPS_BUILD) });
    });
    connect(dd->m_buildAction, &QAction::triggered, dd, [] {
        dd->queue(SessionManager::projectOrder(SessionManager::startupProject()),
                  { Id(Constants::BUILDSTEPS_BUILD) });
    });
    connect(dd->m_buildActionContextMenu, &QAction::triggered, dd, [] {
        dd->queue({ ProjectTree::currentProject() }, { Id(Constants::BUILDSTEPS_BUILD) });
    });
    connect(dd->m_buildDependenciesActionContextMenu, &QAction::triggered, dd, [] {
        dd->queue(SessionManager::projectOrder(ProjectTree::currentProject()),
                  { Id(Constants::BUILDSTEPS_BUILD) });
    });
    connect(dd->m_buildSessionAction, &QAction::triggered, dd, [] {
        dd->queue(SessionManager::projectOrder(), { Id(Constants::BUILDSTEPS_BUILD) });
    });
    connect(dd->m_rebuildProjectOnlyAction, &QAction::triggered, dd, [] {
        dd->queue({ SessionManager::startupProject() },
                  { Id(Constants::BUILDSTEPS_CLEAN), Id(Constants::BUILDSTEPS_BUILD) });
    });
    connect(dd->m_rebuildAction, &QAction::triggered, dd, [] {
        dd->queue(SessionManager::projectOrder(SessionManager::startupProject()),
                  { Id(Constants::BUILDSTEPS_CLEAN), Id(Constants::BUILDSTEPS_BUILD) });
    });
    connect(dd->m_rebuildActionContextMenu, &QAction::triggered, dd, [] {
        dd->queue({ ProjectTree::currentProject() },
                  { Id(Constants::BUILDSTEPS_CLEAN), Id(Constants::BUILDSTEPS_BUILD) });
    });
    connect(dd->m_rebuildDependenciesActionContextMenu, &QAction::triggered, dd, [] {
        dd->queue(SessionManager::projectOrder(ProjectTree::currentProject()),
                  { Id(Constants::BUILDSTEPS_CLEAN), Id(Constants::BUILDSTEPS_BUILD) });
    });
    connect(dd->m_rebuildSessionAction, &QAction::triggered, dd, [] {
        dd->queue(SessionManager::projectOrder(),
                  { Id(Constants::BUILDSTEPS_CLEAN), Id(Constants::BUILDSTEPS_BUILD) });
    });
    connect(dd->m_deployProjectOnlyAction, &QAction::triggered, dd, [] {
        dd->deploy({ SessionManager::startupProject() });
    });
    connect(dd->m_deployAction, &QAction::triggered, dd, [] {
        dd->deploy(SessionManager::projectOrder(SessionManager::startupProject()));
    });
    connect(dd->m_deployActionContextMenu, &QAction::triggered, dd, [] {
        dd->deploy({ ProjectTree::currentProject() });
    });
    connect(dd->m_deploySessionAction, &QAction::triggered, dd, [] {
        dd->deploy(SessionManager::projectOrder());
    });
    connect(dd->m_cleanProjectOnlyAction, &QAction::triggered, dd, [] {
        dd->queue({ SessionManager::startupProject() }, { Id(Constants::BUILDSTEPS_CLEAN) });
    });
    connect(dd->m_cleanAction, &QAction::triggered, dd, [] {
        dd->queue(SessionManager::projectOrder(SessionManager::startupProject()),
                  { Id(Constants::BUILDSTEPS_CLEAN) });
    });
    connect(dd->m_cleanActionContextMenu, &QAction::triggered, dd, [] {
        dd->queue({ ProjectTree::currentProject() }, { Id(Constants::BUILDSTEPS_CLEAN) });
    });
    connect(dd->m_cleanDependenciesActionContextMenu, &QAction::triggered, dd, [] {
        dd->queue(SessionManager::projectOrder(ProjectTree::currentProject()),
                  { Id(Constants::BUILDSTEPS_CLEAN) });
    });
    connect(dd->m_cleanSessionAction, &QAction::triggered, dd, [] {
        dd->queue(SessionManager::projectOrder(), { Id(Constants::BUILDSTEPS_CLEAN) });
    });
    connect(dd->m_runAction, &QAction::triggered,
            dd, []() { m_instance->runStartupProject(Constants::NORMAL_RUN_MODE); });
    connect(dd->m_runActionContextMenu, &QAction::triggered,
            dd, &ProjectExplorerPluginPrivate::runProjectContextMenu);
    connect(dd->m_runWithoutDeployAction, &QAction::triggered,
            dd, []() { m_instance->runStartupProject(Constants::NORMAL_RUN_MODE, true); });
    connect(dd->m_cancelBuildAction, &QAction::triggered,
            BuildManager::instance(), &BuildManager::cancel);
    connect(dd->m_unloadAction, &QAction::triggered,
            dd, &ProjectExplorerPluginPrivate::handleUnloadProject);
    connect(dd->m_unloadActionContextMenu, &QAction::triggered,
            dd, &ProjectExplorerPluginPrivate::unloadProjectContextMenu);
    connect(dd->m_closeAllProjects, &QAction::triggered,
            dd, &ProjectExplorerPluginPrivate::closeAllProjects);
    connect(dd->m_addNewFileAction, &QAction::triggered,
            dd, &ProjectExplorerPluginPrivate::addNewFile);
    connect(dd->m_addExistingFilesAction, &QAction::triggered,
            dd, &ProjectExplorerPluginPrivate::handleAddExistingFiles);
    connect(dd->m_addExistingDirectoryAction, &QAction::triggered,
            dd, &ProjectExplorerPluginPrivate::addExistingDirectory);
    connect(dd->m_addNewSubprojectAction, &QAction::triggered,
            dd, &ProjectExplorerPluginPrivate::addNewSubproject);
    connect(dd->m_removeProjectAction, &QAction::triggered,
            dd, &ProjectExplorerPluginPrivate::removeProject);
    connect(dd->m_openFileAction, &QAction::triggered,
            dd, &ProjectExplorerPluginPrivate::openFile);
    connect(dd->m_searchOnFileSystem, &QAction::triggered,
            dd, &ProjectExplorerPluginPrivate::searchOnFileSystem);
    connect(dd->m_showInGraphicalShell, &QAction::triggered,
            dd, &ProjectExplorerPluginPrivate::showInGraphicalShell);
    connect(dd->m_openTerminalHere, &QAction::triggered,
            dd, &ProjectExplorerPluginPrivate::openTerminalHere);
    connect(dd->m_removeFileAction, &QAction::triggered,
            dd, &ProjectExplorerPluginPrivate::removeFile);
    connect(dd->m_duplicateFileAction, &QAction::triggered,
            dd, &ProjectExplorerPluginPrivate::duplicateFile);
    connect(dd->m_deleteFileAction, &QAction::triggered,
            dd, &ProjectExplorerPluginPrivate::deleteFile);
    connect(dd->m_renameFileAction, &QAction::triggered,
            dd, &ProjectExplorerPluginPrivate::handleRenameFile);
    connect(dd->m_setStartupProjectAction, &QAction::triggered,
            dd, &ProjectExplorerPluginPrivate::handleSetStartupProject);
    connect(dd->m_projectTreeCollapseAllAction, &QAction::triggered,
            ProjectTree::instance(), &ProjectTree::collapseAll);

    connect(this, &ProjectExplorerPlugin::updateRunActions,
            dd, &ProjectExplorerPluginPrivate::slotUpdateRunActions);
    connect(this, &ProjectExplorerPlugin::settingsChanged,
            dd, &ProjectExplorerPluginPrivate::updateRunWithoutDeployMenu);

    connect(ICore::instance(), &ICore::newItemDialogStateChanged,
            dd, &ProjectExplorerPluginPrivate::updateContextMenuActions);

    dd->updateWelcomePage();

    // FIXME: These are mostly "legacy"/"convenience" entries, relying on
    // the global entry point ProjectExplorer::currentProject(). They should
    // not be used in the Run/Build configuration pages.
    Utils::MacroExpander *expander = Utils::globalMacroExpander();
    expander->registerFileVariables(Constants::VAR_CURRENTPROJECT_PREFIX,
        tr("Current project's main file."),
        []() -> QString {
            Utils::FileName projectFilePath;
            if (Project *project = ProjectTree::currentProject())
                projectFilePath = project->projectFilePath();
            return projectFilePath.toString();
        });

    expander->registerVariable("CurrentProject:BuildPath",
        tr("Full build path of the current project's active build configuration."),
        []() -> QString {
            BuildConfiguration *bc = activeBuildConfiguration();
            return bc ? bc->buildDirectory().toUserOutput() : QString();
        });

    expander->registerVariable(Constants::VAR_CURRENTPROJECT_NAME,
        tr("The name of the current project."),
        []() -> QString {
            Project *project = ProjectTree::currentProject();
            return project ? project->displayName() : QString();
        });

    expander->registerVariable(Constants::VAR_CURRENTKIT_NAME,
        tr("The name of the currently active kit."),
        []() -> QString {
            Kit *kit = currentKit();
            return kit ? kit->displayName() : QString();
        });

    expander->registerVariable(Constants::VAR_CURRENTKIT_FILESYSTEMNAME,
        tr("The name of the currently active kit as a filesystem-friendly version."),
        []() -> QString {
            Kit *kit = currentKit();
            return kit ? kit->fileSystemFriendlyName() : QString();
        });

    expander->registerVariable(Constants::VAR_CURRENTKIT_ID,
        tr("The ID of the currently active kit."),
        []() -> QString {
            Kit *kit = currentKit();
            return kit ? kit->id().toString() : QString();
        });

    expander->registerVariable("CurrentDevice:HostAddress",
        tr("The host address of the device in the currently active kit."),
        []() -> QString {
            Kit *kit = currentKit();
            const IDevice::ConstPtr device = DeviceKitInformation::device(kit);
            return device ? device->sshParameters().host() : QString();
        });

    expander->registerVariable("CurrentDevice:SshPort",
        tr("The SSH port of the device in the currently active kit."),
        []() -> QString {
            Kit *kit = currentKit();
            const IDevice::ConstPtr device = DeviceKitInformation::device(kit);
            return device ? QString::number(device->sshParameters().port()) : QString();
        });

    expander->registerVariable("CurrentDevice:UserName",
        tr("The username with which to log into the device in the currently active kit."),
        []() -> QString {
            Kit *kit = currentKit();
            const IDevice::ConstPtr device = DeviceKitInformation::device(kit);
            return device ? device->sshParameters().userName() : QString();
        });


    expander->registerVariable("CurrentDevice:PrivateKeyFile",
        tr("The private key file with which to authenticate when logging into the device "
           "in the currently active kit."),
        []() -> QString {
            Kit *kit = currentKit();
            const IDevice::ConstPtr device = DeviceKitInformation::device(kit);
            return device ? device->sshParameters().privateKeyFile : QString();
        });

    expander->registerVariable(Constants::VAR_CURRENTBUILD_NAME,
        tr("The currently active build configuration's name."),
        [&]() -> QString {
            BuildConfiguration *bc = activeBuildConfiguration();
            return bc ? bc->displayName() : QString();
        });

    expander->registerVariable(Constants::VAR_CURRENTRUN_NAME,
        tr("The currently active run configuration's name."),
        []() -> QString {
            if (Target *target = activeTarget()) {
                if (RunConfiguration *rc = target->activeRunConfiguration())
                    return rc->displayName();
            }
            return QString();
        });

    expander->registerFileVariables("CurrentRun:Executable",
        tr("The currently active run configuration's executable (if applicable)."),
        []() -> QString {
            if (Target *target = activeTarget()) {
                if (RunConfiguration *rc = target->activeRunConfiguration()) {
                    if (rc->runnable().is<StandardRunnable>())
                        return rc->runnable().as<StandardRunnable>().executable;
                }
            }
            return QString();
        });

    expander->registerVariable(Constants::VAR_CURRENTBUILD_TYPE,
        tr("The currently active build configuration's type."),
        [&]() -> QString {
            BuildConfiguration *bc = activeBuildConfiguration();
            const BuildConfiguration::BuildType type
                                   = bc ? bc->buildType() : BuildConfiguration::Unknown;
            return BuildConfiguration::buildTypeName(type);
        });


    QString fileDescription = tr("File where current session is saved.");
    auto fileHandler = [] { return SessionManager::sessionNameToFileName(SessionManager::activeSession()).toString(); };
    expander->registerFileVariables("Session", fileDescription, fileHandler);
    expander->registerFileVariables("CurrentSession", fileDescription, fileHandler, false);

    QString nameDescription = tr("Name of current session.");
    auto nameHandler = [] { return SessionManager::activeSession(); };
    expander->registerVariable("Session:Name", nameDescription, nameHandler);
    expander->registerVariable("CurrentSession:Name", nameDescription, nameHandler, false);

    return true;
}

void ProjectExplorerPluginPrivate::loadAction()
{
    QString dir = dd->m_lastOpenDirectory;

    // for your special convenience, we preselect a pro file if it is
    // the current file
    if (const IDocument *document = EditorManager::currentDocument()) {
        const QString fn = document->filePath().toString();
        const bool isProject = dd->m_profileMimeTypes.contains(document->mimeType());
        dir = isProject ? fn : QFileInfo(fn).absolutePath();
    }

    QString filename = QFileDialog::getOpenFileName(ICore::dialogParent(),
                                                    tr("Load Project"), dir,
                                                    dd->m_projectFilterString);
    if (filename.isEmpty())
        return;

    ProjectExplorerPlugin::OpenProjectResult result = ProjectExplorerPlugin::openProject(filename);
    if (!result)
        ProjectExplorerPlugin::showOpenProjectError(result);

    updateActions();
}

void ProjectExplorerPluginPrivate::unloadProjectContextMenu()
{
    if (Project *p = ProjectTree::currentProject())
        ProjectExplorerPlugin::unloadProject(p);
}

void ProjectExplorerPluginPrivate::handleUnloadProject()
{
    QList<Project *> projects = SessionManager::projects();
    QTC_ASSERT(!projects.isEmpty(), return);

    ProjectExplorerPlugin::unloadProject(projects.first());
}

void ProjectExplorerPlugin::unloadProject(Project *project)
{
    if (BuildManager::isBuilding(project)) {
        QMessageBox box;
        QPushButton *closeAnyway = box.addButton(tr("Cancel Build && Unload"), QMessageBox::AcceptRole);
        QPushButton *cancelClose = box.addButton(tr("Do Not Unload"), QMessageBox::RejectRole);
        box.setDefaultButton(cancelClose);
        box.setWindowTitle(tr("Unload Project %1?").arg(project->displayName()));
        box.setText(tr("The project %1 is currently being built.").arg(project->displayName()));
        box.setInformativeText(tr("Do you want to cancel the build process and unload the project anyway?"));
        box.exec();
        if (box.clickedButton() != closeAnyway)
            return;
        BuildManager::cancel();
    }

    IDocument *document = project->document();

    if (!document || document->filePath().isEmpty()) //nothing to save?
        return;

    if (!DocumentManager::saveModifiedDocumentSilently(document))
        return;

    dd->addToRecentProjects(document->filePath().toString(), project->displayName());

    SessionManager::removeProject(project);
    dd->updateActions();
}

void ProjectExplorerPluginPrivate::closeAllProjects()
{
    if (!EditorManager::closeAllEditors())
        return; // Action has been cancelled

    SessionManager::closeAllProjects();
    updateActions();

    ModeManager::activateMode(Core::Constants::MODE_WELCOME);
}

void ProjectExplorerPlugin::extensionsInitialized()
{
    // Register factories for all project managers
    QStringList allGlobPatterns;

    const QString filterSeparator = QLatin1String(";;");
    QStringList filterStrings;

    auto factory = new IDocumentFactory;
    factory->setOpener([](QString fileName) -> IDocument* {
        const QFileInfo fi(fileName);
        if (fi.isDir())
            fileName = FolderNavigationWidget::projectFilesInDirectory(fi.absoluteFilePath()).value(0, fileName);

        OpenProjectResult result = ProjectExplorerPlugin::openProject(fileName);
        if (!result)
            showOpenProjectError(result);
        return nullptr;
    });

    factory->addMimeType(QStringLiteral("inode/directory"));
    for (const QString &mimeType : dd->m_projectCreators.keys()) {
        factory->addMimeType(mimeType);
        Utils::MimeType mime = Utils::mimeTypeForName(mimeType);
        allGlobPatterns.append(mime.globPatterns());
        filterStrings.append(mime.filterString());
        dd->m_profileMimeTypes += mimeType;
    }

    addAutoReleasedObject(factory);

    QString allProjectsFilter = tr("All Projects");
    allProjectsFilter += QLatin1String(" (") + allGlobPatterns.join(QLatin1Char(' '))
            + QLatin1Char(')');
    filterStrings.prepend(allProjectsFilter);
    dd->m_projectFilterString = filterStrings.join(filterSeparator);

    BuildManager::extensionsInitialized();

    DeviceManager::instance()->addDevice(IDevice::Ptr(new DesktopDevice));
}

bool ProjectExplorerPlugin::delayedInitialize()
{
    dd->determineSessionToRestoreAtStartup();
    DeviceManager::instance()->load();
    ToolChainManager::restoreToolChains();
    dd->m_kitManager->restoreKits();
    QTimer::singleShot(0, dd, &ProjectExplorerPluginPrivate::restoreSession); // delay a bit...
    return true;
}

void ProjectExplorerPluginPrivate::updateRunWithoutDeployMenu()
{
    m_runWithoutDeployAction->setVisible(m_projectExplorerSettings.deployBeforeRun);
}

ExtensionSystem::IPlugin::ShutdownFlag ProjectExplorerPlugin::aboutToShutdown()
{
    disconnect(ModeManager::instance(), &ModeManager::currentModeChanged,
               dd, &ProjectExplorerPluginPrivate::currentModeChanged);
    ProjectTree::aboutToShutDown();
    SessionManager::closeAllProjects();
    dd->m_projectsMode = nullptr;
    dd->m_shuttingDown = true;
    // Attempt to synchronously shutdown all run controls.
    // If that fails, fall back to asynchronous shutdown (Debugger run controls
    // might shutdown asynchronously).
    removeObject(dd->m_welcomePage);
    delete dd->m_welcomePage;
    removeObject(this);

    if (dd->m_activeRunControlCount == 0)
        return SynchronousShutdown;

    dd->m_outputPane->closeTabs(AppOutputPane::CloseTabNoPrompt /* No prompt any more */);
    dd->m_shutdownWatchDogId = dd->startTimer(10 * 1000); // Make sure we shutdown *somehow*
    return AsynchronousShutdown;
}

void ProjectExplorerPlugin::openNewProjectDialog()
{
    if (!ICore::isNewItemDialogRunning()) {
        ICore::showNewItemDialog(tr("New Project", "Title of dialog"),
                                 Utils::filtered(IWizardFactory::allWizardFactories(),
                                 [](IWizardFactory *f) { return !f->supportedProjectTypes().isEmpty(); }));
    } else {
        ICore::raiseWindow(ICore::newItemDialog());
    }
}

void ProjectExplorerPluginPrivate::showSessionManager()
{
    SessionManager::save();
    SessionDialog sessionDialog(ICore::mainWindow());
    sessionDialog.setAutoLoadSession(dd->m_projectExplorerSettings.autorestoreLastSession);
    sessionDialog.exec();
    dd->m_projectExplorerSettings.autorestoreLastSession = sessionDialog.autoLoadSession();

    updateActions();

    if (ModeManager::currentMode() == Core::Constants::MODE_WELCOME)
        updateWelcomePage();
}

void ProjectExplorerPluginPrivate::setStartupProject(Project *project)
{
    if (!project)
        return;
    SessionManager::setStartupProject(project);
    updateActions();
}

void ProjectExplorerPluginPrivate::savePersistentSettings()
{
    if (dd->m_shuttingDown)
        return;

    if (!SessionManager::loadingSession())  {
        for (Project *pro : SessionManager::projects())
            pro->saveSettings();

        SessionManager::save();
    }

    QSettings *s = ICore::settings();
    if (!SessionManager::isDefaultVirgin())
        s->setValue(QLatin1String("ProjectExplorer/StartupSession"), SessionManager::activeSession());
    s->remove(QLatin1String("ProjectExplorer/RecentProjects/Files"));

    QStringList fileNames;
    QStringList displayNames;
    QList<QPair<QString, QString> >::const_iterator it, end;
    end = dd->m_recentProjects.constEnd();
    for (it = dd->m_recentProjects.constBegin(); it != end; ++it) {
        fileNames << (*it).first;
        displayNames << (*it).second;
    }

    s->setValue(QLatin1String("ProjectExplorer/RecentProjects/FileNames"), fileNames);
    s->setValue(QLatin1String("ProjectExplorer/RecentProjects/DisplayNames"), displayNames);

    s->setValue(QLatin1String("ProjectExplorer/Settings/BuildBeforeDeploy"), dd->m_projectExplorerSettings.buildBeforeDeploy);
    s->setValue(QLatin1String("ProjectExplorer/Settings/DeployBeforeRun"), dd->m_projectExplorerSettings.deployBeforeRun);
    s->setValue(QLatin1String("ProjectExplorer/Settings/SaveBeforeBuild"), dd->m_projectExplorerSettings.saveBeforeBuild);
    s->setValue(QLatin1String("ProjectExplorer/Settings/ShowCompilerOutput"), dd->m_projectExplorerSettings.showCompilerOutput);
    s->setValue(QLatin1String("ProjectExplorer/Settings/ShowRunOutput"), dd->m_projectExplorerSettings.showRunOutput);
    s->setValue(QLatin1String("ProjectExplorer/Settings/ShowDebugOutput"), dd->m_projectExplorerSettings.showDebugOutput);
    s->setValue(QLatin1String("ProjectExplorer/Settings/CleanOldAppOutput"), dd->m_projectExplorerSettings.cleanOldAppOutput);
    s->setValue(QLatin1String("ProjectExplorer/Settings/MergeStdErrAndStdOut"), dd->m_projectExplorerSettings.mergeStdErrAndStdOut);
    s->setValue(QLatin1String("ProjectExplorer/Settings/WrapAppOutput"), dd->m_projectExplorerSettings.wrapAppOutput);
    s->setValue(QLatin1String("ProjectExplorer/Settings/UseJom"), dd->m_projectExplorerSettings.useJom);
    s->setValue(QLatin1String("ProjectExplorer/Settings/AutoRestoreLastSession"), dd->m_projectExplorerSettings.autorestoreLastSession);
    s->setValue(QLatin1String("ProjectExplorer/Settings/PromptToStopRunControl"), dd->m_projectExplorerSettings.prompToStopRunControl);
    s->setValue(QLatin1String("ProjectExplorer/Settings/MaxAppOutputLines"), dd->m_projectExplorerSettings.maxAppOutputLines);
    s->setValue(QLatin1String("ProjectExplorer/Settings/MaxBuildOutputLines"), dd->m_projectExplorerSettings.maxBuildOutputLines);
    s->setValue(QLatin1String("ProjectExplorer/Settings/EnvironmentId"), dd->m_projectExplorerSettings.environmentId.toByteArray());
    s->setValue(QLatin1String("ProjectExplorer/Settings/StopBeforeBuild"), dd->m_projectExplorerSettings.stopBeforeBuild);
}

void ProjectExplorerPlugin::openProjectWelcomePage(const QString &fileName)
{
    OpenProjectResult result = openProject(fileName);
    if (!result)
        showOpenProjectError(result);
}

ProjectExplorerPlugin::OpenProjectResult ProjectExplorerPlugin::openProject(const QString &fileName)
{
    OpenProjectResult result = openProjects(QStringList(fileName));
    Project *project = result.project();
    if (!project)
        return result;
    dd->addToRecentProjects(fileName, project->displayName());
    SessionManager::setStartupProject(project);
    project->projectLoaded();
    return result;
}

void ProjectExplorerPlugin::showOpenProjectError(const OpenProjectResult &result)
{
    if (result)
        return;

    // Potentially both errorMessage and alreadyOpen could contain information
    // that should be shown to the user.
    // BUT, if Creator opens only a single project, this can lead
    // to either
    // - No error
    // - A errorMessage
    // - A single project in alreadyOpen

    // The only place where multiple projects are opened is in session restore
    // where the already open case should never happen, thus
    // the following code uses those assumptions to make the code simpler

    QString errorMessage = result.errorMessage();
    if (!errorMessage.isEmpty()) {
        // ignore alreadyOpen
        QMessageBox::critical(ICore::mainWindow(), tr("Failed to Open Project"), errorMessage);
    } else {
        // ignore multiple alreadyOpen
        Project *alreadyOpen = result.alreadyOpen().first();
        ProjectTree::highlightProject(alreadyOpen,
                                      tr("<h3>Project already open</h3>"));
    }
}

static void appendError(QString &errorString, const QString &error)
{
    if (error.isEmpty())
        return;

    if (!errorString.isEmpty())
        errorString.append(QLatin1Char('\n'));
    errorString.append(error);
}

ProjectExplorerPlugin::OpenProjectResult ProjectExplorerPlugin::openProjects(const QStringList &fileNames)
{
    QList<Project*> openedPro;
    QList<Project *> alreadyOpen;
    QString errorString;
    foreach (const QString &fileName, fileNames) {
        QTC_ASSERT(!fileName.isEmpty(), continue);

        const QFileInfo fi(fileName);
        const QString filePath = fi.absoluteFilePath();
        bool found = false;
        for (Project *pi : SessionManager::projects()) {
            if (filePath == pi->projectFilePath().toString()) {
                alreadyOpen.append(pi);
                found = true;
                break;
            }
        }
        if (found) {
            SessionManager::reportProjectLoadingProgress();
            continue;
        }

        Utils::MimeType mt = Utils::mimeTypeForFile(fileName);
        if (mt.isValid()) {
            if (ProjectManager::canOpenProjectForMimeType(mt)) {
                if (!QFileInfo(filePath).isFile()) {
                    appendError(errorString,
                                tr("Failed opening project \"%1\": Project is not a file.").arg(fileName));
                } else if (Project *pro = ProjectManager::openProject(mt, Utils::FileName::fromString(filePath))) {
                    QObject::connect(pro, &Project::parsingFinished, [pro]() {
                        emit SessionManager::instance()->projectFinishedParsing(pro);
                    });
                    QString restoreError;
                    Project::RestoreResult restoreResult = pro->restoreSettings(&restoreError);
                    if (restoreResult == Project::RestoreResult::Ok) {
                        connect(pro, &Project::fileListChanged,
                                m_instance, &ProjectExplorerPlugin::fileListChanged);
                        SessionManager::addProject(pro);
                        openedPro += pro;
                    } else {
                        if (restoreResult == Project::RestoreResult::Error)
                            appendError(errorString, restoreError);
                        delete pro;
                    }
                }
            } else {
                appendError(errorString, tr("Failed opening project \"%1\": No plugin can open project type \"%2\".")
                            .arg(QDir::toNativeSeparators(fileName))
                            .arg(mt.name()));
            }
        } else {
            appendError(errorString, tr("Failed opening project \"%1\": Unknown project type.")
                        .arg(QDir::toNativeSeparators(fileName)));
        }
        if (fileNames.size() > 1)
            SessionManager::reportProjectLoadingProgress();
    }
    dd->updateActions();

    bool switchToProjectsMode = Utils::anyOf(openedPro, &Project::needsConfiguration);

    if (!openedPro.isEmpty()) {
        if (switchToProjectsMode)
            ModeManager::activateMode(Constants::MODE_SESSION);
        else
            ModeManager::activateMode(Core::Constants::MODE_EDIT);
        ModeManager::setFocusToCurrentMode();
    }

    return OpenProjectResult(openedPro, alreadyOpen, errorString);
}

void ProjectExplorerPluginPrivate::updateWelcomePage()
{
    m_welcomePage->reloadWelcomeScreenData();
}

void ProjectExplorerPluginPrivate::currentModeChanged(Id mode, Id oldMode)
{
    if (oldMode == Constants::MODE_SESSION)
        ICore::saveSettings();
    if (mode == Core::Constants::MODE_WELCOME)
        updateWelcomePage();
}

void ProjectExplorerPluginPrivate::determineSessionToRestoreAtStartup()
{
    // Process command line arguments first:
    if (m_instance->pluginSpec()->arguments().contains(QLatin1String("-lastsession")))
        m_sessionToRestoreAtStartup = SessionManager::lastSession();
    QStringList arguments = ExtensionSystem::PluginManager::arguments();
    if (m_sessionToRestoreAtStartup.isNull()) {
        QStringList sessions = SessionManager::sessions();
        // We have command line arguments, try to find a session in them
        // Default to no session loading
        foreach (const QString &arg, arguments) {
            if (sessions.contains(arg)) {
                // Session argument
                m_sessionToRestoreAtStartup = arg;
                break;
            }
        }
    }
    // Handle settings only after command line arguments:
    if (m_sessionToRestoreAtStartup.isNull()
        && m_projectExplorerSettings.autorestoreLastSession)
        m_sessionToRestoreAtStartup = SessionManager::lastSession();

    if (!m_sessionToRestoreAtStartup.isNull())
        ModeManager::activateMode(Core::Constants::MODE_EDIT);
}

// Return a list of glob patterns for project files ("*.pro", etc), use first, main pattern only.
QStringList ProjectExplorerPlugin::projectFileGlobs()
{
    QStringList result;
    for (const QString &mt : dd->m_projectCreators.keys()) {
        Utils::MimeType mimeType = Utils::mimeTypeForName(mt);
        if (mimeType.isValid()) {
            const QStringList patterns = mimeType.globPatterns();
            if (!patterns.isEmpty())
                result.append(patterns.front());
        }
    }
    return result;
}

void ProjectExplorerPlugin::updateContextMenuActions()
{
    dd->updateContextMenuActions();
}

QThreadPool *ProjectExplorerPlugin::sharedThreadPool()
{
    return &(dd->m_threadPool);
}

/*!
    This function is connected to the ICore::coreOpened signal.  If
    there was no session explicitly loaded, it creates an empty new
    default session and puts the list of recent projects and sessions
    onto the welcome page.
*/
void ProjectExplorerPluginPrivate::restoreSession()
{
    // We have command line arguments, try to find a session in them
    QStringList arguments = ExtensionSystem::PluginManager::arguments();
    if (!dd->m_sessionToRestoreAtStartup.isEmpty() && !arguments.isEmpty())
        arguments.removeOne(dd->m_sessionToRestoreAtStartup);

    // Massage the argument list.
    // Be smart about directories: If there is a session of that name, load it.
    //   Other than that, look for project files in it. The idea is to achieve
    //   'Do what I mean' functionality when starting Creator in a directory with
    //   the single command line argument '.' and avoid editor warnings about not
    //   being able to open directories.
    // In addition, convert "filename" "+45" or "filename" ":23" into
    //   "filename+45"   and "filename:23".
    if (!arguments.isEmpty()) {
        const QStringList sessions = SessionManager::sessions();
        for (int a = 0; a < arguments.size(); ) {
            const QString &arg = arguments.at(a);
            const QFileInfo fi(arg);
            if (fi.isDir()) {
                const QDir dir(fi.absoluteFilePath());
                // Does the directory name match a session?
                if (dd->m_sessionToRestoreAtStartup.isEmpty()
                    && sessions.contains(dir.dirName())) {
                    dd->m_sessionToRestoreAtStartup = dir.dirName();
                    arguments.removeAt(a);
                    continue;
                }
            } // Done directories.
            // Converts "filename" "+45" or "filename" ":23" into "filename+45" and "filename:23"
            if (a && (arg.startsWith(QLatin1Char('+')) || arg.startsWith(QLatin1Char(':')))) {
                arguments[a - 1].append(arguments.takeAt(a));
                continue;
            }
            ++a;
        } // for arguments
    } // !arguments.isEmpty()
    // Restore latest session or what was passed on the command line
    if (!dd->m_sessionToRestoreAtStartup.isEmpty())
        SessionManager::loadSession(dd->m_sessionToRestoreAtStartup);

    // update welcome page
    connect(ModeManager::instance(), &ModeManager::currentModeChanged,
            dd, &ProjectExplorerPluginPrivate::currentModeChanged);
    connect(dd->m_welcomePage, &ProjectWelcomePage::requestProject,
            m_instance, &ProjectExplorerPlugin::openProjectWelcomePage);
    dd->m_arguments = arguments;
    // delay opening projects from the command line even more
    QTimer::singleShot(0, m_instance, []() {
        ICore::openFiles(dd->m_arguments, ICore::OpenFilesFlags(ICore::CanContainLineAndColumnNumbers | ICore::SwitchMode));
        m_instance->finishedInitialization();
    });
    updateActions();
}

void ProjectExplorerPluginPrivate::buildStateChanged(Project * pro)
{
    Q_UNUSED(pro)
    updateActions();
}

void ProjectExplorerPluginPrivate::executeRunConfiguration(RunConfiguration *runConfiguration, Core::Id runMode)
{
    if (!runConfiguration->isConfigured()) {
        QString errorMessage;
        RunConfiguration::ConfigurationState state = runConfiguration->ensureConfigured(&errorMessage);

        if (state == RunConfiguration::UnConfigured) {
            m_instance->showRunErrorMessage(errorMessage);
            return;
        } else if (state == RunConfiguration::Waiting) {
            connect(runConfiguration, &RunConfiguration::configurationFinished,
                    this, &ProjectExplorerPluginPrivate::runConfigurationConfigurationFinished);
            m_delayedRunConfigurationForRun.append(qMakePair(runConfiguration, runMode));
            return;
        }
    }

    RunControl::WorkerCreator producer = RunControl::producer(runConfiguration, runMode);

    QTC_ASSERT(producer, return);
    auto runControl = new RunControl(runConfiguration, runMode);

<<<<<<< HEAD
    emit m_instance->aboutToExecuteProject(runControl);
=======
    // A user needed interaction may have cancelled the run
    // (by example asking for a process pid or server url).
    if (!producer(runControl)) {
        delete runControl;
        return;
    }
>>>>>>> 1ddfb443

    startRunControl(runControl);
}

void ProjectExplorerPlugin::showRunErrorMessage(const QString &errorMessage)
{
    // Empty, non-null means 'canceled' (custom executable dialog for libraries), whereas
    // empty, null means an error occurred, but message was not set
    if (!errorMessage.isEmpty() || errorMessage.isNull())
        QMessageBox::critical(ICore::mainWindow(), errorMessage.isNull() ? tr("Unknown error") : tr("Could Not Run"), errorMessage);
}

void ProjectExplorerPlugin::startRunControl(RunControl *runControl)
{
    dd->startRunControl(runControl);
}

void ProjectExplorerPluginPrivate::startRunControl(RunControl *runControl)
{
    m_outputPane->createNewOutputWindow(runControl);
    m_outputPane->flash(); // one flash for starting
    m_outputPane->showTabFor(runControl);
    Core::Id runMode = runControl->runMode();
    bool popup = (runMode == Constants::NORMAL_RUN_MODE && dd->m_projectExplorerSettings.showRunOutput)
            || (runMode == Constants::DEBUG_RUN_MODE && m_projectExplorerSettings.showDebugOutput);
    m_outputPane->setBehaviorOnOutput(runControl, popup ? AppOutputPane::Popup : AppOutputPane::Flash);
    connect(runControl, &QObject::destroyed, this, &ProjectExplorerPluginPrivate::checkForShutdown,
            Qt::QueuedConnection);
    ++m_activeRunControlCount;
    runControl->initiateStart();
    emit m_instance->updateRunActions();
}

void ProjectExplorerPluginPrivate::checkForShutdown()
{
    --m_activeRunControlCount;
    QTC_ASSERT(m_activeRunControlCount >= 0, m_activeRunControlCount = 0);
    if (m_shuttingDown && m_activeRunControlCount == 0)
        m_instance->asynchronousShutdownFinished();
}

void ProjectExplorerPluginPrivate::timerEvent(QTimerEvent *ev)
{
    if (m_shutdownWatchDogId == ev->timerId())
        m_instance->asynchronousShutdownFinished();
}

void ProjectExplorerPlugin::initiateInlineRenaming()
{
    dd->handleRenameFile();
}

void ProjectExplorerPluginPrivate::buildQueueFinished(bool success)
{
    updateActions();

    bool ignoreErrors = true;
    if (!m_delayedRunConfiguration.isNull() && success && BuildManager::getErrorTaskCount() > 0) {
        ignoreErrors = QMessageBox::question(ICore::dialogParent(),
                                             ProjectExplorerPlugin::tr("Ignore All Errors?"),
                                             ProjectExplorerPlugin::tr("Found some build errors in current task.\n"
                                                "Do you want to ignore them?"),
                                             QMessageBox::Yes | QMessageBox::No,
                                             QMessageBox::No) == QMessageBox::Yes;
    }
    if (m_delayedRunConfiguration.isNull() && m_shouldHaveRunConfiguration) {
        QMessageBox::warning(ICore::dialogParent(),
                             ProjectExplorerPlugin::tr("Run Configuration Removed"),
                             ProjectExplorerPlugin::tr("The configuration that was supposed to run is no longer "
                                "available."), QMessageBox::Ok);
    }

    if (success && ignoreErrors && !m_delayedRunConfiguration.isNull()) {
        executeRunConfiguration(m_delayedRunConfiguration.data(), m_runMode);
    } else {
        if (BuildManager::tasksAvailable())
            BuildManager::showTaskWindow();
    }
    m_delayedRunConfiguration = nullptr;
    m_shouldHaveRunConfiguration = false;
    m_runMode = Constants::NO_RUN_MODE;
}

void ProjectExplorerPluginPrivate::runConfigurationConfigurationFinished()
{
    auto rc = qobject_cast<RunConfiguration *>(sender());
    Core::Id runMode = Constants::NO_RUN_MODE;
    for (int i = 0; i < m_delayedRunConfigurationForRun.size(); ++i) {
        if (m_delayedRunConfigurationForRun.at(i).first == rc) {
            runMode = m_delayedRunConfigurationForRun.at(i).second;
            m_delayedRunConfigurationForRun.removeAt(i);
            break;
        }
    }
    if (runMode != Constants::NO_RUN_MODE && rc->isConfigured())
        executeRunConfiguration(rc, runMode);
}

QList<QPair<QString, QString> > ProjectExplorerPluginPrivate::recentProjects() const
{
    return Utils::filtered(dd->m_recentProjects, [](const QPair<QString, QString> &p) {
        return QFileInfo(p.first).isFile();
    });
}

static QString pathOrDirectoryFor(const Node *node, bool dir)
{
    Utils::FileName path = node->filePath();
    QString location;
    const FolderNode *folder = node->asFolderNode();
    if (node->nodeType() == NodeType::VirtualFolder && folder) {
        // Virtual Folder case
        // If there are files directly below or no subfolders, take the folder path
        if (!folder->fileNodes().isEmpty() || folder->folderNodes().isEmpty()) {
            location = path.toString();
        } else {
            // Otherwise we figure out a commonPath from the subfolders
            QStringList list;
            foreach (FolderNode *f, folder->folderNodes())
                list << f->filePath().toString() + QLatin1Char('/');
            location = Utils::commonPath(list);
        }

        QFileInfo fi(location);
        while ((!fi.exists() || !fi.isDir()) && !fi.isRoot())
            fi.setFile(fi.absolutePath());
        location = fi.absoluteFilePath();
    } else if (!path.isEmpty()) {
        QFileInfo fi = path.toFileInfo();
        // remove any /suffixes, which e.g. ResourceNode uses
        // Note this should be removed again by making node->path() a true path again
        // That requires changes in both the VirtualFolderNode and ResourceNode
        while (!fi.exists() && !fi.isRoot())
            fi.setFile(fi.absolutePath());

        if (dir)
            location = fi.isDir() ? fi.absoluteFilePath() : fi.absolutePath();
        else
            location = fi.absoluteFilePath();
    }
    return location;
}

static QString pathFor(const Node *node)
{
    return pathOrDirectoryFor(node, false);
}

static QString directoryFor(const Node *node)
{
    return pathOrDirectoryFor(node, true);
}

QString ProjectExplorerPlugin::directoryFor(Node *node)
{
    return ProjectExplorer::directoryFor(node);
}

void ProjectExplorerPluginPrivate::updateActions()
{
    const Project *const project = SessionManager::startupProject();
    const Project *const currentProject = ProjectTree::currentProject(); // for context menu actions

    const QPair<bool, QString> buildActionState = buildSettingsEnabled(project);
    const QPair<bool, QString> buildActionContextState = buildSettingsEnabled(currentProject);
    const QPair<bool, QString> buildSessionState = buildSettingsEnabledForSession();

    const QString projectName = project ? project->displayName() : QString();
    const QString projectNameContextMenu = currentProject ? currentProject->displayName() : QString();

    m_unloadAction->setParameter(projectName);
    m_unloadActionContextMenu->setParameter(projectNameContextMenu);

    // Normal actions
    m_buildAction->setParameter(projectName);
    m_rebuildAction->setParameter(projectName);
    m_cleanAction->setParameter(projectName);

    m_buildAction->setEnabled(buildActionState.first);
    m_rebuildAction->setEnabled(buildActionState.first);
    m_cleanAction->setEnabled(buildActionState.first);

    m_buildAction->setToolTip(buildActionState.second);
    m_rebuildAction->setToolTip(buildActionState.second);
    m_cleanAction->setToolTip(buildActionState.second);

    // Context menu actions
    m_setStartupProjectAction->setParameter(projectNameContextMenu);
    m_setStartupProjectAction->setVisible(currentProject != project);

    const bool hasDependencies = SessionManager::projectOrder(currentProject).size() > 1;
    m_buildActionContextMenu->setVisible(hasDependencies);
    m_rebuildActionContextMenu->setVisible(hasDependencies);
    m_cleanActionContextMenu->setVisible(hasDependencies);

    m_buildActionContextMenu->setEnabled(buildActionContextState.first);
    m_rebuildActionContextMenu->setEnabled(buildActionContextState.first);
    m_cleanActionContextMenu->setEnabled(buildActionContextState.first);

    m_buildDependenciesActionContextMenu->setEnabled(buildActionContextState.first);
    m_rebuildDependenciesActionContextMenu->setEnabled(buildActionContextState.first);
    m_cleanDependenciesActionContextMenu->setEnabled(buildActionContextState.first);

    m_buildActionContextMenu->setToolTip(buildActionState.second);
    m_rebuildActionContextMenu->setToolTip(buildActionState.second);
    m_cleanActionContextMenu->setToolTip(buildActionState.second);

    // build project only
    m_buildProjectOnlyAction->setEnabled(buildActionState.first);
    m_rebuildProjectOnlyAction->setEnabled(buildActionState.first);
    m_cleanProjectOnlyAction->setEnabled(buildActionState.first);

    m_buildProjectOnlyAction->setToolTip(buildActionState.second);
    m_rebuildProjectOnlyAction->setToolTip(buildActionState.second);
    m_cleanProjectOnlyAction->setToolTip(buildActionState.second);

    // Session actions
    m_closeAllProjects->setEnabled(SessionManager::hasProjects());
    m_unloadAction->setVisible(SessionManager::projects().size() <= 1);
    m_unloadAction->setEnabled(SessionManager::projects().size() == 1);
    m_unloadActionContextMenu->setEnabled(SessionManager::hasProjects());

    ActionContainer *aci =
        ActionManager::actionContainer(Constants::M_UNLOADPROJECTS);
    aci->menu()->menuAction()->setVisible(SessionManager::projects().size() > 1);

    m_buildSessionAction->setEnabled(buildSessionState.first);
    m_rebuildSessionAction->setEnabled(buildSessionState.first);
    m_cleanSessionAction->setEnabled(buildSessionState.first);

    m_buildSessionAction->setToolTip(buildSessionState.second);
    m_rebuildSessionAction->setToolTip(buildSessionState.second);
    m_cleanSessionAction->setToolTip(buildSessionState.second);

    m_cancelBuildAction->setEnabled(BuildManager::isBuilding());

    const bool hasProjects = SessionManager::hasProjects();
    m_projectSelectorAction->setEnabled(hasProjects);
    m_projectSelectorActionMenu->setEnabled(hasProjects);
    m_projectSelectorActionQuick->setEnabled(hasProjects);

    updateDeployActions();
    updateRunWithoutDeployMenu();
}

bool ProjectExplorerPlugin::saveModifiedFiles()
{
    QList<IDocument *> documentsToSave = DocumentManager::modifiedDocuments();
    if (!documentsToSave.isEmpty()) {
        if (dd->m_projectExplorerSettings.saveBeforeBuild) {
            bool cancelled = false;
            DocumentManager::saveModifiedDocumentsSilently(documentsToSave, &cancelled);
            if (cancelled)
                return false;
        } else {
            bool cancelled = false;
            bool alwaysSave = false;
            if (!DocumentManager::saveModifiedDocuments(documentsToSave, QString(), &cancelled,
                                                        tr("Always save files before build"), &alwaysSave)) {
                if (cancelled)
                    return false;
            }

            if (alwaysSave)
                dd->m_projectExplorerSettings.saveBeforeBuild = true;
        }
    }
    return true;
}

//NBS handle case where there is no activeBuildConfiguration
// because someone delete all build configurations

void ProjectExplorerPluginPrivate::deploy(QList<Project *> projects)
{
    QList<Id> steps;
    if (m_projectExplorerSettings.buildBeforeDeploy)
        steps << Id(Constants::BUILDSTEPS_BUILD);
    steps << Id(Constants::BUILDSTEPS_DEPLOY);
    queue(projects, steps);
}

QString ProjectExplorerPlugin::displayNameForStepId(Id stepId)
{
    if (stepId == Constants::BUILDSTEPS_CLEAN)
        return tr("Clean");
    if (stepId == Constants::BUILDSTEPS_BUILD)
        return tr("Build", "Build step");
    if (stepId == Constants::BUILDSTEPS_DEPLOY)
        return tr("Deploy");
    return tr("Build", "Build step");
}

int ProjectExplorerPluginPrivate::queue(QList<Project *> projects, QList<Id> stepIds)
{
    if (!m_instance->saveModifiedFiles())
        return -1;

    if (m_projectExplorerSettings.stopBeforeBuild != ProjectExplorerSettings::StopNone
            && stepIds.contains(Constants::BUILDSTEPS_BUILD)) {
        ProjectExplorerSettings::StopBeforeBuild stopCondition = m_projectExplorerSettings.stopBeforeBuild;
        const QList<RunControl *> toStop
                = Utils::filtered(m_outputPane->allRunControls(), [&projects, stopCondition](RunControl *rc) -> bool {
                                      if (!rc->isRunning())
                                          return false;

                                      switch (stopCondition) {
                                      case ProjectExplorerSettings::StopNone:
                                          return false;
                                      case ProjectExplorerSettings::StopAll:
                                          return true;
                                      case ProjectExplorerSettings::StopSameProject:
                                          return projects.contains(rc->project());
                                      case ProjectExplorerSettings::StopSameBuildDir:
                                          return Utils::contains(projects, [rc](Project *p) {
                                              Target *t = p ? p->activeTarget() : nullptr;
                                              BuildConfiguration *bc = t ? t->activeBuildConfiguration() : nullptr;
                                              if (!bc)
                                                  return false;
                                              if (!rc->runnable().is<StandardRunnable>())
                                                  return false;
                                              if (!Utils::FileName::fromString(rc->runnable().as<StandardRunnable>().executable).isChildOf(bc->buildDirectory()))
                                                  return false;
                                              IDevice::ConstPtr device = rc->runnable().as<StandardRunnable>().device;
                                              if (device.isNull())
                                                  device = DeviceKitInformation::device(t->kit());
                                              return !device.isNull() && device->type() == Core::Id(Constants::DESKTOP_DEVICE_TYPE);
                                          });
                                      }
                                      return false; // Can't get here!
                                  });

        if (!toStop.isEmpty()) {
            bool stopThem = true;
            if (m_projectExplorerSettings.prompToStopRunControl) {
                QStringList names = Utils::transform(toStop, &RunControl::displayName);
                if (QMessageBox::question(ICore::mainWindow(), tr("Stop Applications"),
                                          tr("Stop these applications before building?")
                                          + QLatin1String("\n\n")
                                          + names.join(QLatin1Char('\n')))
                        == QMessageBox::No) {
                    stopThem = false;
                }
            }

            if (stopThem) {
                foreach (RunControl *rc, toStop)
                    rc->initiateStop();

                WaitForStopDialog dialog(toStop);
                dialog.exec();

                if (dialog.canceled())
                    return -1;
            }
        }
    }

    QList<BuildStepList *> stepLists;
    QStringList preambleMessage;

    foreach (Project *pro, projects)
        if (pro && pro->needsConfiguration())
            preambleMessage.append(tr("The project %1 is not configured, skipping it.")
                                   .arg(pro->displayName()) + QLatin1Char('\n'));
    foreach (Id id, stepIds) {
        foreach (Project *pro, projects) {
            if (!pro || pro->needsConfiguration())
                continue;
            BuildStepList *bsl = nullptr;
            if (id == Constants::BUILDSTEPS_DEPLOY
                && pro->activeTarget()->activeDeployConfiguration())
                bsl = pro->activeTarget()->activeDeployConfiguration()->stepList();
            else if (pro->activeTarget()->activeBuildConfiguration())
                bsl = pro->activeTarget()->activeBuildConfiguration()->stepList(id);

            if (!bsl || bsl->isEmpty())
                continue;
            stepLists << bsl;
        }
    }

    if (stepLists.isEmpty())
        return 0;

    if (!BuildManager::buildLists(stepLists, preambleMessage))
        return -1;
    return stepLists.count();
}

void ProjectExplorerPlugin::buildProject(Project *p)
{
    dd->queue(SessionManager::projectOrder(p), { Id(Constants::BUILDSTEPS_BUILD) });
}

void ProjectExplorerPluginPrivate::runProjectContextMenu()
{
    const Node *node = ProjectTree::findCurrentNode();
    const ProjectNode *projectNode = node ? node->asProjectNode() : nullptr;
    if (projectNode == ProjectTree::currentProject()->rootProjectNode() || !projectNode) {
        m_instance->runProject(ProjectTree::currentProject(), Constants::NORMAL_RUN_MODE);
    } else {
        auto act = qobject_cast<QAction *>(sender());
        if (!act)
            return;
        RunConfiguration *rc = act->data().value<RunConfiguration *>();
        if (!rc)
            return;
        m_instance->runRunConfiguration(rc, Constants::NORMAL_RUN_MODE);
    }
}

static bool hasBuildSettings(const Project *pro)
{
    return Utils::anyOf(SessionManager::projectOrder(pro), [](const Project *project) {
        return project
                && project->activeTarget()
                && project->activeTarget()->activeBuildConfiguration();
    });
}

QPair<bool, QString> ProjectExplorerPluginPrivate::buildSettingsEnabled(const Project *pro)
{
    QPair<bool, QString> result;
    result.first = true;
    if (!pro) {
        result.first = false;
        result.second = tr("No project loaded.");
    } else if (BuildManager::isBuilding(pro)) {
        result.first = false;
        result.second = tr("Currently building the active project.");
    } else if (pro->needsConfiguration()) {
        result.first = false;
        result.second = tr("The project %1 is not configured.").arg(pro->displayName());
    } else if (!hasBuildSettings(pro)) {
        result.first = false;
        result.second = tr("Project has no build settings.");
    } else {
        const QList<Project *> & projects = SessionManager::projectOrder(pro);
        foreach (Project *project, projects) {
            if (project
                    && project->activeTarget()
                    && project->activeTarget()->activeBuildConfiguration()
                    && !project->activeTarget()->activeBuildConfiguration()->isEnabled()) {
                result.first = false;
                result.second += tr("Building \"%1\" is disabled: %2<br>")
                        .arg(project->displayName(),
                             project->activeTarget()->activeBuildConfiguration()->disabledReason());
            }
        }
    }
    return result;
}

QPair<bool, QString> ProjectExplorerPluginPrivate::buildSettingsEnabledForSession()
{
    QPair<bool, QString> result;
    result.first = true;
    if (!SessionManager::hasProjects()) {
        result.first = false;
        result.second = tr("No project loaded.");
    } else if (BuildManager::isBuilding()) {
        result.first = false;
        result.second = tr("A build is in progress.");
    } else if (!hasBuildSettings(nullptr)) {
        result.first = false;
        result.second = tr("Project has no build settings.");
    } else {
        foreach (Project *project, SessionManager::projectOrder(nullptr)) {
            if (project
                    && project->activeTarget()
                    && project->activeTarget()->activeBuildConfiguration()
                    && !project->activeTarget()->activeBuildConfiguration()->isEnabled()) {
                result.first = false;
                result.second += tr("Building \"%1\" is disabled: %2")
                        .arg(project->displayName(),
                             project->activeTarget()->activeBuildConfiguration()->disabledReason());
                result.second += QLatin1Char('\n');
            }
        }
    }
    return result;
}

bool ProjectExplorerPlugin::coreAboutToClose()
{
    if (BuildManager::isBuilding()) {
        QMessageBox box;
        QPushButton *closeAnyway = box.addButton(tr("Cancel Build && Close"), QMessageBox::AcceptRole);
        QPushButton *cancelClose = box.addButton(tr("Do Not Close"), QMessageBox::RejectRole);
        box.setDefaultButton(cancelClose);
        box.setWindowTitle(tr("Close %1?").arg(Core::Constants::IDE_DISPLAY_NAME));
        box.setText(tr("A project is currently being built."));
        box.setInformativeText(tr("Do you want to cancel the build process and close %1 anyway?")
                               .arg(Core::Constants::IDE_DISPLAY_NAME));
        box.exec();
        if (box.clickedButton() != closeAnyway)
            return false;
    }
    if (!dd->m_outputPane->aboutToClose())
        return false;
    return true;
}

static bool hasDeploySettings(Project *pro)
{
    return Utils::anyOf(SessionManager::projectOrder(pro), [](Project *project) {
        return project->activeTarget()
                && project->activeTarget()->activeDeployConfiguration()
                && !project->activeTarget()->activeDeployConfiguration()->stepList()->isEmpty();
    });
}

void ProjectExplorerPlugin::runProject(Project *pro, Core::Id mode, const bool forceSkipDeploy)
{
    if (!pro)
        return;

    if (Target *target = pro->activeTarget())
        if (RunConfiguration *rc = target->activeRunConfiguration())
            runRunConfiguration(rc, mode, forceSkipDeploy);
}

void ProjectExplorerPlugin::runStartupProject(Core::Id runMode, bool forceSkipDeploy)
{
    runProject(SessionManager::startupProject(), runMode, forceSkipDeploy);
}

void ProjectExplorerPlugin::runRunConfiguration(RunConfiguration *rc,
                                                Core::Id runMode,
                                                const bool forceSkipDeploy)
{
    if (!rc->isEnabled())
        return;

    QList<Id> stepIds;
    if (!forceSkipDeploy && dd->m_projectExplorerSettings.deployBeforeRun) {
        if (dd->m_projectExplorerSettings.buildBeforeDeploy)
            stepIds << Id(Constants::BUILDSTEPS_BUILD);
        stepIds << Id(Constants::BUILDSTEPS_DEPLOY);
    }

    Project *pro = rc->target()->project();
    int queueCount = dd->queue(SessionManager::projectOrder(pro), stepIds);

    if (queueCount < 0) // something went wrong
        return;

    if (queueCount > 0) {
        // delay running till after our queued steps were processed
        dd->m_runMode = runMode;
        dd->m_delayedRunConfiguration = rc;
        dd->m_shouldHaveRunConfiguration = true;
    } else {
        dd->executeRunConfiguration(rc, runMode);
    }
    emit m_instance->updateRunActions();
}

QList<QPair<Runnable, Utils::ProcessHandle>> ProjectExplorerPlugin::runningRunControlProcesses()
{
    QList<QPair<Runnable, Utils::ProcessHandle>> processes;
    foreach (RunControl *rc, dd->m_outputPane->allRunControls()) {
        if (rc->isRunning())
            processes << qMakePair(rc->runnable(), rc->applicationProcessHandle());
    }
    return processes;
}

void ProjectExplorerPluginPrivate::projectAdded(Project *pro)
{
    if (m_projectsMode)
        m_projectsMode->setEnabled(true);
    // more specific action en and disabling ?
    pro->subscribeSignal(&BuildConfiguration::enabledChanged, this, [this]() {
        auto bc = qobject_cast<BuildConfiguration *>(sender());
        if (bc && bc->isActive() && bc->project() == SessionManager::startupProject()) {
            updateActions();
            emit m_instance->updateRunActions();
        }
    });
    pro->subscribeSignal(&RunConfiguration::requestRunActionsUpdate, this, [this]() {
        auto rc = qobject_cast<RunConfiguration *>(sender());
        if (rc && rc->isActive() && rc->project() == SessionManager::startupProject())
            emit m_instance->updateRunActions();
    });
}

void ProjectExplorerPluginPrivate::projectRemoved(Project *pro)
{
    Q_UNUSED(pro);
    if (m_projectsMode)
        m_projectsMode->setEnabled(SessionManager::hasProjects());
}

void ProjectExplorerPluginPrivate::projectDisplayNameChanged(Project *pro)
{
    addToRecentProjects(pro->projectFilePath().toString(), pro->displayName());
    updateActions();
}

void ProjectExplorerPluginPrivate::startupProjectChanged()
{
    static QPointer<Project> previousStartupProject = nullptr;
    Project *project = SessionManager::startupProject();
    if (project == previousStartupProject)
        return;

    if (previousStartupProject) {
        disconnect(previousStartupProject.data(), &Project::activeTargetChanged,
                   this, &ProjectExplorerPluginPrivate::activeTargetChanged);
    }

    previousStartupProject = project;

    if (project) {
        connect(project, &Project::activeTargetChanged,
                this, &ProjectExplorerPluginPrivate::activeTargetChanged);
    }

    activeTargetChanged();
    updateActions();
}

void ProjectExplorerPluginPrivate::activeTargetChanged()
{
    static QPointer<Target> previousTarget = nullptr;
    Target *target = nullptr;
    Project *startupProject = SessionManager::startupProject();
    if (startupProject)
        target = startupProject->activeTarget();
    if (target == previousTarget)
        return;

    if (previousTarget) {
        disconnect(previousTarget.data(), &Target::activeRunConfigurationChanged,
                   this, &ProjectExplorerPluginPrivate::activeRunConfigurationChanged);
        disconnect(previousTarget.data(), &Target::activeBuildConfigurationChanged,
                   this, &ProjectExplorerPluginPrivate::activeBuildConfigurationChanged);
    }
    previousTarget = target;
    if (target) {
        connect(target, &Target::activeRunConfigurationChanged,
                this, &ProjectExplorerPluginPrivate::activeRunConfigurationChanged);
        connect(previousTarget.data(), &Target::activeBuildConfigurationChanged,
                this, &ProjectExplorerPluginPrivate::activeBuildConfigurationChanged);
    }

    activeBuildConfigurationChanged();
    activeRunConfigurationChanged();
    updateDeployActions();
}

void ProjectExplorerPluginPrivate::activeRunConfigurationChanged()
{
    static QPointer<RunConfiguration> previousRunConfiguration = nullptr;
    RunConfiguration *rc = nullptr;
    Project *startupProject = SessionManager::startupProject();
    if (startupProject && startupProject->activeTarget())
        rc = startupProject->activeTarget()->activeRunConfiguration();
    if (rc == previousRunConfiguration)
        return;
    emit m_instance->updateRunActions();
}

void ProjectExplorerPluginPrivate::activeBuildConfigurationChanged()
{
    static QPointer<BuildConfiguration> previousBuildConfiguration = nullptr;
    BuildConfiguration *bc = nullptr;
    Project *startupProject = SessionManager::startupProject();
    if (startupProject && startupProject->activeTarget())
        bc = startupProject->activeTarget()->activeBuildConfiguration();
    if (bc == previousBuildConfiguration)
        return;
    updateActions();
    emit m_instance->updateRunActions();
}

void ProjectExplorerPluginPrivate::updateDeployActions()
{
    Project *project = SessionManager::startupProject();

    bool enableDeployActions = project
            && !BuildManager::isBuilding(project)
            && hasDeploySettings(project);
    Project *currentProject = ProjectTree::currentProject();
    bool enableDeployActionsContextMenu = currentProject
                              && !BuildManager::isBuilding(currentProject)
                              && hasDeploySettings(currentProject);

    if (m_projectExplorerSettings.buildBeforeDeploy) {
        if (hasBuildSettings(project)
                && !buildSettingsEnabled(project).first)
            enableDeployActions = false;
        if (hasBuildSettings(currentProject)
                && !buildSettingsEnabled(currentProject).first)
            enableDeployActionsContextMenu = false;
    }

    const QString projectName = project ? project->displayName() : QString();
    bool hasProjects = SessionManager::hasProjects();

    m_deployAction->setParameter(projectName);
    m_deployAction->setEnabled(enableDeployActions);

    m_deployActionContextMenu->setEnabled(enableDeployActionsContextMenu);

    m_deployProjectOnlyAction->setEnabled(enableDeployActions);

    bool enableDeploySessionAction = true;
    if (m_projectExplorerSettings.buildBeforeDeploy) {
        auto hasDisabledBuildConfiguration = [](Project *project) {
            return project && project->activeTarget()
                    && project->activeTarget()->activeBuildConfiguration()
                    && !project->activeTarget()->activeBuildConfiguration()->isEnabled();
        };

        if (Utils::anyOf(SessionManager::projectOrder(nullptr), hasDisabledBuildConfiguration))
            enableDeploySessionAction = false;
    }
    if (!hasProjects || !hasDeploySettings(nullptr) || BuildManager::isBuilding())
        enableDeploySessionAction = false;
    m_deploySessionAction->setEnabled(enableDeploySessionAction);

    emit m_instance->updateRunActions();
}

bool ProjectExplorerPlugin::canRunStartupProject(Core::Id runMode, QString *whyNot)
{
    Project *project = SessionManager::startupProject();
    if (!project) {
        if (whyNot)
            *whyNot = tr("No active project.");
        return false;
    }

    if (project->needsConfiguration()) {
        if (whyNot)
            *whyNot = tr("The project \"%1\" is not configured.").arg(project->displayName());
        return false;
    }

    Target *target = project->activeTarget();
    if (!target) {
        if (whyNot)
            *whyNot = tr("The project \"%1\" has no active kit.").arg(project->displayName());
        return false;
    }

    RunConfiguration *activeRC = target->activeRunConfiguration();
    if (!activeRC) {
        if (whyNot)
            *whyNot = tr("The kit \"%1\" for the project \"%2\" has no active run configuration.")
                .arg(target->displayName(), project->displayName());
        return false;
    }

    if (!activeRC->isEnabled()) {
        if (whyNot)
            *whyNot = activeRC->disabledReason();
        return false;
    }


    if (dd->m_projectExplorerSettings.buildBeforeDeploy
            && dd->m_projectExplorerSettings.deployBeforeRun
            && hasBuildSettings(project)) {
        QPair<bool, QString> buildState = dd->buildSettingsEnabled(project);
        if (!buildState.first) {
            if (whyNot)
                *whyNot = buildState.second;
            return false;
        }
    }

    // shouldn't actually be shown to the user...
    RunControl::WorkerCreator producer = RunControl::producer(activeRC, runMode);
    if (!producer) {
        if (whyNot)
            *whyNot = tr("Cannot run \"%1\".").arg(activeRC->displayName());
        return false;
    }

    if (BuildManager::isBuilding()) {
        if (whyNot)
            *whyNot = tr("A build is still in progress.");
        return false;
    }

    return true;
}

void ProjectExplorerPluginPrivate::slotUpdateRunActions()
{
    QString whyNot;
    const bool state = ProjectExplorerPlugin::canRunStartupProject(Constants::NORMAL_RUN_MODE, &whyNot);
    m_runAction->setEnabled(state);
    m_runAction->setToolTip(whyNot);
    m_runWithoutDeployAction->setEnabled(state);
}

void ProjectExplorerPluginPrivate::addToRecentProjects(const QString &fileName, const QString &displayName)
{
    if (fileName.isEmpty())
        return;
    QString prettyFileName(QDir::toNativeSeparators(fileName));

    QList<QPair<QString, QString> >::iterator it;
    for (it = m_recentProjects.begin(); it != m_recentProjects.end();)
        if ((*it).first == prettyFileName)
            it = m_recentProjects.erase(it);
        else
            ++it;

    if (m_recentProjects.count() > m_maxRecentProjects)
        m_recentProjects.removeLast();
    m_recentProjects.prepend(qMakePair(prettyFileName, displayName));
    QFileInfo fi(prettyFileName);
    m_lastOpenDirectory = fi.absolutePath();
    emit m_instance->recentProjectsChanged();
}

void ProjectExplorerPluginPrivate::updateUnloadProjectMenu()
{
    ActionContainer *aci = ActionManager::actionContainer(Constants::M_UNLOADPROJECTS);
    QMenu *menu = aci->menu();
    menu->clear();
    for (Project *project : SessionManager::projects()) {
        QAction *action = menu->addAction(tr("Close Project \"%1\"").arg(project->displayName()));
        connect(action, &QAction::triggered,
                [project] { ProjectExplorerPlugin::unloadProject(project); } );
    }
}

void ProjectExplorerPluginPrivate::updateRecentProjectMenu()
{
    typedef QList<QPair<QString, QString> >::const_iterator StringPairListConstIterator;
    ActionContainer *aci = ActionManager::actionContainer(Constants::M_RECENTPROJECTS);
    QMenu *menu = aci->menu();
    menu->clear();

    int acceleratorKey = 1;
    auto projects = recentProjects();
    //projects (ignore sessions, they used to be in this list)
    const StringPairListConstIterator end = projects.constEnd();
    for (StringPairListConstIterator it = projects.constBegin(); it != end; ++it, ++acceleratorKey) {
        const QString fileName = it->first;
        if (fileName.endsWith(QLatin1String(".qws")))
            continue;

        const QString actionText = ActionManager::withNumberAccelerator(
                    Utils::withTildeHomePath(fileName), acceleratorKey);
        QAction *action = menu->addAction(actionText);
        connect(action, &QAction::triggered, this, [this, fileName] {
            openRecentProject(fileName);
        });
    }
    const bool hasRecentProjects = !projects.empty();
    menu->setEnabled(hasRecentProjects);

    // add the Clear Menu item
    if (hasRecentProjects) {
        menu->addSeparator();
        QAction *action = menu->addAction(QCoreApplication::translate(
                                          "Core", Core::Constants::TR_CLEAR_MENU));
        connect(action, &QAction::triggered,
                this, &ProjectExplorerPluginPrivate::clearRecentProjects);
    }
    emit m_instance->recentProjectsChanged();
}

void ProjectExplorerPluginPrivate::clearRecentProjects()
{
    m_recentProjects.clear();
    updateWelcomePage();
}

void ProjectExplorerPluginPrivate::openRecentProject(const QString &fileName)
{
    if (!fileName.isEmpty()) {
        ProjectExplorerPlugin::OpenProjectResult result
                = ProjectExplorerPlugin::openProject(fileName);
        if (!result)
            ProjectExplorerPlugin::showOpenProjectError(result);
    }
}

void ProjectExplorerPluginPrivate::invalidateProject(Project *project)
{
    disconnect(project, &Project::fileListChanged,
               m_instance, &ProjectExplorerPlugin::fileListChanged);
    updateActions();
}

void ProjectExplorerPluginPrivate::updateContextMenuActions()
{
    m_addExistingFilesAction->setEnabled(false);
    m_addExistingDirectoryAction->setEnabled(false);
    m_addNewFileAction->setEnabled(false);
    m_addNewSubprojectAction->setEnabled(false);
    m_removeProjectAction->setEnabled(false);
    m_removeFileAction->setEnabled(false);
    m_duplicateFileAction->setEnabled(false);
    m_deleteFileAction->setEnabled(false);
    m_renameFileAction->setEnabled(false);
    m_diffFileAction->setEnabled(false);

    m_addExistingFilesAction->setVisible(true);
    m_addExistingDirectoryAction->setVisible(true);
    m_addNewFileAction->setVisible(true);
    m_addNewSubprojectAction->setVisible(true);
    m_removeProjectAction->setVisible(true);
    m_removeFileAction->setVisible(true);
    m_duplicateFileAction->setVisible(false);
    m_deleteFileAction->setVisible(true);
    m_runActionContextMenu->setVisible(false);
    m_diffFileAction->setVisible(DiffService::instance());

    m_openTerminalHere->setVisible(true);
    m_showInGraphicalShell->setVisible(true);
    m_searchOnFileSystem->setVisible(true);

    ActionContainer *runMenu = ActionManager::actionContainer(Constants::RUNMENUCONTEXTMENU);
    runMenu->menu()->clear();
    runMenu->menu()->menuAction()->setVisible(false);

    const Node *currentNode = ProjectTree::findCurrentNode();

    if (currentNode && currentNode->managingProject()) {
        ProjectNode *pn;
        if (const ContainerNode *cn = currentNode->asContainerNode())
            pn = cn->rootProjectNode();
        else
            pn = const_cast<ProjectNode*>(currentNode->asProjectNode());

        if (pn) {
            if (ProjectTree::currentProject() && pn == ProjectTree::currentProject()->rootProjectNode()) {
                m_runActionContextMenu->setVisible(true);
            } else {
                QList<RunConfiguration *> runConfigs = pn->runConfigurations();
                if (runConfigs.count() == 1) {
                    m_runActionContextMenu->setVisible(true);
                    m_runActionContextMenu->setData(QVariant::fromValue(runConfigs.first()));
                } else if (runConfigs.count() > 1) {
                    runMenu->menu()->menuAction()->setVisible(true);
                    foreach (RunConfiguration *rc, runConfigs) {
                        QAction *act = new QAction(runMenu->menu());
                        act->setData(QVariant::fromValue(rc));
                        act->setText(tr("Run %1").arg(rc->displayName()));
                        runMenu->menu()->addAction(act);
                        connect(act, &QAction::triggered,
                                this, &ProjectExplorerPluginPrivate::runProjectContextMenu);
                    }
                }
            }
        }

        auto supports = [currentNode](ProjectAction action) {
            return currentNode->supportsAction(action, currentNode);
        };

        if (currentNode->asFolderNode()) {
            // Also handles ProjectNode
            m_addNewFileAction->setEnabled(supports(AddNewFile)
                                              && !ICore::isNewItemDialogRunning());
            m_addNewSubprojectAction->setEnabled(currentNode->nodeType() == NodeType::Project
                                                    && supports(AddSubProject)
                                                    && !ICore::isNewItemDialogRunning());
            m_removeProjectAction->setEnabled(currentNode->nodeType() == NodeType::Project
                                                    && supports(RemoveSubProject));
            m_addExistingFilesAction->setEnabled(supports(AddExistingFile));
            m_addExistingDirectoryAction->setEnabled(supports(AddExistingDirectory));
            m_renameFileAction->setEnabled(supports(Rename));
        } else if (currentNode->asFileNode()) {
            // Enable and show remove / delete in magic ways:
            // If both are disabled show Remove
            // If both are enabled show both (can't happen atm)
            // If only removeFile is enabled only show it
            // If only deleteFile is enable only show it
            bool enableRemove = supports(RemoveFile);
            m_removeFileAction->setEnabled(enableRemove);
            bool enableDelete = supports(EraseFile);
            m_deleteFileAction->setEnabled(enableDelete);
            m_deleteFileAction->setVisible(enableDelete);

            m_removeFileAction->setVisible(!enableDelete || enableRemove);
            m_renameFileAction->setEnabled(supports(Rename));
            const bool currentNodeIsTextFile = isTextFile(
                        currentNode->filePath().toString());
            m_diffFileAction->setEnabled(DiffService::instance()
                        && currentNodeIsTextFile && TextEditor::TextDocument::currentTextDocument());

            m_duplicateFileAction->setVisible(supports(DuplicateFile));
            m_duplicateFileAction->setEnabled(supports(DuplicateFile));

            EditorManager::populateOpenWithMenu(m_openWithMenu,
                                                currentNode->filePath().toString());
        }

        if (supports(HidePathActions)) {
            m_openTerminalHere->setVisible(false);
            m_showInGraphicalShell->setVisible(false);
            m_searchOnFileSystem->setVisible(false);
        }

        if (supports(HideFileActions)) {
            m_deleteFileAction->setVisible(false);
            m_removeFileAction->setVisible(false);
        }

        if (supports(HideFolderActions)) {
            m_addNewFileAction->setVisible(false);
            m_addNewSubprojectAction->setVisible(false);
            m_removeProjectAction->setVisible(false);
            m_addExistingFilesAction->setVisible(false);
            m_addExistingDirectoryAction->setVisible(false);
        }
    }
}

void ProjectExplorerPluginPrivate::updateLocationSubMenus()
{
    static QList<QAction *> actions;
    qDeleteAll(actions); // This will also remove these actions from the menus!
    actions.clear();

    ActionContainer *projectMenuContainer
            = ActionManager::actionContainer(Constants::PROJECT_OPEN_LOCATIONS_CONTEXT_MENU);
    QMenu *projectMenu = projectMenuContainer->menu();
    QTC_CHECK(projectMenu->actions().isEmpty());

    ActionContainer *folderMenuContainer
            = ActionManager::actionContainer(Constants::FOLDER_OPEN_LOCATIONS_CONTEXT_MENU);
    QMenu *folderMenu = folderMenuContainer->menu();
    QTC_CHECK(folderMenu->actions().isEmpty());

    const FolderNode *const fn
            = ProjectTree::findCurrentNode() ? ProjectTree::findCurrentNode()->asFolderNode() : nullptr;
    const QList<FolderNode::LocationInfo> locations
            = fn ? fn->locationInfo() : QList<FolderNode::LocationInfo>();

    const bool isVisible = !locations.isEmpty();
    projectMenu->menuAction()->setVisible(isVisible);
    folderMenu->menuAction()->setVisible(isVisible);

    if (!isVisible)
        return;

    for (const FolderNode::LocationInfo &li : locations) {
        const int line = li.line;
        const Utils::FileName path = li.path;
        QAction *action = new QAction(li.displayName, nullptr);
        connect(action, &QAction::triggered, this, [line, path]() {
            Core::EditorManager::openEditorAt(path.toString(), line);
        });

        projectMenu->addAction(action);
        folderMenu->addAction(action);

        actions.append(action);
    }
}

void ProjectExplorerPluginPrivate::addNewFile()
{
    Node* currentNode = ProjectTree::findCurrentNode();
    QTC_ASSERT(currentNode, return);
    QString location = directoryFor(currentNode);

    QVariantMap map;
    // store void pointer to avoid QVariant to use qobject_cast, which might core-dump when trying
    // to access meta data on an object that get deleted in the meantime:
    map.insert(QLatin1String(Constants::PREFERRED_PROJECT_NODE), QVariant::fromValue(static_cast<void *>(currentNode)));
    map.insert(Constants::PREFERRED_PROJECT_NODE_PATH, currentNode->filePath().toString());
    if (Project *p = ProjectTree::currentProject()) {
        QList<Id> profileIds = Utils::transform(p->targets(), &Target::id);
        map.insert(QLatin1String(Constants::PROJECT_KIT_IDS), QVariant::fromValue(profileIds));
        map.insert(Constants::PROJECT_POINTER, QVariant::fromValue(static_cast<void *>(p)));
    }
    ICore::showNewItemDialog(ProjectExplorerPlugin::tr("New File", "Title of dialog"),
                             Utils::filtered(IWizardFactory::allWizardFactories(),
                                             [](IWizardFactory *f) {
                                 return f->supportedProjectTypes().isEmpty();
                             }),
                             location, map);
}

void ProjectExplorerPluginPrivate::addNewSubproject()
{
    Node* currentNode = ProjectTree::findCurrentNode();
    QTC_ASSERT(currentNode, return);
    QString location = directoryFor(currentNode);

    if (currentNode->nodeType() == NodeType::Project
            && currentNode->supportsAction(AddSubProject, currentNode)) {
        QVariantMap map;
        map.insert(QLatin1String(Constants::PREFERRED_PROJECT_NODE), QVariant::fromValue(currentNode));
        Project *project = ProjectTree::currentProject();
        Core::Id projectType;
        if (project) {
            QList<Id> profileIds = Utils::transform(ProjectTree::currentProject()->targets(), &Target::id);
            map.insert(QLatin1String(Constants::PROJECT_KIT_IDS), QVariant::fromValue(profileIds));
            projectType = project->id();
        }

        ICore::showNewItemDialog(tr("New Subproject", "Title of dialog"),
                                 Utils::filtered(IWizardFactory::allWizardFactories(),
                                                 [projectType](IWizardFactory *f) {
                                                     return projectType.isValid() ? f->supportedProjectTypes().contains(projectType)
                                                                                  : !f->supportedProjectTypes().isEmpty(); }),
                                 location, map);
    }
}

void ProjectExplorerPluginPrivate::handleAddExistingFiles()
{
    Node *node = ProjectTree::findCurrentNode();
    FolderNode *folderNode = node ? node->asFolderNode() : nullptr;

    QTC_ASSERT(folderNode, return);

    QStringList fileNames = QFileDialog::getOpenFileNames(ICore::mainWindow(),
        tr("Add Existing Files"), directoryFor(node));
    if (fileNames.isEmpty())
        return;

    ProjectExplorerPlugin::addExistingFiles(folderNode, fileNames);
}

void ProjectExplorerPluginPrivate::addExistingDirectory()
{
    Node *node = ProjectTree::findCurrentNode();
    FolderNode *folderNode = node ? node->asFolderNode() : nullptr;

    QTC_ASSERT(folderNode, return);

    SelectableFilesDialogAddDirectory dialog(Utils::FileName::fromString(directoryFor(node)),
                                             Utils::FileNameList(), ICore::mainWindow());
    dialog.setAddFileFilter(folderNode->addFileFilter());

    if (dialog.exec() == QDialog::Accepted)
        ProjectExplorerPlugin::addExistingFiles(folderNode, Utils::transform(dialog.selectedFiles(), &Utils::FileName::toString));
}

void ProjectExplorerPlugin::addExistingFiles(FolderNode *folderNode, const QStringList &filePaths)
{
    // can happen when project is not yet parsed or finished parsing while the dialog was open:
    if (!folderNode || !ProjectTree::hasNode(folderNode))
        return;

    const QString dir = directoryFor(folderNode);
    QStringList fileNames = filePaths;
    QStringList notAdded;
    folderNode->addFiles(fileNames, &notAdded);

    if (!notAdded.isEmpty()) {
        const QString message = tr("Could not add following files to project %1:")
                .arg(folderNode->managingProject()->displayName()) + QLatin1Char('\n');
        const QStringList nativeFiles
                = Utils::transform(notAdded,
                                   [](const QString &f) { return QDir::toNativeSeparators(f); });
        QMessageBox::warning(ICore::mainWindow(), tr("Adding Files to Project Failed"),
                             message + nativeFiles.join(QLatin1Char('\n')));
        fileNames = Utils::filtered(fileNames,
                                    [&notAdded](const QString &f) { return !notAdded.contains(f); });
    }

    VcsManager::promptToAdd(dir, fileNames);
}

void ProjectExplorerPluginPrivate::removeProject()
{
    Node *node = ProjectTree::findCurrentNode();
    if (!node)
        return;
    ProjectNode *subProjectNode = node->managingProject();
    if (!subProjectNode)
        return;
    ProjectNode *projectNode = subProjectNode->managingProject();
    if (projectNode) {
        Utils::RemoveFileDialog removeFileDialog(subProjectNode->filePath().toString(), ICore::mainWindow());
        removeFileDialog.setDeleteFileVisible(false);
        if (removeFileDialog.exec() == QDialog::Accepted)
            projectNode->removeSubProject(subProjectNode->filePath().toString());
    }
}

void ProjectExplorerPluginPrivate::openFile()
{
    const Node *currentNode = ProjectTree::findCurrentNode();
    QTC_ASSERT(currentNode, return);
    EditorManager::openEditor(currentNode->filePath().toString());
}

void ProjectExplorerPluginPrivate::searchOnFileSystem()
{
    const Node *currentNode = ProjectTree::findCurrentNode();
    QTC_ASSERT(currentNode, return);
    TextEditor::FindInFiles::findOnFileSystem(pathFor(currentNode));
}

void ProjectExplorerPluginPrivate::showInGraphicalShell()
{
    Node *currentNode = ProjectTree::findCurrentNode();
    QTC_ASSERT(currentNode, return);
    FileUtils::showInGraphicalShell(ICore::mainWindow(), pathFor(currentNode));
}

void ProjectExplorerPluginPrivate::openTerminalHere()
{
    const Node *currentNode = ProjectTree::findCurrentNode();
    QTC_ASSERT(currentNode, return);
    FileUtils::openTerminal(directoryFor(currentNode));
}

void ProjectExplorerPluginPrivate::removeFile()
{
    const Node *currentNode = ProjectTree::findCurrentNode();
    QTC_ASSERT(currentNode && currentNode->nodeType() == NodeType::File, return);

    const Utils::FileName filePath = currentNode->filePath();
    Utils::RemoveFileDialog removeFileDialog(filePath.toString(), ICore::mainWindow());

    if (removeFileDialog.exec() == QDialog::Accepted) {
        const bool deleteFile = removeFileDialog.isDeleteFileChecked();

        // Re-read the current node, in case the project is re-parsed while the dialog is open
        if (currentNode != ProjectTree::findCurrentNode()) {
            currentNode = ProjectTreeWidget::nodeForFile(filePath);
            QTC_ASSERT(currentNode && currentNode->nodeType() == NodeType::File, return);
        }

        // remove from project
        FolderNode *folderNode = currentNode->asFileNode()->parentFolderNode();
        QTC_ASSERT(folderNode, return);

        if (!folderNode->removeFiles(QStringList(filePath.toString()))) {
            QMessageBox::warning(ICore::mainWindow(), tr("Removing File Failed"),
                                 tr("Could not remove file %1 from project %2.")
                                 .arg(filePath.toUserOutput())
                                 .arg(folderNode->managingProject()->displayName()));
            if (!deleteFile)
                return;
        }

        FileChangeBlocker changeGuard(filePath.toString());
        FileUtils::removeFile(filePath.toString(), deleteFile);
    }
}

void ProjectExplorerPluginPrivate::duplicateFile()
{
    Node *currentNode = ProjectTree::findCurrentNode();
    QTC_ASSERT(currentNode && currentNode->nodeType() == NodeType::File, return);

    FileNode *fileNode = currentNode->asFileNode();
    QString filePath = currentNode->filePath().toString();
    QFileInfo sourceFileInfo(filePath);
    QString baseName = sourceFileInfo.baseName();

    QString newFilePath = filePath;
    int copyTokenIndex = filePath.lastIndexOf(baseName)+baseName.length();
    newFilePath.insert(copyTokenIndex, tr("_copy"));

    // Build a new file name till a non-existing file is not found.
    uint counter = 0;
    while (QFileInfo::exists(newFilePath)) {
        newFilePath = filePath;
        newFilePath.insert(copyTokenIndex, tr("_copy%1").arg(++counter));
    }

    // Create a copy and add the file to the parent folder node.
    FolderNode *folderNode = fileNode->parentFolderNode();
    QTC_ASSERT(folderNode, return);
    if (!(QFile::copy(filePath, newFilePath) && folderNode->addFiles(QStringList(newFilePath)))) {
        QMessageBox::warning(ICore::mainWindow(), tr("Duplicating File Failed"),
                             tr("Could not duplicate the file %1.")
                             .arg(QDir::toNativeSeparators(filePath)));
    }
}

void ProjectExplorerPluginPrivate::deleteFile()
{
    Node *currentNode = ProjectTree::findCurrentNode();
    QTC_ASSERT(currentNode && currentNode->nodeType() == NodeType::File, return);

    FileNode *fileNode = currentNode->asFileNode();

    QString filePath = currentNode->filePath().toString();
    QMessageBox::StandardButton button =
            QMessageBox::question(ICore::mainWindow(),
                                  tr("Delete File"),
                                  tr("Delete %1 from file system?")
                                  .arg(QDir::toNativeSeparators(filePath)),
                                  QMessageBox::Yes | QMessageBox::No);
    if (button != QMessageBox::Yes)
        return;

    FolderNode *folderNode = fileNode->parentFolderNode();
    QTC_ASSERT(folderNode, return);

    folderNode->deleteFiles(QStringList(filePath));

    FileChangeBlocker changeGuard(filePath);
    if (IVersionControl *vc =
            VcsManager::findVersionControlForDirectory(QFileInfo(filePath).absolutePath())) {
        vc->vcsDelete(filePath);
    }
    QFile file(filePath);
    if (file.exists()) {
        if (!file.remove())
            QMessageBox::warning(ICore::mainWindow(), tr("Deleting File Failed"),
                                 tr("Could not delete file %1.")
                                 .arg(QDir::toNativeSeparators(filePath)));
    }
}

void ProjectExplorerPluginPrivate::handleRenameFile()
{
    QWidget *focusWidget = QApplication::focusWidget();
    while (focusWidget) {
        auto treeWidget = qobject_cast<ProjectTreeWidget*>(focusWidget);
        if (treeWidget) {
            treeWidget->editCurrentItem();
            return;
        }
        focusWidget = focusWidget->parentWidget();
    }
}

void ProjectExplorerPlugin::renameFile(Node *node, const QString &newFilePath)
{
    const QString oldFilePath = node->filePath().toFileInfo().absoluteFilePath();
    FolderNode *folderNode = node->parentFolderNode();
    QTC_ASSERT(folderNode, return);
    const QString projectFileName = folderNode->managingProject()->filePath().fileName();

    if (oldFilePath == newFilePath)
        return;

    if (!folderNode->canRenameFile(oldFilePath, newFilePath)) {
        QTimer::singleShot(0, [oldFilePath, newFilePath, projectFileName] {
            int res = QMessageBox::question(ICore::mainWindow(),
                                            tr("Project Editing Failed"),
                                            tr("The project file %1 cannot be automatically changed.\n\n"
                                               "Rename %2 to %3 anyway?")
                                            .arg(projectFileName)
                                            .arg(QDir::toNativeSeparators(oldFilePath))
                                            .arg(QDir::toNativeSeparators(newFilePath)));
            if (res == QMessageBox::Yes) {
                QTC_CHECK(FileUtils::renameFile(oldFilePath, newFilePath));
            }

        });
        return;
    }

    if (FileUtils::renameFile(oldFilePath, newFilePath)) {
        // Tell the project plugin about rename
        if (!folderNode->renameFile(oldFilePath, newFilePath)) {
            const QString renameFileError
                    = tr("The file %1 was renamed to %2, but the project file %3 could not be automatically changed.")
                    .arg(QDir::toNativeSeparators(oldFilePath))
                    .arg(QDir::toNativeSeparators(newFilePath))
                    .arg(projectFileName);

            QTimer::singleShot(0, [renameFileError]() {
                QMessageBox::warning(ICore::mainWindow(),
                                     tr("Project Editing Failed"),
                                     renameFileError);
            });
        }
    } else {
        const QString renameFileError = tr("The file %1 could not be renamed %2.")
                .arg(QDir::toNativeSeparators(oldFilePath))
                .arg(QDir::toNativeSeparators(newFilePath));

        QTimer::singleShot(0, [renameFileError]() {
            QMessageBox::warning(ICore::mainWindow(),
                                 tr("Cannot Rename File"),
                                 renameFileError);
        });
    }
}

void ProjectExplorerPluginPrivate::handleSetStartupProject()
{
    setStartupProject(ProjectTree::currentProject());
}

void ProjectExplorerPluginPrivate::updateSessionMenu()
{
    m_sessionMenu->clear();
    dd->m_sessionMenu->addAction(dd->m_sessionManagerAction);
    dd->m_sessionMenu->addSeparator();
    QActionGroup *ag = new QActionGroup(m_sessionMenu);
    connect(ag, &QActionGroup::triggered, this, &ProjectExplorerPluginPrivate::setSession);
    const QString activeSession = SessionManager::activeSession();

    const QStringList sessions = SessionManager::sessions();
    for (int i = 0; i < sessions.size(); ++i) {
        const QString &session = sessions[i];

        const QString actionText = ActionManager::withNumberAccelerator(session, i + 1);
        QAction *act = ag->addAction(actionText);
        act->setData(session);
        act->setCheckable(true);
        if (session == activeSession)
            act->setChecked(true);
    }
    m_sessionMenu->addActions(ag->actions());
    m_sessionMenu->setEnabled(true);
}

void ProjectExplorerPluginPrivate::setSession(QAction *action)
{
    QString session = action->data().toString();
    if (session != SessionManager::activeSession())
        SessionManager::loadSession(session);
}

void ProjectExplorerPlugin::setProjectExplorerSettings(const ProjectExplorerSettings &pes)
{
    QTC_ASSERT(dd->m_projectExplorerSettings.environmentId == pes.environmentId, return);

    if (dd->m_projectExplorerSettings == pes)
        return;
    dd->m_projectExplorerSettings = pes;
    emit m_instance->settingsChanged();
}

const ProjectExplorerSettings &ProjectExplorerPlugin::projectExplorerSettings()
{
    return dd->m_projectExplorerSettings;
}

QStringList ProjectExplorerPlugin::projectFilePatterns()
{
    QStringList patterns;
    for (const QString &mime : dd->m_projectCreators.keys()) {
        Utils::MimeType mt = Utils::mimeTypeForName(mime);
        if (mt.isValid())
            patterns.append(mt.globPatterns());
    }
    return patterns;
}

bool ProjectExplorerPlugin::isProjectFile(const Utils::FileName &filePath)
{
    Utils::MimeType mt = Utils::mimeTypeForFile(filePath.toString());
    for (const QString &mime : dd->m_projectCreators.keys()) {
        if (mt.inherits(mime))
            return true;
    }
    return false;
}

void ProjectExplorerPlugin::openOpenProjectDialog()
{
    const QString path = DocumentManager::useProjectsDirectory()
                             ? DocumentManager::projectsDirectory().toString()
                             : QString();
    const QStringList files = DocumentManager::getOpenFileNames(dd->m_projectFilterString, path);
    if (!files.isEmpty())
        ICore::openFiles(files, ICore::SwitchMode);
}

QList<QPair<QString, QString> > ProjectExplorerPlugin::recentProjects()
{
    return dd->recentProjects();
}

void ProjectManager::registerProjectCreator(const QString &mimeType,
    const std::function<Project *(const Utils::FileName &)> &creator)
{
    dd->m_projectCreators[mimeType] = creator;
}

Project *ProjectManager::openProject(const Utils::MimeType &mt, const Utils::FileName &fileName)
{
    if (mt.isValid()) {
        for (const QString &mimeType : dd->m_projectCreators.keys()) {
            if (mt.matchesName(mimeType))
                return dd->m_projectCreators[mimeType](fileName);
        }
    }
    return nullptr;
}

bool ProjectManager::canOpenProjectForMimeType(const Utils::MimeType &mt)
{
    if (mt.isValid()) {
        for (const QString &mimeType : dd->m_projectCreators.keys()) {
            if (mt.matchesName(mimeType))
                return true;
        }
    }
    return false;
}

} // namespace ProjectExplorer<|MERGE_RESOLUTION|>--- conflicted
+++ resolved
@@ -2029,16 +2029,12 @@
     QTC_ASSERT(producer, return);
     auto runControl = new RunControl(runConfiguration, runMode);
 
-<<<<<<< HEAD
-    emit m_instance->aboutToExecuteProject(runControl);
-=======
     // A user needed interaction may have cancelled the run
     // (by example asking for a process pid or server url).
     if (!producer(runControl)) {
         delete runControl;
         return;
     }
->>>>>>> 1ddfb443
 
     startRunControl(runControl);
 }
