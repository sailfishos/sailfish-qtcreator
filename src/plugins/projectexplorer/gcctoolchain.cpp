--- conflicted
+++ resolved
@@ -604,12 +604,8 @@
     addToEnvironment(fullEnv);
 
     // This runner must be thread-safe!
-<<<<<<< HEAD
-    return [fullEnv,
-=======
     return [this,
-            env,
->>>>>>> a21df464
+            fullEnv,
             compilerCommand = m_compilerCommand,
             platformCodeGenFlags = m_platformCodeGenFlags,
             reinterpretOptions = m_optionsReinterpreter,
@@ -1492,12 +1488,8 @@
     addToEnvironment(fullEnv);
 
     // This runner must be thread-safe!
-<<<<<<< HEAD
-    return [fullEnv,
-=======
     return [this,
-            env,
->>>>>>> a21df464
+            fullEnv,
             compilerCommand = m_compilerCommand,
             platformCodeGenFlags = m_platformCodeGenFlags,
             reinterpretOptions = m_optionsReinterpreter,
