--- conflicted
+++ resolved
@@ -70,14 +70,9 @@
     if (gcc.isEmpty() || !gcc.toFileInfo().isExecutable())
         return QByteArray();
 
-<<<<<<< HEAD
-    QProcess cpp;
-    QStringList environment(env);
-=======
     SynchronousProcess cpp;
     QStringList environment(env);
     Utils::Environment::setupEnglishOutput(&environment);
->>>>>>> 8c80a862
 
     cpp.setEnvironment(environment);
     cpp.setTimeoutS(10);
