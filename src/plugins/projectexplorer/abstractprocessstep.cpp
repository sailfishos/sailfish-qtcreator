--- conflicted
+++ resolved
@@ -191,12 +191,8 @@
     m_process.reset(new Utils::QtcProcess());
     m_process->setUseCtrlCStub(Utils::HostOsInfo::isWindowsHost());
     m_process->setWorkingDirectory(wd.absolutePath());
-<<<<<<< HEAD
-    m_process->setEnvironment(m_param.effectiveEnvironment());
-=======
     m_process->setEnvironment(m_param.environment());
     m_process->setCommand(effectiveCommand, m_param.effectiveArguments());
->>>>>>> 6afdb8bd
 
     connect(m_process.get(), &QProcess::readyReadStandardOutput,
             this, &AbstractProcessStep::processReadyReadStdOutput);
