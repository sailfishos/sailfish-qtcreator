--- conflicted
+++ resolved
@@ -393,16 +393,8 @@
             }
         }
 
-<<<<<<< HEAD
-        completeKit(defaultKit.get()); // Store manual kits
-        resultList.emplace_back(std::move(defaultKit));
-    } else if (resultList.size() > 1) {
-        // Drop the default kit if other kits emerge later
-        Utils::erase(resultList, Utils::equal(&Kit::unexpandedDisplayName, tr("Desktop")));
-=======
         if (hostKits.size() == 1)
             hostKits.first()->setUnexpandedDisplayName(tr("Desktop"));
->>>>>>> 33c5ff21
     }
 
     Kit *k = kitForBinary;
