--- conflicted
+++ resolved
@@ -914,13 +914,8 @@
 RemovedFilesFromProject ProjectNode::removeFiles(const QStringList &filePaths,
                                                  QStringList *notRemoved)
 {
-<<<<<<< HEAD
-    Q_UNUSED(filePaths)
-    Q_UNUSED(notRemoved)
-=======
     if (BuildSystem *bs = buildSystem())
         return bs->removeFiles(this, filePaths, notRemoved);
->>>>>>> 33c5ff21
     return RemovedFilesFromProject::Error;
 }
 
