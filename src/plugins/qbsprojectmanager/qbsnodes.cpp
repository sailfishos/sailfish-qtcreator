--- conflicted
+++ resolved
@@ -75,80 +75,8 @@
 {
     static QIcon groupIcon = QIcon(QString(Constants::QBS_GROUP_ICON));
     setIcon(groupIcon);
-<<<<<<< HEAD
-
-    m_productPath = productPath;
-    m_qbsGroupData = grp;
-}
-
-bool QbsGroupNode::supportsAction(ProjectAction action, const Node *node) const
-{
-    if (action == AddNewFile || action == AddExistingFile)
-        return true;
-
-    return supportsNodeAction(action, node);
-}
-
-bool QbsGroupNode::addFiles(const QStringList &filePaths, QStringList *notAdded)
-{
-    QStringList notAddedDummy;
-    if (!notAdded)
-        notAdded = &notAddedDummy;
-
-    const QbsProjectNode *prjNode = parentQbsProjectNode(this);
-    if (!prjNode || !prjNode->qbsProject().isValid()) {
-        *notAdded += filePaths;
-        return false;
-    }
-
-    const QbsProductNode *prdNode = parentQbsProductNode(this);
-    if (!prdNode || !prdNode->qbsProductData().isValid()) {
-        *notAdded += filePaths;
-        return false;
-    }
-
-    return prjNode->project()->addFilesToProduct(filePaths, prdNode->qbsProductData(),
-                                                 m_qbsGroupData, notAdded);
-}
-
-RemovedFilesFromProject QbsGroupNode::removeFiles(const QStringList &filePaths,
-                                                  QStringList *notRemoved)
-{
-    QStringList notRemovedDummy;
-    if (!notRemoved)
-        notRemoved = &notRemovedDummy;
-
-    const QbsProjectNode *prjNode = parentQbsProjectNode(this);
-    if (!prjNode || !prjNode->qbsProject().isValid()) {
-        *notRemoved += filePaths;
-        return RemovedFilesFromProject::Error;
-    }
-
-    const QbsProductNode *prdNode = parentQbsProductNode(this);
-    if (!prdNode || !prdNode->qbsProductData().isValid()) {
-        *notRemoved += filePaths;
-        return RemovedFilesFromProject::Error;
-    }
-
-    return prjNode->project()->removeFilesFromProduct(filePaths, prdNode->qbsProductData(),
-                                                      m_qbsGroupData, notRemoved);
-}
-
-bool QbsGroupNode::renameFile(const QString &filePath, const QString &newFilePath)
-{
-    const QbsProjectNode *prjNode = parentQbsProjectNode(this);
-    if (!prjNode || !prjNode->qbsProject().isValid())
-        return false;
-    const QbsProductNode *prdNode = parentQbsProductNode(this);
-    if (!prdNode || !prdNode->qbsProductData().isValid())
-        return false;
-
-    return prjNode->project()->renameFileInProduct(filePath, newFilePath,
-                                                   prdNode->qbsProductData(), m_qbsGroupData);
-=======
     setDisplayName(grp.value("name").toString());
     setEnabled(grp.value("is-enabled").toBool());
->>>>>>> 33c5ff21
 }
 
 FolderNode::AddNewInformation QbsGroupNode::addNewInformation(const QStringList &files,
@@ -223,12 +151,7 @@
             + product.value("multiplex-configuration-id").toString();
 }
 
-<<<<<<< HEAD
-RemovedFilesFromProject QbsProductNode::removeFiles(const QStringList &filePaths,
-                                                    QStringList *notRemoved)
-=======
 QVariant QbsProductNode::data(Core::Id role) const
->>>>>>> 33c5ff21
 {
     if (role == Android::Constants::AndroidDeploySettingsFile) {
         for (const auto &a : m_productData.value("generated-artifacts").toArray()) {
@@ -239,12 +162,6 @@
         return {};
     }
 
-<<<<<<< HEAD
-    const QbsProjectNode *prjNode = parentQbsProjectNode(this);
-    if (!prjNode || !prjNode->qbsProject().isValid()) {
-        *notRemoved += filePaths;
-        return RemovedFilesFromProject::Error;
-=======
     if (role == Android::Constants::AndroidSoLibPath) {
         QStringList ret{m_productData.value("build-directory").toString()};
         forAllArtifacts(m_productData, ArtifactType::Generated, [&ret](const QJsonObject &artifact) {
@@ -253,7 +170,6 @@
         });
         ret.removeDuplicates();
         return ret;
->>>>>>> 33c5ff21
     }
 
     if (role == Android::Constants::AndroidManifest) {
@@ -265,13 +181,8 @@
         return {};
     }
 
-<<<<<<< HEAD
-    QTC_ASSERT(false, return RemovedFilesFromProject::Error);
-}
-=======
     if (role == Android::Constants::AndroidApk)
         return m_productData.value("target-executable").toString();
->>>>>>> 33c5ff21
 
     if (role == ProjectExplorer::Constants::QT_KEYWORDS_ENABLED)
         return m_productData.value("module-properties").toObject()
