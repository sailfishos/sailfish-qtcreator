/****************************************************************************
**
** Copyright (C) 2016 The Qt Company Ltd.
** Contact: https://www.qt.io/licensing/
**
** This file is part of Qt Creator.
**
** Commercial License Usage
** Licensees holding valid commercial Qt licenses may use this file in
** accordance with the commercial license agreement provided with the
** Software or, alternatively, in accordance with the terms contained in
** a written agreement between you and The Qt Company. For licensing terms
** and conditions see https://www.qt.io/terms-conditions. For further
** information use the contact form at https://www.qt.io/contact-us.
**
** GNU General Public License Usage
** Alternatively, this file may be used under the terms of the GNU
** General Public License version 3 as published by the Free Software
** Foundation with exceptions as appearing in the file LICENSE.GPL3-EXCEPT
** included in the packaging of this file. Please review the following
** information to ensure the GNU General Public License requirements will
** be met: https://www.gnu.org/licenses/gpl-3.0.html.
**
****************************************************************************/

#include "qbsproject.h"

#include "qbsbuildconfiguration.h"
#include "qbsbuildstep.h"
#include "qbsinstallstep.h"
#include "qbsnodes.h"
#include "qbspmlogging.h"
#include "qbsprojectimporter.h"
#include "qbsprojectparser.h"
#include "qbsprojectmanagerconstants.h"
#include "qbsnodetreebuilder.h"
#include "qbssession.h"
#include "qbssettings.h"

#include <coreplugin/documentmanager.h>
#include <coreplugin/icontext.h>
#include <coreplugin/icore.h>
#include <coreplugin/id.h>
#include <coreplugin/iversioncontrol.h>
#include <coreplugin/messagemanager.h>
#include <coreplugin/progressmanager/progressmanager.h>
#include <coreplugin/vcsmanager.h>
#include <cpptools/cppmodelmanager.h>
#include <cpptools/cppprojectupdater.h>
#include <cpptools/cpptoolsconstants.h>
#include <cpptools/generatedcodemodelsupport.h>
#include <extensionsystem/pluginmanager.h>
#include <projectexplorer/buildenvironmentwidget.h>
#include <projectexplorer/buildinfo.h>
#include <projectexplorer/buildmanager.h>
#include <projectexplorer/buildtargetinfo.h>
#include <projectexplorer/deployconfiguration.h>
#include <projectexplorer/deploymentdata.h>
#include <projectexplorer/headerpath.h>
#include <projectexplorer/kit.h>
#include <projectexplorer/kitinformation.h>
#include <projectexplorer/projectexplorer.h>
#include <projectexplorer/projectexplorerconstants.h>
#include <projectexplorer/target.h>
#include <projectexplorer/taskhub.h>
#include <projectexplorer/toolchain.h>
#include <utils/algorithm.h>
#include <utils/hostosinfo.h>
#include <utils/qtcassert.h>
#include <utils/runextensions.h>
#include <qmljs/qmljsmodelmanagerinterface.h>
#include <qmljstools/qmljsmodelmanager.h>
#include <qtsupport/qtcppkitinfo.h>
#include <qtsupport/qtkitinformation.h>

#include <QCoreApplication>
#include <QElapsedTimer>
#include <QFileInfo>
#include <QJsonArray>
#include <QMessageBox>
#include <QSet>
#include <QVariantMap>

#include <algorithm>
#include <type_traits>

using namespace Core;
using namespace ProjectExplorer;
using namespace Utils;

namespace QbsProjectManager {
namespace Internal {

// --------------------------------------------------------------------
// Constants:
// --------------------------------------------------------------------

class OpTimer
{
public:
    OpTimer(const char *name) : m_name(name)
    {
        m_timer.start();
    }
    ~OpTimer()
    {
        if (qEnvironmentVariableIsSet(Constants::QBS_PROFILING_ENV)) {
            MessageManager::write(QString("operation %1 took %2ms")
                                  .arg(QLatin1String(m_name)).arg(m_timer.elapsed()));
        }
    }

private:
    QElapsedTimer m_timer;
    const char * const m_name;
};

// --------------------------------------------------------------------
// QbsProject:
// --------------------------------------------------------------------

QbsProject::QbsProject(const FilePath &fileName)
    : Project(Constants::MIME_TYPE, fileName)
{
    setId(Constants::PROJECT_ID);
    setProjectLanguages(Context(ProjectExplorer::Constants::CXX_LANGUAGE_ID));
    setCanBuildProducts();
    setDisplayName(fileName.toFileInfo().completeBaseName());
}

QbsProject::~QbsProject()
{
    delete m_importer;
}

ProjectImporter *QbsProject::projectImporter() const
{
    if (!m_importer)
        m_importer = new QbsProjectImporter(projectFilePath());
    return m_importer;
}

void QbsProject::configureAsExampleProject()
{
    QList<BuildInfo> infoList;
    const QList<Kit *> kits = KitManager::kits();
    for (Kit *k : kits) {
        if (QtSupport::QtKitAspect::qtVersion(k) != nullptr) {
            if (auto factory = BuildConfigurationFactory::find(k, projectFilePath()))
                infoList << factory->allAvailableSetups(k, projectFilePath());
        }
    }
    setup(infoList);
    if (activeTarget())
        static_cast<QbsBuildSystem *>(activeTarget()->buildSystem())->prepareForParsing();
}


static bool supportsNodeAction(ProjectAction action, const Node *node)
{
    const auto project = static_cast<QbsProject *>(node->getProject());
    Target *t = project ? project->activeTarget() : nullptr;
    QbsBuildSystem *bs = t ? static_cast<QbsBuildSystem *>(t->buildSystem()) : nullptr;
    if (!bs)
        return false;
    if (!bs->isProjectEditable())
        return false;
    if (action == RemoveFile || action == Rename)
        return node->asFileNode();
    return false;
}

QbsBuildSystem::QbsBuildSystem(QbsBuildConfiguration *bc)
    : BuildSystem(bc->target()),
      m_session(new QbsSession(this)),
      m_cppCodeModelUpdater(new CppTools::CppProjectUpdater),
      m_buildConfiguration(bc)
{
    connect(m_session, &QbsSession::newGeneratedFilesForSources, this,
            [this](const QHash<QString, QStringList> &generatedFiles) {
        for (ExtraCompiler * const ec : qAsConst(m_extraCompilers))
            ec->deleteLater();
        m_extraCompilers.clear();
        for (auto it = m_sourcesForGeneratedFiles.cbegin();
             it != m_sourcesForGeneratedFiles.cend(); ++it) {
            for (const QString &sourceFile : it.value()) {
                const FilePaths generatedFilePaths = transform(
                            generatedFiles.value(sourceFile),
                            [](const QString &s) { return FilePath::fromString(s); });
                if (!generatedFilePaths.empty()) {
                    m_extraCompilers.append(it.key()->create(
                                                project(), FilePath::fromString(sourceFile),
                                                generatedFilePaths));
                }
            }
        }
        CppTools::GeneratedCodeModelSupport::update(m_extraCompilers);
        m_sourcesForGeneratedFiles.clear();
    });
    connect(m_session, &QbsSession::errorOccurred, this, [](QbsSession::Error e) {
        const QString msg = tr("Fatal qbs error: %1").arg(QbsSession::errorString(e));
        TaskHub::addTask(BuildSystemTask(Task::Error, msg));
    });
    connect(m_session, &QbsSession::fileListUpdated, this, &QbsBuildSystem::delayParsing);

    m_parsingDelay.setInterval(1000); // delay parsing by 1s.
    delayParsing();

    connect(bc->project(), &Project::activeTargetChanged,
            this, &QbsBuildSystem::changeActiveTarget);

    connect(bc->target(), &Target::activeBuildConfigurationChanged,
            this, &QbsBuildSystem::delayParsing);

    connect(&m_parsingDelay, &QTimer::timeout, this, &QbsBuildSystem::triggerParsing);

    connect(bc->project(), &Project::projectFileIsDirty, this, &QbsBuildSystem::delayParsing);
    updateProjectNodes({});
}

QbsBuildSystem::~QbsBuildSystem()
{
    delete m_cppCodeModelUpdater;
    delete m_qbsProjectParser;
    if (m_qbsUpdateFutureInterface) {
        m_qbsUpdateFutureInterface->reportCanceled();
        m_qbsUpdateFutureInterface->reportFinished();
        delete m_qbsUpdateFutureInterface;
        m_qbsUpdateFutureInterface = nullptr;
    }
    qDeleteAll(m_extraCompilers);
}

bool QbsBuildSystem::supportsAction(Node *context, ProjectAction action, const Node *node) const
{
    if (dynamic_cast<QbsGroupNode *>(context)) {
        if (action == AddNewFile || action == AddExistingFile)
            return true;
    }

    if (dynamic_cast<QbsProductNode *>(context)) {
        if (action == AddNewFile || action == AddExistingFile)
            return true;
    }

    return supportsNodeAction(action, node);
}

<<<<<<< HEAD
RemovedFilesFromProject QbsProject::removeFilesFromProduct(const QStringList &filePaths,
                                                           const qbs::ProductData &productData,
                                                           const qbs::GroupData &groupData,
                                                           QStringList *notRemoved)
{
    QTC_ASSERT(m_qbsProject.isValid(), return RemovedFilesFromProject::Error);

    const QList<qbs::ArtifactData> allWildcardsInGroup = groupData.sourceArtifactsFromWildcards();
    QStringList wildcardFiles;
    QStringList nonWildcardFiles;
    for (const QString &filePath : filePaths) {
        if (contains(allWildcardsInGroup, [filePath](const qbs::ArtifactData &artifact) {
                     return artifact.filePath() == filePath; })) {
            wildcardFiles << filePath;
        } else {
            nonWildcardFiles << filePath;
        }
    }
    const QString productFilePath = productData.location().filePath();
    ChangeExpector expector(productFilePath, m_qbsDocuments);
    ensureWriteableQbsFile(productFilePath);
    for (const QString &path : qAsConst(nonWildcardFiles)) {
        const qbs::ErrorInfo err = m_qbsProject.removeFiles(productData, groupData, {path});
        if (err.hasError()) {
            MessageManager::write(err.toString());
            *notRemoved += path;
        }
    }

    if (notRemoved->count() != filePaths.count()) {
        m_projectData = m_qbsProject.projectData();
        delayedUpdateAfterParse();
    }

    const bool success = notRemoved->isEmpty();
    if (!wildcardFiles.isEmpty()) {
        *notRemoved += wildcardFiles;
        delayParsing();
    }
    if (!success)
        return RemovedFilesFromProject::Error;
    if (!wildcardFiles.isEmpty())
        return RemovedFilesFromProject::Wildcard;
    return RemovedFilesFromProject::Ok;
=======
bool QbsBuildSystem::addFiles(Node *context, const QStringList &filePaths, QStringList *notAdded)
{
    if (auto n = dynamic_cast<QbsGroupNode *>(context)) {
        QStringList notAddedDummy;
        if (!notAdded)
            notAdded = &notAddedDummy;

        const QbsProductNode *prdNode = parentQbsProductNode(n);
        QTC_ASSERT(prdNode, *notAdded += filePaths; return false);
        return addFilesToProduct(filePaths, prdNode->productData(), n->groupData(), notAdded);
    }

    if (auto n = dynamic_cast<QbsProductNode *>(context)) {
        QStringList notAddedDummy;
        if (!notAdded)
            notAdded = &notAddedDummy;
        return addFilesToProduct(filePaths, n->productData(), n->mainGroup(), notAdded);
    }

    return BuildSystem::addFiles(context, filePaths, notAdded);
>>>>>>> 33c5ff21
}

RemovedFilesFromProject QbsBuildSystem::removeFiles(Node *context, const QStringList &filePaths,
                                                    QStringList *notRemoved)
{
<<<<<<< HEAD
    if (newPath.isEmpty())
        return false;
    QStringList dummy;
    if (removeFilesFromProduct(QStringList(oldPath), productData, groupData, &dummy)
            != RemovedFilesFromProject::Ok) {
        return false;
    }
    qbs::ProductData newProductData;
    foreach (const qbs::ProductData &p, m_projectData.allProducts()) {
        if (uniqueProductName(p) == uniqueProductName(productData)) {
            newProductData = p;
            break;
        }
=======
    if (auto n = dynamic_cast<QbsGroupNode *>(context)) {
        QStringList notRemovedDummy;
        if (!notRemoved)
            notRemoved = &notRemovedDummy;
        const QbsProductNode * const prdNode = parentQbsProductNode(n);
            QTC_ASSERT(prdNode, *notRemoved += filePaths; return RemovedFilesFromProject::Error);
            return removeFilesFromProduct(filePaths, prdNode->productData(), n->groupData(),
                                          notRemoved);
>>>>>>> 33c5ff21
    }

    if (auto n = dynamic_cast<QbsProductNode *>(context)) {
        QStringList notRemovedDummy;
        if (!notRemoved)
            notRemoved = &notRemovedDummy;
        return removeFilesFromProduct(filePaths, n->productData(), n->mainGroup(), notRemoved);
    }

    return BuildSystem::removeFiles(context, filePaths, notRemoved);
}

bool QbsBuildSystem::renameFile(Node *context, const QString &filePath, const QString &newFilePath)
{
    if (auto *n = dynamic_cast<QbsGroupNode *>(context)) {
        const QbsProductNode * const prdNode = parentQbsProductNode(n);
        QTC_ASSERT(prdNode, return false);
        return renameFileInProduct(filePath, newFilePath, prdNode->productData(), n->groupData());
    }

    if (auto *n = dynamic_cast<QbsProductNode *>(context)) {
        return renameFileInProduct(filePath, newFilePath, n->productData(), n->mainGroup());
    }

    return BuildSystem::renameFile(context, filePath, newFilePath);
}

QVariant QbsBuildSystem::additionalData(Id id) const
{
    if (id == "QmlDesignerImportPath") {
        QStringList designerImportPaths;
        const QJsonObject project = session()->projectData();
        QStringList paths;
        forAllProducts(project, [&paths](const QJsonObject &product) {
            for (const QJsonValue &v : product.value("properties").toObject()
                                           .value("qmlDesignerImportPaths").toArray()) {
                paths << v.toString();
            }
        });
        return paths;
    }
    return BuildSystem::additionalData(id);
}

ProjectExplorer::DeploymentKnowledge QbsProject::deploymentKnowledge() const
{
    return DeploymentKnowledge::Perfect;
}

QStringList QbsBuildSystem::filesGeneratedFrom(const QString &sourceFile) const
{
    return session()->filesGeneratedFrom(sourceFile);
}

bool QbsBuildSystem::isProjectEditable() const
{
    return !isParsing() && !BuildManager::isBuilding(target());
}

bool QbsBuildSystem::ensureWriteableQbsFile(const QString &file)
{
    // Ensure that the file is not read only
    QFileInfo fi(file);
    if (!fi.isWritable()) {
        // Try via vcs manager
        IVersionControl *versionControl =
            VcsManager::findVersionControlForDirectory(fi.absolutePath());
        if (!versionControl || !versionControl->vcsOpen(file)) {
            bool makeWritable = QFile::setPermissions(file, fi.permissions() | QFile::WriteUser);
            if (!makeWritable) {
                QMessageBox::warning(ICore::mainWindow(),
                                     tr("Failed"),
                                     tr("Could not write project file %1.").arg(file));
                return false;
            }
        }
    }
    return true;
}

bool QbsBuildSystem::addFilesToProduct(
        const QStringList &filePaths,
        const QJsonObject &product,
        const QJsonObject &group,
        QStringList *notAdded)
{
    const QString groupFilePath = group.value("location").toObject().value("file-path").toString();
    ensureWriteableQbsFile(groupFilePath);
    const FileChangeResult result = session()->addFiles(
                filePaths,
                product.value("full-display-name").toString(),
                group.value("name").toString());
    if (result.error().hasError()) {
        MessageManager::write(result.error().toString(), Core::MessageManager::ModeSwitch);
        *notAdded = result.failedFiles();
    }
    return notAdded->isEmpty();
}

RemovedFilesFromProject QbsBuildSystem::removeFilesFromProduct(
        const QStringList &filePaths,
        const QJsonObject &product,
        const QJsonObject &group,
        QStringList *notRemoved)
{
    const auto allWildcardsInGroup = transform<QStringList>(
                group.value("source-artifacts-from-wildcards").toArray(),
                [](const QJsonValue &v) { return v.toObject().value("file-path").toString(); });
    QStringList wildcardFiles;
    QStringList nonWildcardFiles;
    for (const QString &filePath : filePaths) {
        if (allWildcardsInGroup.contains(filePath))
            wildcardFiles << filePath;
        else
            nonWildcardFiles << filePath;
    }

    const QString groupFilePath = group.value("location")
            .toObject().value("file-path").toString();
    ensureWriteableQbsFile(groupFilePath);
    const FileChangeResult result = session()->removeFiles(
                nonWildcardFiles,
                product.value("name").toString(),
                group.value("name").toString());

    *notRemoved = result.failedFiles();
    if (result.error().hasError())
        MessageManager::write(result.error().toString(), Core::MessageManager::ModeSwitch);
    const bool success = notRemoved->isEmpty();
    if (!wildcardFiles.isEmpty())
        *notRemoved += wildcardFiles;
    if (!success)
        return RemovedFilesFromProject::Error;
    if (!wildcardFiles.isEmpty())
        return RemovedFilesFromProject::Wildcard;
    return RemovedFilesFromProject::Ok;
}

bool QbsBuildSystem::renameFileInProduct(
        const QString &oldPath,
        const QString &newPath,
        const QJsonObject &product,
        const QJsonObject &group)
{
    if (newPath.isEmpty())
        return false;
    QStringList dummy;
    if (removeFilesFromProduct(QStringList(oldPath), product, group, &dummy)
            != RemovedFilesFromProject::Ok) {
        return false;
    }
    return addFilesToProduct(QStringList(newPath), product, group, &dummy);
}

QString QbsBuildSystem::profile() const
{
    return QbsProfileManager::ensureProfileForKit(target()->kit());
}

bool QbsBuildSystem::checkCancelStatus()
{
    const CancelStatus cancelStatus = m_cancelStatus;
    m_cancelStatus = CancelStatusNone;
    if (cancelStatus != CancelStatusCancelingForReparse)
        return false;
    qCDebug(qbsPmLog) << "Cancel request while parsing, starting re-parse";
    m_qbsProjectParser->deleteLater();
    m_qbsProjectParser = nullptr;
    m_treeCreationWatcher = nullptr;
    m_guard = {};
    parseCurrentBuildConfiguration();
    return true;
}

void QbsBuildSystem::updateAfterParse()
{
    qCDebug(qbsPmLog) << "Updating data after parse";
    OpTimer opTimer("updateAfterParse");
    updateProjectNodes([this] {
        updateDocuments();
        updateBuildTargetData();
        updateCppCodeModel();
        updateExtraCompilers();
        updateQmlJsCodeModel();
        m_envCache.clear();
        m_guard.markAsSuccess();
        m_guard = {};
        emitBuildSystemUpdated();
    });
}

void QbsBuildSystem::delayedUpdateAfterParse()
{
    QTimer::singleShot(0, this, &QbsBuildSystem::updateAfterParse);
}

void QbsBuildSystem::updateProjectNodes(const std::function<void ()> &continuation)
{
    m_treeCreationWatcher = new TreeCreationWatcher(this);
    connect(m_treeCreationWatcher, &TreeCreationWatcher::finished, this,
            [this, watcher = m_treeCreationWatcher, continuation] {
        std::unique_ptr<QbsProjectNode> rootNode(watcher->result());
        if (watcher != m_treeCreationWatcher) {
            watcher->deleteLater();
            return;
        }
        OpTimer("updateProjectNodes continuation");
        m_treeCreationWatcher->deleteLater();
        m_treeCreationWatcher = nullptr;
        if (target() != project()->activeTarget()
                || target()->activeBuildConfiguration()->buildSystem() != this) {
            return;
        }
        project()->setDisplayName(rootNode->displayName());
        setRootProjectNode(std::move(rootNode));
        if (continuation)
            continuation();
    });
    m_treeCreationWatcher->setFuture(runAsync(ProjectExplorerPlugin::sharedThreadPool(),
            QThread::LowPriority, &QbsNodeTreeBuilder::buildTree,
            project()->displayName(), project()->projectFilePath(), project()->projectDirectory(),
            projectData()));
}

FilePath QbsBuildSystem::installRoot()
{
    const auto dc = target()->activeDeployConfiguration();
    if (dc) {
        const QList<BuildStep *> steps = dc->stepList()->steps();
        for (const BuildStep * const step : steps) {
            if (!step->enabled())
                continue;
            if (const auto qbsInstallStep = qobject_cast<const QbsInstallStep *>(step))
                return FilePath::fromString(qbsInstallStep->installRoot());
        }
    }
    const QbsBuildStep * const buildStep = m_buildConfiguration->qbsStep();
    return buildStep && buildStep->install() ? buildStep->installRoot() : FilePath();
}

void QbsBuildSystem::handleQbsParsingDone(bool success)
{
    QTC_ASSERT(m_qbsProjectParser, return);
    QTC_ASSERT(m_qbsUpdateFutureInterface, return);

    qCDebug(qbsPmLog) << "Parsing done, success:" << success;

    if (checkCancelStatus())
        return;

    generateErrors(m_qbsProjectParser->error());

    bool dataChanged = false;
    bool envChanged = m_lastParseEnv != m_qbsProjectParser->environment();
    m_lastParseEnv = m_qbsProjectParser->environment();
    const bool isActiveBuildSystem = project()->activeTarget()
            && project()->activeTarget()->buildSystem() == this;
    if (success) {
        const QJsonObject projectData = m_qbsProjectParser->session()->projectData();
        if (projectData != m_projectData) {
            m_projectData = projectData;
            dataChanged = isActiveBuildSystem;
        } else if (isActiveBuildSystem
                   && (!project()->rootProjectNode() || static_cast<QbsProjectNode *>(
                           project()->rootProjectNode())->projectData() != projectData)) {
            // This is needed to trigger the necessary updates when switching targets.
            // Nothing has changed on the BuildSystem side, but this build system's data now
            // represents the project, so the data has changed from the overall project's
            // point of view.
            dataChanged = true;
        }
    } else {
        m_qbsUpdateFutureInterface->reportCanceled();
    }

    m_qbsProjectParser->deleteLater();
    m_qbsProjectParser = nullptr;
    m_qbsUpdateFutureInterface->reportFinished();
    delete m_qbsUpdateFutureInterface;
    m_qbsUpdateFutureInterface = nullptr;

    if (dataChanged) {
        updateAfterParse();
        return;
    }
    else if (envChanged)
        updateCppCodeModel();
    if (success)
        m_guard.markAsSuccess();
    m_guard = {};

    // This one used to change the executable path of a Qbs desktop run configuration
    // in case the "install" check box in the build step is unchecked and then build
    // is triggered (which is otherwise a no-op).
    emitBuildSystemUpdated();
}

void QbsBuildSystem::changeActiveTarget(Target *t)
{
    if (t)
        delayParsing();
}

void QbsBuildSystem::triggerParsing()
{
    // Qbs does update the build graph during the build. So we cannot
    // start to parse while a build is running or we will lose information.
    if (BuildManager::isBuilding(project())) {
        scheduleParsing();
        return;
    }

    parseCurrentBuildConfiguration();
}

void QbsBuildSystem::delayParsing()
{
    if (m_buildConfiguration->isActive())
        m_parsingDelay.start();
}

void QbsBuildSystem::parseCurrentBuildConfiguration()
{
    m_parsingScheduled = false;
    if (m_cancelStatus == CancelStatusCancelingForReparse)
        return;

    // The CancelStatusCancelingAltoghether type can only be set by a build job, during
    // which no other parse requests come through to this point (except by the build job itself,
    // but of course not while canceling is in progress).
    QTC_ASSERT(m_cancelStatus == CancelStatusNone, return);

    // New parse requests override old ones.
    // NOTE: We need to wait for the current operation to finish, since otherwise there could
    //       be a conflict. Consider the case where the old qbs::ProjectSetupJob is writing
    //       to the build graph file when the cancel request comes in. If we don't wait for
    //       acknowledgment, it might still be doing that when the new one already reads from the
    //       same file.
    if (m_qbsProjectParser) {
        m_cancelStatus = CancelStatusCancelingForReparse;
        m_qbsProjectParser->cancel();
        return;
    }

    QVariantMap config = m_buildConfiguration->qbsConfiguration();
    if (!config.contains(Constants::QBS_INSTALL_ROOT_KEY)) {
        config.insert(Constants::QBS_INSTALL_ROOT_KEY, m_buildConfiguration->macroExpander()
                      ->expand(QbsSettings::defaultInstallDirTemplate()));
    }
    Environment env = m_buildConfiguration->environment();
    QString dir = m_buildConfiguration->buildDirectory().toString();

    m_guard = guardParsingRun();

    prepareForParsing();

    m_parsingDelay.stop();

    QTC_ASSERT(!m_qbsProjectParser, return);
    m_qbsProjectParser = new QbsProjectParser(this, m_qbsUpdateFutureInterface);
    m_treeCreationWatcher = nullptr;
    connect(m_qbsProjectParser, &QbsProjectParser::done,
            this, &QbsBuildSystem::handleQbsParsingDone);

    QbsProfileManager::updateProfileIfNecessary(target()->kit());
    m_qbsProjectParser->parse(config, env, dir, m_buildConfiguration->configurationName());
}

void QbsBuildSystem::cancelParsing()
{
    QTC_ASSERT(m_qbsProjectParser, return);
    m_cancelStatus = CancelStatusCancelingAltoghether;
    m_qbsProjectParser->cancel();
}

void QbsBuildSystem::updateAfterBuild()
{
    OpTimer opTimer("updateAfterBuild");
    const QJsonObject projectData = session()->projectData();
    if (projectData == m_projectData) {
        DeploymentData deploymentDataTmp = deploymentData();
        deploymentDataTmp.setLocalInstallRoot(installRoot());
        setDeploymentData(deploymentDataTmp);
        emitBuildSystemUpdated();
        return;
    }
    qCDebug(qbsPmLog) << "Updating data after build";
    m_projectData = projectData;
    updateProjectNodes([this] {
        updateBuildTargetData();
        updateExtraCompilers();
        m_envCache.clear();
    });
}

void QbsBuildSystem::generateErrors(const ErrorInfo &e)
{
    for (const ErrorInfoItem &item : e.items) {
        TaskHub::addTask(BuildSystemTask(Task::Error, item.description,
                                         item.filePath, item.line));
    }
}

void QbsBuildSystem::prepareForParsing()
{
    TaskHub::clearTasks(ProjectExplorer::Constants::TASK_CATEGORY_BUILDSYSTEM);
    if (m_qbsUpdateFutureInterface) {
        m_qbsUpdateFutureInterface->reportCanceled();
        m_qbsUpdateFutureInterface->reportFinished();
    }
    delete m_qbsUpdateFutureInterface;
    m_qbsUpdateFutureInterface = nullptr;

    m_qbsUpdateFutureInterface = new QFutureInterface<bool>();
    m_qbsUpdateFutureInterface->setProgressRange(0, 0);
    ProgressManager::addTask(m_qbsUpdateFutureInterface->future(),
        tr("Reading Project \"%1\"").arg(project()->displayName()), "Qbs.QbsEvaluate");
    m_qbsUpdateFutureInterface->reportStarted();
}

void QbsBuildSystem::updateDocuments()
{
    OpTimer opTimer("updateDocuments");
    const FilePath buildDir = FilePath::fromString(
                m_projectData.value("build-directory").toString());
    const auto filePaths = transform<QSet<FilePath>>(
            m_projectData.value("build-system-files").toArray(),
            [](const QJsonValue &v) { return FilePath::fromString(v.toString()); });

    // A changed qbs file (project, module etc) should trigger a re-parse, but not if
    // the file was generated by qbs itself, in which case that might cause an infinite loop.
    const QSet<FilePath> nonBuildDirFilePaths = filtered(filePaths,
                                                            [buildDir](const FilePath &p) {
                                                                return !p.isChildOf(buildDir);
                                                            });
    project()->setExtraProjectFiles(nonBuildDirFilePaths);
}

static QString getMimeType(const QJsonObject &sourceArtifact)
{
    const auto tags = sourceArtifact.value("file-tags").toArray();
    if (tags.contains("hpp")) {
        if (CppTools::ProjectFile::isAmbiguousHeader(sourceArtifact.value("file-path").toString()))
            return QString(CppTools::Constants::AMBIGUOUS_HEADER_MIMETYPE);
        return QString(CppTools::Constants::CPP_HEADER_MIMETYPE);
    }
    if (tags.contains("cpp"))
        return QString(CppTools::Constants::CPP_SOURCE_MIMETYPE);
    if (tags.contains("c"))
        return QString(CppTools::Constants::C_SOURCE_MIMETYPE);
    if (tags.contains("objc"))
        return QString(CppTools::Constants::OBJECTIVE_C_SOURCE_MIMETYPE);
    if (tags.contains("objcpp"))
        return QString(CppTools::Constants::OBJECTIVE_CPP_SOURCE_MIMETYPE);
    return {};
}

static QString groupLocationToCallGroupId(const QJsonObject &location)
{
    return QString::fromLatin1("%1:%2:%3")
                        .arg(location.value("file-path").toString())
                        .arg(location.value("line").toString())
                        .arg(location.value("column").toString());
}

// TODO: Receive the values from qbs when QBS-1030 is resolved.
static void getExpandedCompilerFlags(QStringList &cFlags, QStringList &cxxFlags,
                                     const QJsonObject &properties)
{
    const auto getCppProp = [properties](const char *propertyName) {
        return properties.value("cpp." + QLatin1String(propertyName));
    };
    const QJsonValue &enableExceptions = getCppProp("enableExceptions");
    const QJsonValue &enableRtti = getCppProp("enableRtti");
    QStringList commonFlags = arrayToStringList(getCppProp("platformCommonCompilerFlags"));
    commonFlags << arrayToStringList(getCppProp("commonCompilerFlags"))
                << arrayToStringList(getCppProp("platformDriverFlags"))
                << arrayToStringList(getCppProp("driverFlags"));
    const QStringList toolchain = arrayToStringList(properties.value("qbs.toolchain"));
    if (toolchain.contains("gcc")) {
        bool hasTargetOption = false;
        if (toolchain.contains("clang")) {
            const int majorVersion = getCppProp("compilerVersionMajor").toInt();
            const int minorVersion = getCppProp("compilerVersionMinor").toInt();
            if (majorVersion > 3 || (majorVersion == 3 && minorVersion >= 1))
                hasTargetOption = true;
        }
        if (hasTargetOption) {
            commonFlags << "-target" << getCppProp("target").toString();
        } else {
            const QString targetArch = getCppProp("targetArch").toString();
            if (targetArch == "x86_64")
                commonFlags << "-m64";
            else if (targetArch == "i386")
                commonFlags << "-m32";
            const QString machineType = getCppProp("machineType").toString();
            if (!machineType.isEmpty())
                commonFlags << ("-march=" + machineType);
        }
        const QStringList targetOS = arrayToStringList(properties.value("qbs.targetOS"));
        if (targetOS.contains("unix")) {
            const QVariant positionIndependentCode = getCppProp("positionIndependentCode");
            if (!positionIndependentCode.isValid() || positionIndependentCode.toBool())
                commonFlags << "-fPIC";
        }
        cFlags = cxxFlags = commonFlags;

        const auto cxxLanguageVersion = arrayToStringList(getCppProp("cxxLanguageVersion"));
        if (cxxLanguageVersion.contains("c++17"))
            cxxFlags << "-std=c++17";
        else if (cxxLanguageVersion.contains("c++14"))
            cxxFlags << "-std=c++14";
        else if (cxxLanguageVersion.contains("c++11"))
            cxxFlags << "-std=c++11";
        else if (!cxxLanguageVersion.isEmpty())
            cxxFlags << ("-std=" + cxxLanguageVersion.first());
        const QString cxxStandardLibrary = getCppProp("cxxStandardLibrary").toString();
        if (!cxxStandardLibrary.isEmpty() && toolchain.contains("clang"))
            cxxFlags << ("-stdlib=" + cxxStandardLibrary);
        if (!enableExceptions.isUndefined()) {
            cxxFlags << QLatin1String(enableExceptions.toBool()
                                      ? "-fexceptions" : "-fno-exceptions");
        }
        if (!enableRtti.isUndefined())
            cxxFlags << QLatin1String(enableRtti.toBool() ? "-frtti" : "-fno-rtti");

        const auto cLanguageVersion = arrayToStringList(getCppProp("cLanguageVersion"));
        if (cLanguageVersion.contains("c11"))
            cFlags << "-std=c11";
        else if (cLanguageVersion.contains("c99"))
            cFlags << "-std=c99";
        else if (!cLanguageVersion.isEmpty())
            cFlags << ("-std=" + cLanguageVersion.first());

        if (targetOS.contains("darwin")) {
            const auto darwinVersion = getCppProp("minimumDarwinVersion").toString();
            if (!darwinVersion.isEmpty()) {
                const auto darwinVersionFlag = getCppProp("minimumDarwinVersionCompilerFlag")
                        .toString();
                if (!darwinVersionFlag.isEmpty())
                    cxxFlags << (darwinVersionFlag + '=' + darwinVersion);
            }
        }
    } else if (toolchain.contains("msvc")) {
        if (enableExceptions.toBool()) {
            const QString exceptionModel = getCppProp("exceptionHandlingModel").toString();
            if (exceptionModel == "default")
                commonFlags << "/EHsc";
            else if (exceptionModel == "seh")
                commonFlags << "/EHa";
            else if (exceptionModel == "externc")
                commonFlags << "/EHs";
        }
        cFlags = cxxFlags = commonFlags;
        cFlags << "/TC";
        cxxFlags << "/TP";
        if (!enableRtti.isUndefined())
            cxxFlags << QLatin1String(enableRtti.toBool() ? "/GR" : "/GR-");
        if (getCppProp("cxxLanguageVersion").toArray().contains("c++17"))
            cxxFlags << "/std:c++17";
    }
}

static RawProjectParts generateProjectParts(
        const QJsonObject &projectData,
        const std::shared_ptr<const ToolChain> &cToolChain,
        const std::shared_ptr<const ToolChain> &cxxToolChain,
        QtVersion qtVersion
        )
{
    RawProjectParts rpps;
    forAllProducts(projectData, [&](const QJsonObject &prd) {
        const QString productName = prd.value("full-display-name").toString();
        QString cPch;
        QString cxxPch;
        QString objcPch;
        QString objcxxPch;
        const auto &pchFinder = [&cPch, &cxxPch, &objcPch, &objcxxPch](const QJsonObject &artifact) {
            const QJsonArray fileTags = artifact.value("file-tags").toArray();
            if (fileTags.contains("c_pch_src"))
                cPch = artifact.value("file-path").toString();
            if (fileTags.contains("cpp_pch_src"))
                cxxPch = artifact.value("file-path").toString();
            if (fileTags.contains("objc_pch_src"))
                objcPch = artifact.value("file-path").toString();
            if (fileTags.contains("objcpp_pch_src"))
                objcxxPch = artifact.value("file-path").toString();
        };
        forAllArtifacts(prd, ArtifactType::All, pchFinder);

        const Utils::QtVersion qtVersionForPart
            = prd.value("module-properties").toObject().value("Qt.core.version").isUndefined()
                  ? Utils::QtVersion::None
                  : qtVersion;

        const QJsonArray groups = prd.value("groups").toArray();
        for (const QJsonValue &g : groups) {
            const QJsonObject grp = g.toObject();
            const QString groupName = grp.value("name").toString();

            RawProjectPart rpp;
            rpp.setQtVersion(qtVersionForPart);
            QJsonObject props = grp.value("module-properties").toObject();
            if (props.isEmpty())
                props = prd.value("module-properties").toObject();
            rpp.setCallGroupId(groupLocationToCallGroupId(grp.value("location").toObject()));

            QStringList cFlags;
            QStringList cxxFlags;
            getExpandedCompilerFlags(cFlags, cxxFlags, props);
            rpp.setFlagsForC({cToolChain.get(), cFlags});
            rpp.setFlagsForCxx({cxxToolChain.get(), cxxFlags});

            const QStringList defines = arrayToStringList(props.value("cpp.defines"))
                    + arrayToStringList(props.value("cpp.platformDefines"));
            rpp.setMacros(transform<QVector>(defines,
                    [](const QString &s) { return Macro::fromKeyValue(s); }));

            ProjectExplorer::HeaderPaths grpHeaderPaths;
            QStringList list = arrayToStringList(props.value("cpp.includePaths"));
            list.removeDuplicates();
            for (const QString &p : qAsConst(list))
                grpHeaderPaths += {FilePath::fromUserInput(p).toString(),  HeaderPathType::User};
            list = arrayToStringList(props.value("cpp.systemIncludePaths"));
            list.removeDuplicates();
            for (const QString &p : qAsConst(list))
                grpHeaderPaths += {FilePath::fromUserInput(p).toString(),  HeaderPathType::System};
            list = arrayToStringList(props.value("cpp.frameworkPaths"));
            list.append(arrayToStringList(props.value("cpp.systemFrameworkPaths")));
            list.removeDuplicates();
            for (const QString &p : qAsConst(list)) {
                grpHeaderPaths += {FilePath::fromUserInput(p).toString(),
                        HeaderPathType::Framework};
            }
            rpp.setHeaderPaths(grpHeaderPaths);
            rpp.setDisplayName(groupName);
            const QJsonObject location = grp.value("location").toObject();
            rpp.setProjectFileLocation(location.value("file-path").toString(),
                                       location.value("line").toInt(),
                                       location.value("column").toInt());
            rpp.setBuildSystemTarget(QbsProductNode::getBuildKey(prd));
            rpp.setBuildTargetType(prd.value("is-runnable").toBool()
                                   ? BuildTargetType::Executable
                                   : BuildTargetType::Library);
            rpp.setSelectedForBuilding(grp.value("is-enabled").toBool());

            QHash<QString, QJsonObject> filePathToSourceArtifact;
            bool hasCFiles = false;
            bool hasCxxFiles = false;
            bool hasObjcFiles = false;
            bool hasObjcxxFiles = false;
            const auto artifactWorker = [&](const QJsonObject &source) {
                const QString filePath = source.value("file-path").toString();
                filePathToSourceArtifact.insert(filePath, source);
                for (const QJsonValue &tag : source.value("file-tags").toArray()) {
                    if (tag == "c")
                        hasCFiles = true;
                    else if (tag == "cpp")
                        hasCxxFiles = true;
                    else if (tag == "objc")
                        hasObjcFiles = true;
                    else if (tag == "objcpp")
                        hasObjcxxFiles = true;
                }
            };
            forAllArtifacts(grp, artifactWorker);

            QSet<QString> pchFiles;
            if (hasCFiles && props.value("cpp.useCPrecompiledHeader").toBool()
                    && !cPch.isEmpty()) {
                pchFiles << cPch;
            }
            if (hasCxxFiles && props.value("cpp.useCxxPrecompiledHeader").toBool()
                    && !cxxPch.isEmpty()) {
                pchFiles << cxxPch;
            }
            if (hasObjcFiles && props.value("cpp.useObjcPrecompiledHeader").toBool()
                    && !objcPch.isEmpty()) {
                pchFiles << objcPch;
            }
            if (hasObjcxxFiles
                    && props.value("cpp.useObjcxxPrecompiledHeader").toBool()
                    && !objcxxPch.isEmpty()) {
                pchFiles << objcxxPch;
            }
            if (pchFiles.count() > 1) {
                qCWarning(qbsPmLog) << "More than one pch file enabled for source files in group"
                                    << groupName << "in product" << productName;
                qCWarning(qbsPmLog) << "Expect problems with code model";
            }
            rpp.setPreCompiledHeaders(Utils::toList(pchFiles));
            rpp.setFiles(filePathToSourceArtifact.keys(), {},
                         [filePathToSourceArtifact](const QString &filePath) {
                // Keep this lambda thread-safe!
                return getMimeType(filePathToSourceArtifact.value(filePath));
            });
            rpps.append(rpp);
        }
    });
    return rpps;
}

void QbsBuildSystem::updateCppCodeModel()
{
    OpTimer optimer("updateCppCodeModel");
    const QJsonObject projectData = session()->projectData();
    if (projectData.isEmpty())
        return;

    const QtSupport::CppKitInfo kitInfo(kit());
    QTC_ASSERT(kitInfo.isValid(), return);
    const auto cToolchain = std::shared_ptr<ToolChain>(kitInfo.cToolChain
            ? kitInfo.cToolChain->clone() : nullptr);
    const auto cxxToolchain = std::shared_ptr<ToolChain>(kitInfo.cxxToolChain
            ? kitInfo.cxxToolChain->clone() : nullptr);

    m_cppCodeModelUpdater->update({project(), kitInfo, activeParseEnvironment(), {},
            [projectData, kitInfo, cToolchain, cxxToolchain] {
                    return generateProjectParts(projectData, cToolchain, cxxToolchain,
                                                kitInfo.projectPartQtVersion);
    }});
}

void QbsBuildSystem::updateExtraCompilers()
{
    OpTimer optimer("updateExtraCompilers");
    const QJsonObject projectData = session()->projectData();
    if (projectData.isEmpty())
        return;

    const QList<ExtraCompilerFactory *> factories = ExtraCompilerFactory::extraCompilerFactories();
    QHash<QString, QStringList> sourcesForGeneratedFiles;
    m_sourcesForGeneratedFiles.clear();

    forAllProducts(projectData, [&, this](const QJsonObject &prd) {
        const QString productName = prd.value("full-display-name").toString();
        forAllArtifacts(prd, ArtifactType::Source, [&, this](const QJsonObject &source) {
            const QString filePath = source.value("file-path").toString();
            for (const QJsonValue &tag : source.value("file-tags").toArray()) {
                for (auto i = factories.cbegin(); i != factories.cend(); ++i) {
                    if ((*i)->sourceTag() == tag.toString()) {
                        m_sourcesForGeneratedFiles[*i] << filePath;
                        sourcesForGeneratedFiles[productName] << filePath;
                    }
                }
            }
        });
    });

    if (!sourcesForGeneratedFiles.isEmpty())
        session()->requestFilesGeneratedFrom(sourcesForGeneratedFiles);
}

void QbsBuildSystem::updateQmlJsCodeModel()
{
    OpTimer optimer("updateQmlJsCodeModel");
    QmlJS::ModelManagerInterface *modelManager = QmlJS::ModelManagerInterface::instance();
    if (!modelManager)
        return;
    QmlJS::ModelManagerInterface::ProjectInfo projectInfo =
            modelManager->defaultProjectInfoForProject(project());

    const QJsonObject projectData = session()->projectData();
    if (projectData.isEmpty())
        return;

    forAllProducts(projectData, [&projectInfo](const QJsonObject &product) {
        for (const QJsonValue &path : product.value("properties").toObject()
             .value("qmlImportPaths").toArray()) {
            projectInfo.importPaths.maybeInsert(Utils::FilePath::fromString(path.toString()),
                                                QmlJS::Dialect::Qml);
        }
    });

    project()->setProjectLanguage(ProjectExplorer::Constants::QMLJS_LANGUAGE_ID,
                       !projectInfo.sourceFiles.isEmpty());
    modelManager->updateProjectInfo(projectInfo, project());
}

void QbsBuildSystem::updateApplicationTargets()
{
    QList<BuildTargetInfo> applications;
    forAllProducts(session()->projectData(), [this, &applications](const QJsonObject &productData) {
        if (!productData.value("is-enabled").toBool() || !productData.value("is-runnable").toBool())
            return;

        // TODO: Perhaps put this into a central location instead. Same for module properties etc
        const auto getProp = [productData](const QString &propName) {
            return productData.value("properties").toObject().value(propName);
        };
        const bool isQtcRunnable = getProp("qtcRunnable").toBool();
        const bool usesTerminal = getProp("consoleApplication").toBool();
        const QString projectFile = productData.value("location").toObject()
                .value("file-path").toString();
        QString targetFile;
        for (const QJsonValue &v : productData.value("generated-artifacts").toArray()) {
            const QJsonObject artifact = v.toObject();
            if (artifact.value("is-target").toBool() && artifact.value("is-executable").toBool()) {
                targetFile = artifact.value("file-path").toString();
                break;
            }
        }
        BuildTargetInfo bti;
        bti.buildKey = QbsProductNode::getBuildKey(productData);
        bti.targetFilePath = FilePath::fromString(targetFile);
        bti.projectFilePath = FilePath::fromString(projectFile);
        bti.isQtcRunnable = isQtcRunnable; // Fixed up below.
        bti.usesTerminal = usesTerminal;
        bti.displayName = productData.value("full-display-name").toString();
        bti.runEnvModifier = [targetFile, productData, this](Utils::Environment &env, bool usingLibraryPaths) {
            const QString productName = productData.value("full-display-name").toString();
            if (session()->projectData().isEmpty())
                return;

            const QString key = env.toStringList().join(QChar())
                    + productName
                    + QString::number(usingLibraryPaths);
            const auto it = m_envCache.constFind(key);
            if (it != m_envCache.constEnd()) {
                env = it.value();
                return;
            }

            QProcessEnvironment procEnv = env.toProcessEnvironment();
            procEnv.insert("QBS_RUN_FILE_PATH", targetFile);
            QStringList setupRunEnvConfig;
            if (!usingLibraryPaths)
                setupRunEnvConfig << "ignore-lib-dependencies";
            // TODO: It'd be preferable if we could somenow make this asynchronous.
            RunEnvironmentResult result = session()->getRunEnvironment(productName, procEnv,
                                                                       setupRunEnvConfig);
            if (result.error().hasError()) {
                Core::MessageManager::write(tr("Error retrieving run environment: %1")
                                            .arg(result.error().toString()));
            } else {
                QProcessEnvironment fullEnv = result.environment();
                QTC_ASSERT(!fullEnv.isEmpty(), fullEnv = procEnv);
                env = Utils::Environment();
                for (const QString &key : fullEnv.keys())
                    env.set(key, fullEnv.value(key));
            }
            m_envCache.insert(key, env);
        };

        applications.append(bti);
    });
    setApplicationTargets(applications);
}

void QbsBuildSystem::updateDeploymentInfo()
{
    if (session()->projectData().isEmpty())
        return;
    DeploymentData deploymentData;
    forAllProducts(session()->projectData(), [&deploymentData](const QJsonObject &product) {
        forAllArtifacts(product, ArtifactType::All, [&deploymentData](const QJsonObject &artifact) {
            const QJsonObject installData = artifact.value("install-data").toObject();
            if (installData.value("is-installable").toBool()) {
                deploymentData.addFile(
                            artifact.value("file-path").toString(),
                            QFileInfo(installData.value("install-file-path").toString()).path(),
                            artifact.value("is-executable").toBool()
                                ? DeployableFile::TypeExecutable : DeployableFile::TypeNormal);
            }
        });
    });
    deploymentData.setLocalInstallRoot(installRoot());
    setDeploymentData(deploymentData);
}

void QbsBuildSystem::updateBuildTargetData()
{
    OpTimer optimer("updateBuildTargetData");
    updateApplicationTargets();
    updateDeploymentInfo();

    // This one used after a normal build.
    emitBuildSystemUpdated();
}

} // namespace Internal
} // namespace QbsProjectManager<|MERGE_RESOLUTION|>--- conflicted
+++ resolved
@@ -246,52 +246,6 @@
     return supportsNodeAction(action, node);
 }
 
-<<<<<<< HEAD
-RemovedFilesFromProject QbsProject::removeFilesFromProduct(const QStringList &filePaths,
-                                                           const qbs::ProductData &productData,
-                                                           const qbs::GroupData &groupData,
-                                                           QStringList *notRemoved)
-{
-    QTC_ASSERT(m_qbsProject.isValid(), return RemovedFilesFromProject::Error);
-
-    const QList<qbs::ArtifactData> allWildcardsInGroup = groupData.sourceArtifactsFromWildcards();
-    QStringList wildcardFiles;
-    QStringList nonWildcardFiles;
-    for (const QString &filePath : filePaths) {
-        if (contains(allWildcardsInGroup, [filePath](const qbs::ArtifactData &artifact) {
-                     return artifact.filePath() == filePath; })) {
-            wildcardFiles << filePath;
-        } else {
-            nonWildcardFiles << filePath;
-        }
-    }
-    const QString productFilePath = productData.location().filePath();
-    ChangeExpector expector(productFilePath, m_qbsDocuments);
-    ensureWriteableQbsFile(productFilePath);
-    for (const QString &path : qAsConst(nonWildcardFiles)) {
-        const qbs::ErrorInfo err = m_qbsProject.removeFiles(productData, groupData, {path});
-        if (err.hasError()) {
-            MessageManager::write(err.toString());
-            *notRemoved += path;
-        }
-    }
-
-    if (notRemoved->count() != filePaths.count()) {
-        m_projectData = m_qbsProject.projectData();
-        delayedUpdateAfterParse();
-    }
-
-    const bool success = notRemoved->isEmpty();
-    if (!wildcardFiles.isEmpty()) {
-        *notRemoved += wildcardFiles;
-        delayParsing();
-    }
-    if (!success)
-        return RemovedFilesFromProject::Error;
-    if (!wildcardFiles.isEmpty())
-        return RemovedFilesFromProject::Wildcard;
-    return RemovedFilesFromProject::Ok;
-=======
 bool QbsBuildSystem::addFiles(Node *context, const QStringList &filePaths, QStringList *notAdded)
 {
     if (auto n = dynamic_cast<QbsGroupNode *>(context)) {
@@ -312,27 +266,11 @@
     }
 
     return BuildSystem::addFiles(context, filePaths, notAdded);
->>>>>>> 33c5ff21
 }
 
 RemovedFilesFromProject QbsBuildSystem::removeFiles(Node *context, const QStringList &filePaths,
                                                     QStringList *notRemoved)
 {
-<<<<<<< HEAD
-    if (newPath.isEmpty())
-        return false;
-    QStringList dummy;
-    if (removeFilesFromProduct(QStringList(oldPath), productData, groupData, &dummy)
-            != RemovedFilesFromProject::Ok) {
-        return false;
-    }
-    qbs::ProductData newProductData;
-    foreach (const qbs::ProductData &p, m_projectData.allProducts()) {
-        if (uniqueProductName(p) == uniqueProductName(productData)) {
-            newProductData = p;
-            break;
-        }
-=======
     if (auto n = dynamic_cast<QbsGroupNode *>(context)) {
         QStringList notRemovedDummy;
         if (!notRemoved)
@@ -341,7 +279,6 @@
             QTC_ASSERT(prdNode, *notRemoved += filePaths; return RemovedFilesFromProject::Error);
             return removeFilesFromProduct(filePaths, prdNode->productData(), n->groupData(),
                                           notRemoved);
->>>>>>> 33c5ff21
     }
 
     if (auto n = dynamic_cast<QbsProductNode *>(context)) {
