--- conflicted
+++ resolved
@@ -96,17 +96,6 @@
     QVariant additionalData(Core::Id id) const final;
 
     bool isProjectEditable() const;
-<<<<<<< HEAD
-    // qbs::ProductData and qbs::GroupData are held by the nodes in the project tree.
-    // These methods change those trees and invalidate the lot, so pass in copies of
-    // the data we are interested in!
-    // The overhead is not as big as it seems at first glance: These all are handles
-    // for shared data.
-    bool addFilesToProduct(const QStringList &filePaths, const qbs::ProductData productData,
-                           const qbs::GroupData groupData, QStringList *notAdded);
-    ProjectExplorer::RemovedFilesFromProject removeFilesFromProduct(const QStringList &filePaths,
-            const qbs::ProductData &productData, const qbs::GroupData &groupData,
-=======
     bool addFilesToProduct(const QStringList &filePaths,
             const QJsonObject &product,
             const QJsonObject &group,
@@ -114,7 +103,6 @@
     ProjectExplorer::RemovedFilesFromProject removeFilesFromProduct(const QStringList &filePaths,
             const QJsonObject &product,
             const QJsonObject &group,
->>>>>>> 33c5ff21
             QStringList *notRemoved);
     bool renameFileInProduct(const QString &oldPath,
             const QString &newPath, const QJsonObject &product,
