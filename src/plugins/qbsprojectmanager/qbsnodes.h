/****************************************************************************
**
** Copyright (C) 2016 The Qt Company Ltd.
** Contact: https://www.qt.io/licensing/
**
** This file is part of Qt Creator.
**
** Commercial License Usage
** Licensees holding valid commercial Qt licenses may use this file in
** accordance with the commercial license agreement provided with the
** Software or, alternatively, in accordance with the terms contained in
** a written agreement between you and The Qt Company. For licensing terms
** and conditions see https://www.qt.io/terms-conditions. For further
** information use the contact form at https://www.qt.io/contact-us.
**
** GNU General Public License Usage
** Alternatively, this file may be used under the terms of the GNU
** General Public License version 3 as published by the Free Software
** Foundation with exceptions as appearing in the file LICENSE.GPL3-EXCEPT
** included in the packaging of this file. Please review the following
** information to ensure the GNU General Public License requirements will
** be met: https://www.gnu.org/licenses/gpl-3.0.html.
**
****************************************************************************/

#pragma once

#include <projectexplorer/buildsystem.h>
#include <projectexplorer/projectnodes.h>

#include <QJsonObject>

namespace QbsProjectManager {
namespace Internal {

class QbsProject;
class QbsBuildSystem;

class QbsGroupNode : public ProjectExplorer::ProjectNode
{
public:
    QbsGroupNode(const QJsonObject &grp);

<<<<<<< HEAD
    bool supportsAction(ProjectExplorer::ProjectAction action, const Node *node) const final;
    bool addFiles(const QStringList &filePaths, QStringList *notAdded = nullptr) override;
    ProjectExplorer::RemovedFilesFromProject removeFiles(const QStringList &filePaths,
            QStringList *notRemoved = nullptr) override;
    bool renameFile(const QString &filePath, const QString &newFilePath) override;

    qbs::GroupData qbsGroupData() const { return m_qbsGroupData; }
=======
    bool showInSimpleTree() const final { return false; }
    QJsonObject groupData() const { return m_groupData; }
>>>>>>> 33c5ff21

private:
    friend class QbsBuildSystem;
    AddNewInformation addNewInformation(const QStringList &files, Node *context) const override;
    QVariant data(Core::Id role) const override;

    const QJsonObject m_groupData;
};

class QbsProductNode : public ProjectExplorer::ProjectNode
{
public:
    explicit QbsProductNode(const QJsonObject &prd);

<<<<<<< HEAD
    bool showInSimpleTree() const override;
    bool supportsAction(ProjectExplorer::ProjectAction action, const Node *node) const final;
    bool addFiles(const QStringList &filePaths, QStringList *notAdded = nullptr) override;
    ProjectExplorer::RemovedFilesFromProject removeFiles(const QStringList &filePaths,
            QStringList *notRemoved = nullptr) override;
    bool renameFile(const QString &filePath, const QString &newFilePath) override;
=======
    void build() override;
>>>>>>> 33c5ff21
    QStringList targetApplications() const override;

    QString fullDisplayName() const;
    QString buildKey() const override;

    static QString getBuildKey(const QJsonObject &product);

    const QJsonObject productData() const { return m_productData; }
    QJsonObject mainGroup() const;
    QVariant data(Core::Id role) const override;

private:
    const QJsonObject m_productData;
};

class QbsProjectNode : public ProjectExplorer::ProjectNode
{
public:
    explicit QbsProjectNode(const QJsonObject &projectData);

    const QJsonObject projectData() const { return m_projectData; }

private:
    const QJsonObject m_projectData;
};

const QbsProductNode *parentQbsProductNode(const ProjectExplorer::Node *node);

} // namespace Internal
} // namespace QbsProjectManager<|MERGE_RESOLUTION|>--- conflicted
+++ resolved
@@ -41,18 +41,8 @@
 public:
     QbsGroupNode(const QJsonObject &grp);
 
-<<<<<<< HEAD
-    bool supportsAction(ProjectExplorer::ProjectAction action, const Node *node) const final;
-    bool addFiles(const QStringList &filePaths, QStringList *notAdded = nullptr) override;
-    ProjectExplorer::RemovedFilesFromProject removeFiles(const QStringList &filePaths,
-            QStringList *notRemoved = nullptr) override;
-    bool renameFile(const QString &filePath, const QString &newFilePath) override;
-
-    qbs::GroupData qbsGroupData() const { return m_qbsGroupData; }
-=======
     bool showInSimpleTree() const final { return false; }
     QJsonObject groupData() const { return m_groupData; }
->>>>>>> 33c5ff21
 
 private:
     friend class QbsBuildSystem;
@@ -67,16 +57,7 @@
 public:
     explicit QbsProductNode(const QJsonObject &prd);
 
-<<<<<<< HEAD
-    bool showInSimpleTree() const override;
-    bool supportsAction(ProjectExplorer::ProjectAction action, const Node *node) const final;
-    bool addFiles(const QStringList &filePaths, QStringList *notAdded = nullptr) override;
-    ProjectExplorer::RemovedFilesFromProject removeFiles(const QStringList &filePaths,
-            QStringList *notRemoved = nullptr) override;
-    bool renameFile(const QString &filePath, const QString &newFilePath) override;
-=======
     void build() override;
->>>>>>> 33c5ff21
     QStringList targetApplications() const override;
 
     QString fullDisplayName() const;
