/****************************************************************************
**
** Copyright (C) 2016 The Qt Company Ltd.
** Contact: https://www.qt.io/licensing/
**
** This file is part of Qt Creator.
**
** Commercial License Usage
** Licensees holding valid commercial Qt licenses may use this file in
** accordance with the commercial license agreement provided with the
** Software or, alternatively, in accordance with the terms contained in
** a written agreement between you and The Qt Company. For licensing terms
** and conditions see https://www.qt.io/terms-conditions. For further
** information use the contact form at https://www.qt.io/contact-us.
**
** GNU General Public License Usage
** Alternatively, this file may be used under the terms of the GNU
** General Public License version 3 as published by the Free Software
** Foundation with exceptions as appearing in the file LICENSE.GPL3-EXCEPT
** included in the packaging of this file. Please review the following
** information to ensure the GNU General Public License requirements will
** be met: https://www.gnu.org/licenses/gpl-3.0.html.
**
****************************************************************************/

#include "cmaketool.h"
#include "cmaketoolmanager.h"

#include <utils/algorithm.h>
#include <utils/environment.h>
#include <utils/hostosinfo.h>
#include <utils/qtcassert.h>

#include <QDir>
#include <QFileInfo>
#include <QJsonDocument>
#include <QJsonObject>
#include <QProcess>
#include <QRegularExpression>
#include <QSet>
#include <QTextDocument>
#include <QUuid>
#include <QVariantMap>

namespace CMakeProjectManager {

const char CMAKE_INFORMATION_ID[] = "Id";
const char CMAKE_INFORMATION_COMMAND[] = "Binary";
const char CMAKE_INFORMATION_DISPLAYNAME[] = "DisplayName";
const char CMAKE_INFORMATION_AUTORUN[] = "AutoRun";
const char CMAKE_INFORMATION_QCH_FILE_PATH[] = "QchFile";
const char CMAKE_INFORMATION_AUTO_CREATE_BUILD_DIRECTORY[] = "AutoCreateBuildDirectory";
const char CMAKE_INFORMATION_AUTODETECTED[] = "AutoDetected";
<<<<<<< HEAD
const char CMAKE_INFORMATION_AUTODETECTED_BY_PLUGIN[] = "AutoDetectedByPlugin";

=======
const char CMAKE_INFORMATION_READERTYPE[] = "ReaderType";
>>>>>>> 33c5ff21

bool CMakeTool::Generator::matches(const QString &n, const QString &ex) const
{
    return n == name && (ex.isEmpty() || extraGenerators.contains(ex));
}

namespace Internal {

const char READER_TYPE_TEALEAF[] = "tealeaf";
const char READER_TYPE_SERVERMODE[] = "servermode";
const char READER_TYPE_FILEAPI[] = "fileapi";

static bool ignoreFileApi()
{
    static bool s_ignoreFileApi = qEnvironmentVariableIsSet("QTC_CMAKE_IGNORE_FILEAPI");
    return s_ignoreFileApi;
}

static Utils::optional<CMakeTool::ReaderType> readerTypeFromString(const QString &input)
{
    if (input == READER_TYPE_TEALEAF)
        return CMakeTool::TeaLeaf;
    if (input == READER_TYPE_SERVERMODE)
        return CMakeTool::ServerMode;
    if (input == READER_TYPE_FILEAPI)
        return ignoreFileApi() ? CMakeTool::ServerMode : CMakeTool::FileApi;
    return {};
}

static QString readerTypeToString(const CMakeTool::ReaderType &type)
{
    switch (type) {
    case CMakeTool::TeaLeaf:
        return QString(READER_TYPE_TEALEAF);
    case CMakeTool::ServerMode:
        return QString(READER_TYPE_SERVERMODE);
    case CMakeTool::FileApi:
        return QString(READER_TYPE_FILEAPI);
    }
    return QString();
}

// --------------------------------------------------------------------
// CMakeIntrospectionData:
// --------------------------------------------------------------------

class FileApi {
public:
    QString kind;
    std::pair<int, int> version;
};

class IntrospectionData
{
public:
    bool m_didAttemptToRun = false;
    bool m_didRun = true;
    bool m_hasServerMode = false;

    bool m_queriedServerMode = false;
    bool m_triedCapabilities = false;

    QList<CMakeTool::Generator> m_generators;
    QMap<QString, QStringList> m_functionArgs;
    QVector<FileApi> m_fileApis;
    QStringList m_variables;
    QStringList m_functions;
    CMakeTool::Version m_version;
};

} // namespace Internal

///////////////////////////
// CMakeTool
///////////////////////////
CMakeTool::CMakeTool(Detection d, const Core::Id &id) :
    m_id(id), m_isAutoDetected(d & AutoDetection),
    m_isAutoDetectedByPlugin(d == AutoDetectionByPlugin),
    m_introspection(std::make_unique<Internal::IntrospectionData>())
{
    QTC_ASSERT(m_id.isValid(), m_id = Core::Id::fromString(QUuid::createUuid().toString()));
}

CMakeTool::CMakeTool(const QVariantMap &map, bool fromSdk) :
    CMakeTool(fromSdk ? CMakeTool::AutoDetection : CMakeTool::ManualDetection,
              Core::Id::fromSetting(map.value(CMAKE_INFORMATION_ID)))
{
    m_displayName = map.value(CMAKE_INFORMATION_DISPLAYNAME).toString();
    m_isAutoRun = map.value(CMAKE_INFORMATION_AUTORUN, true).toBool();
    m_autoCreateBuildDirectory = map.value(CMAKE_INFORMATION_AUTO_CREATE_BUILD_DIRECTORY, false).toBool();
    m_readerType = Internal::readerTypeFromString(
        map.value(CMAKE_INFORMATION_READERTYPE).toString());

    //loading a CMakeTool from SDK is always autodetection
    if (!fromSdk) {
        m_isAutoDetected = map.value(CMAKE_INFORMATION_AUTODETECTED, false).toBool();
        m_isAutoDetectedByPlugin = map.value(CMAKE_INFORMATION_AUTODETECTED_BY_PLUGIN, false).toBool();
    }

    setFilePath(Utils::FilePath::fromString(map.value(CMAKE_INFORMATION_COMMAND).toString()));

    m_qchFilePath = Utils::FilePath::fromVariant(map.value(CMAKE_INFORMATION_QCH_FILE_PATH));

    if (m_qchFilePath.isEmpty())
        m_qchFilePath = searchQchFile(m_executable);
}

CMakeTool::~CMakeTool() = default;

Core::Id CMakeTool::createId()
{
    return Core::Id::fromString(QUuid::createUuid().toString());
}

void CMakeTool::setFilePath(const Utils::FilePath &executable)
{
    if (m_executable == executable)
        return;

    m_introspection = std::make_unique<Internal::IntrospectionData>();

    m_executable = executable;
    CMakeToolManager::notifyAboutUpdate(this);
}

Utils::FilePath CMakeTool::filePath() const
{
    return m_executable;
}

void CMakeTool::setAutorun(bool autoRun)
{
    if (m_isAutoRun == autoRun)
        return;

    m_isAutoRun = autoRun;
    CMakeToolManager::notifyAboutUpdate(this);
}

void CMakeTool::setAutoCreateBuildDirectory(bool autoBuildDir)
{
    if (m_autoCreateBuildDirectory == autoBuildDir)
        return;

    m_autoCreateBuildDirectory = autoBuildDir;
    CMakeToolManager::notifyAboutUpdate(this);
}

bool CMakeTool::isValid() const
{
    if (!m_id.isValid())
        return false;

    if (!m_introspection->m_didAttemptToRun)
        supportedGenerators();

    return m_introspection->m_didRun;
}

Utils::SynchronousProcessResponse CMakeTool::run(const QStringList &args, int timeoutS) const
{
    Utils::SynchronousProcess cmake;
    cmake.setTimeoutS(timeoutS);
    cmake.setFlags(Utils::SynchronousProcess::UnixTerminalDisabled);
    Utils::Environment env = Utils::Environment::systemEnvironment();
    Utils::Environment::setupEnglishOutput(&env);
    cmake.setProcessEnvironment(env.toProcessEnvironment());
    cmake.setTimeOutMessageBoxEnabled(false);

    return cmake.runBlocking({cmakeExecutable(), args});
}

QVariantMap CMakeTool::toMap() const
{
    QVariantMap data;
    data.insert(CMAKE_INFORMATION_DISPLAYNAME, m_displayName);
    data.insert(CMAKE_INFORMATION_ID, m_id.toSetting());
    data.insert(CMAKE_INFORMATION_COMMAND, m_executable.toString());
    data.insert(CMAKE_INFORMATION_QCH_FILE_PATH, m_qchFilePath.toString());
    data.insert(CMAKE_INFORMATION_AUTORUN, m_isAutoRun);
    data.insert(CMAKE_INFORMATION_AUTO_CREATE_BUILD_DIRECTORY, m_autoCreateBuildDirectory);
    if (m_readerType.has_value())
        data.insert(CMAKE_INFORMATION_READERTYPE,
                    Internal::readerTypeToString(m_readerType.value()));
    data.insert(CMAKE_INFORMATION_AUTODETECTED, m_isAutoDetected);
    data.insert(CMAKE_INFORMATION_AUTODETECTED_BY_PLUGIN, m_isAutoDetectedByPlugin);
    return data;
}

Utils::FilePath CMakeTool::cmakeExecutable() const
{
    return cmakeExecutable(m_executable);
}

void CMakeTool::setQchFilePath(const Utils::FilePath &path)
{
    m_qchFilePath = path;
}

Utils::FilePath CMakeTool::qchFilePath() const
{
    return m_qchFilePath;
}

Utils::FilePath CMakeTool::cmakeExecutable(const Utils::FilePath &path)
{
    if (Utils::HostOsInfo::isMacHost()) {
        const QString executableString = path.toString();
        const int appIndex = executableString.lastIndexOf(".app");
        const int appCutIndex = appIndex + 4;
        const bool endsWithApp = appIndex >= 0 && appCutIndex >= executableString.size();
        const bool containsApp = appIndex >= 0 && !endsWithApp
                                 && executableString.at(appCutIndex) == '/';
        if (endsWithApp || containsApp) {
            const Utils::FilePath toTest = Utils::FilePath::fromString(
                                               executableString.left(appCutIndex))
                                               .pathAppended("Contents/bin/cmake");
            if (toTest.exists())
                return toTest.canonicalPath();
        }
    }

    const Utils::FilePath resolvedPath = path.canonicalPath();
    // Evil hack to make snap-packages of CMake work. See QTCREATORBUG-23376
    if (Utils::HostOsInfo::isLinuxHost() && resolvedPath.fileName() == "snap")
        return path;

    return resolvedPath;
}

bool CMakeTool::isAutoRun() const
{
    return m_isAutoRun;
}

bool CMakeTool::autoCreateBuildDirectory() const
{
    return m_autoCreateBuildDirectory;
}

QList<CMakeTool::Generator> CMakeTool::supportedGenerators() const
{
    readInformation(QueryType::GENERATORS);
    return m_introspection->m_generators;
}

TextEditor::Keywords CMakeTool::keywords()
{
    if (m_introspection->m_functions.isEmpty() && m_introspection->m_didRun) {
        Utils::SynchronousProcessResponse response;
        response = run({"--help-command-list"}, 5);
        if (response.result == Utils::SynchronousProcessResponse::Finished)
            m_introspection->m_functions = response.stdOut().split('\n');

        response = run({"--help-commands"}, 5);
        if (response.result == Utils::SynchronousProcessResponse::Finished)
            parseFunctionDetailsOutput(response.stdOut());

        response = run({"--help-property-list"}, 5);
        if (response.result == Utils::SynchronousProcessResponse::Finished)
            m_introspection->m_variables = parseVariableOutput(response.stdOut());

        response = run({"--help-variable-list"}, 5);
        if (response.result == Utils::SynchronousProcessResponse::Finished) {
            m_introspection->m_variables.append(parseVariableOutput(response.stdOut()));
            m_introspection->m_variables = Utils::filteredUnique(m_introspection->m_variables);
            Utils::sort(m_introspection->m_variables);
        }
    }

    return TextEditor::Keywords(m_introspection->m_variables,
                                m_introspection->m_functions,
                                m_introspection->m_functionArgs);
}

bool CMakeTool::hasServerMode() const
{
    readInformation(QueryType::SERVER_MODE);
    return m_introspection->m_hasServerMode;
}

bool CMakeTool::hasFileApi() const
{
    readInformation(QueryType::SERVER_MODE);
    return !m_introspection->m_fileApis.isEmpty();
}

QVector<std::pair<QString, int> > CMakeTool::supportedFileApiObjects() const
{
    readInformation(QueryType::SERVER_MODE);
    return Utils::transform(m_introspection->m_fileApis, [](const Internal::FileApi &api) { return std::make_pair(api.kind, api.version.first); });
}

CMakeTool::Version CMakeTool::version() const
{
    readInformation(QueryType::VERSION);
    return m_introspection->m_version;
}

bool CMakeTool::isAutoDetected() const
{
    return m_isAutoDetected;
}

bool CMakeTool::isAutoDetectedByPlugin() const
{
    return m_isAutoDetectedByPlugin;
}

QString CMakeTool::displayName() const
{
    return m_displayName;
}

void CMakeTool::setDisplayName(const QString &displayName)
{
    m_displayName = displayName;
    CMakeToolManager::notifyAboutUpdate(this);
}

void CMakeTool::setPathMapper(const CMakeTool::PathMapper &pathMapper)
{
    m_pathMapper = pathMapper;
}

CMakeTool::PathMapper CMakeTool::pathMapper() const
{
    if (m_pathMapper)
        return m_pathMapper;
    return [](const Utils::FilePath &fn) { return fn; };
}

CMakeTool::ReaderType CMakeTool::readerType() const
{
    if (!m_readerType.has_value()) {
        // Find best possible reader type:
        if (hasFileApi()) {
            if (hasServerMode() && Internal::ignoreFileApi())
                return ServerMode; // We were asked to fall back to server mode
            return FileApi;
        }
        if (hasServerMode())
            return ServerMode;
        return TeaLeaf;
    }
    return m_readerType.value();
}

Utils::FilePath CMakeTool::searchQchFile(const Utils::FilePath &executable)
{
    if (executable.isEmpty())
        return {};

    Utils::FilePath prefixDir = executable.parentDir().parentDir();
    QDir docDir{prefixDir.pathAppended("doc/cmake").toString()};
    if (!docDir.exists())
        docDir.setPath(prefixDir.pathAppended("share/doc/cmake").toString());
    if (!docDir.exists())
        return {};

    const QStringList files = docDir.entryList(QStringList("*.qch"));
    for (const QString &docFile : files) {
        if (docFile.startsWith("cmake", Qt::CaseInsensitive)) {
            return Utils::FilePath::fromString(docDir.absoluteFilePath(docFile));
        }
    }

    return {};
}

void CMakeTool::readInformation(CMakeTool::QueryType type) const
{
    if (!m_introspection->m_didRun && m_introspection->m_didAttemptToRun)
        return;

    m_introspection->m_didAttemptToRun = true;

    if (!m_introspection->m_triedCapabilities) {
        fetchFromCapabilities();
        m_introspection->m_triedCapabilities = true;
        m_introspection->m_queriedServerMode = true; // Got added after "-E capabilities" support!
    } else {
        if ((type == QueryType::GENERATORS && !m_introspection->m_generators.isEmpty())
            || (type == QueryType::SERVER_MODE && m_introspection->m_queriedServerMode)
            || (type == QueryType::VERSION && !m_introspection->m_version.fullVersion.isEmpty()))
            return;

        if (type == QueryType::GENERATORS) {
            fetchGeneratorsFromHelp();
        } else if (type == QueryType::SERVER_MODE) {
            // Nothing to do...
        } else if (type == QueryType::VERSION) {
            fetchVersionFromVersionOutput();
        } else {
            QTC_ASSERT(false, return );
        }
    }
}

static QStringList parseDefinition(const QString &definition)
{
    QStringList result;
    QString word;
    bool ignoreWord = false;
    QVector<QChar> braceStack;

    foreach (const QChar &c, definition) {
        if (c == '[' || c == '<' || c == '(') {
            braceStack.append(c);
            ignoreWord = false;
        } else if (c == ']' || c == '>' || c == ')') {
            if (braceStack.isEmpty() || braceStack.takeLast() == '<')
                ignoreWord = true;
        }

        if (c == ' ' || c == '[' || c == '<' || c == '(' || c == ']' || c == '>' || c == ')') {
            if (!ignoreWord && !word.isEmpty()) {
                if (result.isEmpty()
                    || Utils::allOf(word, [](const QChar &c) { return c.isUpper() || c == '_'; }))
                    result.append(word);
            }
            word.clear();
            ignoreWord = false;
        } else {
            word.append(c);
        }
    }
    return result;
}

void CMakeTool::parseFunctionDetailsOutput(const QString &output)
{
    const QSet<QString> functionSet = Utils::toSet(m_introspection->m_functions);

    bool expectDefinition = false;
    QString currentDefinition;

    const QStringList lines = output.split('\n');
    for (int i = 0; i < lines.count(); ++i) {
        const QString line = lines.at(i);

        if (line == "::") {
            expectDefinition = true;
            continue;
        }

        if (expectDefinition) {
            if (!line.startsWith(' ') && !line.isEmpty()) {
                expectDefinition = false;
                QStringList words = parseDefinition(currentDefinition);
                if (!words.isEmpty()) {
                    const QString command = words.takeFirst();
                    if (functionSet.contains(command)) {
                        QStringList tmp = words + m_introspection->m_functionArgs[command];
                        Utils::sort(tmp);
                        m_introspection->m_functionArgs[command] = Utils::filteredUnique(tmp);
                    }
                }
                if (!words.isEmpty() && functionSet.contains(words.at(0)))
                    m_introspection->m_functionArgs[words.at(0)];
                currentDefinition.clear();
            } else {
                currentDefinition.append(line.trimmed() + ' ');
            }
        }
    }
}

QStringList CMakeTool::parseVariableOutput(const QString &output)
{
    const QStringList variableList = output.split('\n');
    QStringList result;
    foreach (const QString &v, variableList) {
        if (v.startsWith("CMAKE_COMPILER_IS_GNU<LANG>")) { // This key takes a compiler name :-/
            result << "CMAKE_COMPILER_IS_GNUCC"
                   << "CMAKE_COMPILER_IS_GNUCXX";
        } else if (v.contains("<CONFIG>")) {
            const QString tmp = QString(v).replace("<CONFIG>", "%1");
            result << tmp.arg("DEBUG") << tmp.arg("RELEASE") << tmp.arg("MINSIZEREL")
                   << tmp.arg("RELWITHDEBINFO");
        } else if (v.contains("<LANG>")) {
            const QString tmp = QString(v).replace("<LANG>", "%1");
            result << tmp.arg("C") << tmp.arg("CXX");
        } else if (!v.contains('<') && !v.contains('[')) {
            result << v;
        }
    }
    return result;
}

void CMakeTool::fetchGeneratorsFromHelp() const
{
    Utils::SynchronousProcessResponse response = run({"--help"});
    m_introspection->m_didRun = m_introspection->m_didRun
                                && response.result == Utils::SynchronousProcessResponse::Finished;

    if (response.result == Utils::SynchronousProcessResponse::Finished)
        parseGeneratorsFromHelp(response.stdOut().split('\n'));
}

void CMakeTool::parseGeneratorsFromHelp(const QStringList &lines) const
{
    bool inGeneratorSection = false;
    QHash<QString, QStringList> generatorInfo;
    foreach (const QString &line, lines) {
        if (line.isEmpty())
            continue;
        if (line == "Generators") {
            inGeneratorSection = true;
            continue;
        }
        if (!inGeneratorSection)
            continue;

        if (line.startsWith("  ") && line.at(3) != ' ') {
            int pos = line.indexOf('=');
            if (pos < 0)
                pos = line.length();
            if (pos >= 0) {
                --pos;
                while (pos > 2 && line.at(pos).isSpace())
                    --pos;
            }
            if (pos > 2) {
                const QString fullName = line.mid(2, pos - 1);
                const int dashPos = fullName.indexOf(" - ");
                QString generator;
                QString extra;
                if (dashPos < 0) {
                    generator = fullName;
                } else {
                    extra = fullName.mid(0, dashPos);
                    generator = fullName.mid(dashPos + 3);
                }
                QStringList value = generatorInfo.value(generator);
                if (!extra.isEmpty())
                    value.append(extra);
                generatorInfo.insert(generator, value);
            }
        }
    }

    // Populate genertor list:
    for (auto it = generatorInfo.constBegin(); it != generatorInfo.constEnd(); ++it)
        m_introspection->m_generators.append(Generator(it.key(), it.value()));
}

void CMakeTool::fetchVersionFromVersionOutput() const
{
    Utils::SynchronousProcessResponse response = run({"--version"});

    m_introspection->m_didRun = m_introspection->m_didRun
                                && response.result == Utils::SynchronousProcessResponse::Finished;

    if (response.result == Utils::SynchronousProcessResponse::Finished)
        parseVersionFormVersionOutput(response.stdOut().split('\n'));
}

void CMakeTool::parseVersionFormVersionOutput(const QStringList &lines) const
{
    QRegularExpression versionLine("^cmake.* version ((\\d+).(\\d+).(\\d+).*)$");
    for (const QString &line : lines) {
        QRegularExpressionMatch match = versionLine.match(line);
        if (!match.hasMatch())
            continue;

        m_introspection->m_version.major = match.captured(2).toInt();
        m_introspection->m_version.minor = match.captured(3).toInt();
        m_introspection->m_version.patch = match.captured(4).toInt();
        m_introspection->m_version.fullVersion = match.captured(1).toUtf8();
        break;
    }
}

void CMakeTool::fetchFromCapabilities() const
{
    Utils::SynchronousProcessResponse response = run({"-E", "capabilities"});

    if (response.result == Utils::SynchronousProcessResponse::Finished)
        parseFromCapabilities(response.stdOut());
}

static int getVersion(const QVariantMap &obj, const QString value)
{
    bool ok;
    int result = obj.value(value).toInt(&ok);
    if (!ok)
        return -1;
    return result;
}

void CMakeTool::parseFromCapabilities(const QString &input) const
{
    auto doc = QJsonDocument::fromJson(input.toUtf8());
    if (!doc.isObject())
        return;

    const QVariantMap data = doc.object().toVariantMap();
    m_introspection->m_hasServerMode = data.value("serverMode").toBool();
    const QVariantList generatorList = data.value("generators").toList();
    for (const QVariant &v : generatorList) {
        const QVariantMap gen = v.toMap();
        m_introspection->m_generators.append(Generator(gen.value("name").toString(),
                                                       gen.value("extraGenerators").toStringList(),
                                                       gen.value("platformSupport").toBool(),
                                                       gen.value("toolsetSupport").toBool()));
    }

    {
        const QVariantMap fileApis = data.value("fileApi").toMap();
        const QVariantList requests = fileApis.value("requests").toList();
        for (const QVariant &r : requests) {
            const QVariantMap object = r.toMap();
            const QString kind = object.value("kind").toString();
            const QVariantList versionList = object.value("version").toList();
            std::pair<int, int> highestVersion = std::make_pair(-1, -1);
            for (const QVariant &v : versionList) {
                const QVariantMap versionObject = v.toMap();
                const std::pair<int, int> version = std::make_pair(getVersion(versionObject,
                                                                              "major"),
                                                                   getVersion(versionObject,
                                                                              "minor"));
                if (version.first > highestVersion.first
                    || (version.first == highestVersion.first
                        && version.second > highestVersion.second))
                    highestVersion = version;
            }
            if (!kind.isNull() && highestVersion.first != -1 && highestVersion.second != -1)
                m_introspection->m_fileApis.append({kind, highestVersion});
        }
    }

    const QVariantMap versionInfo = data.value("version").toMap();
    m_introspection->m_version.major = versionInfo.value("major").toInt();
    m_introspection->m_version.minor = versionInfo.value("minor").toInt();
    m_introspection->m_version.patch = versionInfo.value("patch").toInt();
    m_introspection->m_version.fullVersion = versionInfo.value("string").toByteArray();

    // Fix up fileapi support for cmake 3.14:
    if (m_introspection->m_version.major == 3 && m_introspection->m_version.minor == 14) {
        m_introspection->m_fileApis.append({QString("codemodel"), std::make_pair(2, 0)});
        m_introspection->m_fileApis.append({QString("cache"), std::make_pair(2, 0)});
        m_introspection->m_fileApis.append({QString("cmakefiles"), std::make_pair(1, 0)});
    }
}

} // namespace CMakeProjectManager<|MERGE_RESOLUTION|>--- conflicted
+++ resolved
@@ -51,12 +51,7 @@
 const char CMAKE_INFORMATION_QCH_FILE_PATH[] = "QchFile";
 const char CMAKE_INFORMATION_AUTO_CREATE_BUILD_DIRECTORY[] = "AutoCreateBuildDirectory";
 const char CMAKE_INFORMATION_AUTODETECTED[] = "AutoDetected";
-<<<<<<< HEAD
-const char CMAKE_INFORMATION_AUTODETECTED_BY_PLUGIN[] = "AutoDetectedByPlugin";
-
-=======
 const char CMAKE_INFORMATION_READERTYPE[] = "ReaderType";
->>>>>>> 33c5ff21
 
 bool CMakeTool::Generator::matches(const QString &n, const QString &ex) const
 {
@@ -133,8 +128,7 @@
 // CMakeTool
 ///////////////////////////
 CMakeTool::CMakeTool(Detection d, const Core::Id &id) :
-    m_id(id), m_isAutoDetected(d & AutoDetection),
-    m_isAutoDetectedByPlugin(d == AutoDetectionByPlugin),
+    m_id(id), m_isAutoDetected(d == AutoDetection),
     m_introspection(std::make_unique<Internal::IntrospectionData>())
 {
     QTC_ASSERT(m_id.isValid(), m_id = Core::Id::fromString(QUuid::createUuid().toString()));
@@ -151,10 +145,8 @@
         map.value(CMAKE_INFORMATION_READERTYPE).toString());
 
     //loading a CMakeTool from SDK is always autodetection
-    if (!fromSdk) {
+    if (!fromSdk)
         m_isAutoDetected = map.value(CMAKE_INFORMATION_AUTODETECTED, false).toBool();
-        m_isAutoDetectedByPlugin = map.value(CMAKE_INFORMATION_AUTODETECTED_BY_PLUGIN, false).toBool();
-    }
 
     setFilePath(Utils::FilePath::fromString(map.value(CMAKE_INFORMATION_COMMAND).toString()));
 
@@ -242,7 +234,6 @@
         data.insert(CMAKE_INFORMATION_READERTYPE,
                     Internal::readerTypeToString(m_readerType.value()));
     data.insert(CMAKE_INFORMATION_AUTODETECTED, m_isAutoDetected);
-    data.insert(CMAKE_INFORMATION_AUTODETECTED_BY_PLUGIN, m_isAutoDetectedByPlugin);
     return data;
 }
 
@@ -359,11 +350,6 @@
 bool CMakeTool::isAutoDetected() const
 {
     return m_isAutoDetected;
-}
-
-bool CMakeTool::isAutoDetectedByPlugin() const
-{
-    return m_isAutoDetectedByPlugin;
 }
 
 QString CMakeTool::displayName() const
