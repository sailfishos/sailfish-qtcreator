--- conflicted
+++ resolved
@@ -72,19 +72,8 @@
     bool extractFlagsFromMake(const CMakeBuildTarget &buildTarget, QHash<QString, QStringList> &cache, Core::Id lang) const;
     bool extractFlagsFromNinja(const CMakeBuildTarget &buildTarget, QHash<QString, QStringList> &cache, Core::Id lang) const;
 
-<<<<<<< HEAD
-    Utils::QtcProcess *m_cmakeProcess = nullptr;
-    bool m_stopping = false;
-    bool m_cmakeQueue = false;
-    QStringList m_queuedArguments;
-
-    // For error reporting:
-    ProjectExplorer::IOutputParser *m_parser = nullptr;
-    QFutureInterface<void> *m_future = nullptr;
-=======
     // Process data:
     std::unique_ptr<CMakeProcess> m_cmakeProcess;
->>>>>>> 33c5ff21
 
     QSet<Utils::FilePath> m_cmakeFiles;
     QString m_projectName;
