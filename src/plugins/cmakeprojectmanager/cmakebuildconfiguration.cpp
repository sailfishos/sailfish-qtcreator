--- conflicted
+++ resolved
@@ -262,7 +262,11 @@
 
 void CMakeBuildConfiguration::buildTarget(const QString &buildTarget)
 {
-    CMakeBuildStep *cmBs = cmakeBuildStep();
+    auto cmBs = qobject_cast<CMakeBuildStep *>(Utils::findOrDefault(
+                                                   buildSteps()->steps(),
+                                                   [](const ProjectExplorer::BuildStep *bs) {
+        return bs->id() == Constants::CMAKE_BUILD_STEP_ID;
+    }));
 
     QStringList originalBuildTargets;
     if (cmBs) {
@@ -286,20 +290,7 @@
     return m_extraCMakeArguments;
 }
 
-<<<<<<< HEAD
-CMakeBuildStep *CMakeBuildConfiguration::cmakeBuildStep() const
-{
-    return qobject_cast<CMakeBuildStep *>(Utils::findOrDefault(
-                                                   buildSteps()->steps(),
-                                                   [](const ProjectExplorer::BuildStep *bs) {
-        return bs->id() == Constants::CMAKE_BUILD_STEP_ID;
-    }));
-}
-
-void CMakeBuildConfiguration::setConfigurationForCMake(const QList<ConfigModel::DataItem> &items)
-=======
 QStringList CMakeBuildConfiguration::initialCMakeArguments() const
->>>>>>> d8a35381
 {
     return aspect<InitialCMakeArgumentsAspect>()->value().split('\n', Qt::SkipEmptyParts);
 }
@@ -384,7 +375,7 @@
 CMakeBuildConfigurationFactory::CMakeBuildConfigurationFactory()
 {
     registerBuildConfiguration<CMakeBuildConfiguration>(
-            Constants::CMAKEPROJECT_BC_ID);
+        "CMakeProjectManager.CMakeBuildConfiguration");
 
     setSupportedProjectType(CMakeProjectManager::Constants::CMAKE_PROJECT_ID);
     setSupportedProjectMimeTypeName(Constants::CMAKE_PROJECT_MIMETYPE);
