--- conflicted
+++ resolved
@@ -63,15 +63,6 @@
 namespace Internal {
 
 static QStringList toArguments(const CMakeConfig &config, const ProjectExplorer::Kit *k) {
-<<<<<<< HEAD
-    const QStringList argList
-            =  Utils::transform(config, [k](const CMakeConfigItem &i) -> QString {
-                                    const QString tmp = i.toString();
-                                    return tmp.isEmpty() ? QString()
-                                                         : QString::fromLatin1("-D") + k->macroExpander()->expand(tmp);
-                                });
-    return Utils::filtered(argList, [](const QString &s) { return !s.isEmpty(); });
-=======
     return Utils::transform(config, [k](const CMakeConfigItem &i) -> QString {
                                  QString a = QString::fromLatin1("-D");
                                  a.append(QString::fromUtf8(i.key));
@@ -96,7 +87,6 @@
 
                                  return a;
                              });
->>>>>>> b67b3160
 }
 
 // --------------------------------------------------------------------
