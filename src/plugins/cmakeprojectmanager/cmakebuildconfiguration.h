--- conflicted
+++ resolved
@@ -25,7 +25,6 @@
 
 #pragma once
 
-#include "cmakebuildstep.h"
 #include "cmakeconfigitem.h"
 #include "cmakeproject.h"
 #include "configmodel.h"
@@ -43,11 +42,7 @@
 class CMakeBuildSystem;
 class CMakeBuildSettingsWidget;
 
-<<<<<<< HEAD
-class CMAKE_EXPORT CMakeBuildConfiguration : public ProjectExplorer::BuildConfiguration
-=======
 class CMakeBuildConfiguration final : public ProjectExplorer::BuildConfiguration
->>>>>>> 33c5ff21
 {
     Q_OBJECT
 
@@ -57,26 +52,12 @@
                NOTIFY configurationForCMakeChanged)
 
     friend class ProjectExplorer::BuildConfigurationFactory;
-<<<<<<< HEAD
-
-public:
-    CMakeBuildConfiguration(ProjectExplorer::Target *parent, Core::Id id);
-    ~CMakeBuildConfiguration() override;
-
-    void emitBuildTypeChanged();
-
-    bool isEnabled() const override;
-
-=======
     CMakeBuildConfiguration(ProjectExplorer::Target *target, Core::Id id);
     ~CMakeBuildConfiguration() final;
 
 public:
->>>>>>> 33c5ff21
     CMakeConfig configurationForCMake() const;
     CMakeConfig configurationFromCMake() const;
-
-    CMakeBuildStep *cmakeBuildStep() const;
 
     QString error() const;
     QString warning() const;
@@ -95,26 +76,13 @@
 
     void configurationForCMakeChanged();
 
-protected:
-    void initialize(const ProjectExplorer::BuildInfo &info) override;
-
-    bool fromMap(const QVariantMap &map) override;
-
 private:
     QVariantMap toMap() const override;
     BuildType buildType() const override;
 
-<<<<<<< HEAD
-    QString disabledReason() const override;
-
-    ProjectExplorer::NamedWidget *createConfigWidget() override;
-
-    bool isParsing() const;
-=======
     ProjectExplorer::NamedWidget *createConfigWidget() override;
 
     bool fromMap(const QVariantMap &map) override;
->>>>>>> 33c5ff21
 
     enum ForceEnabledChanged { False, True };
     void clearError(ForceEnabledChanged fec = ForceEnabledChanged::False);
@@ -144,11 +112,7 @@
 
 class CMakeProjectImporter;
 
-<<<<<<< HEAD
-class CMAKE_EXPORT CMakeBuildConfigurationFactory : public ProjectExplorer::BuildConfigurationFactory
-=======
 class CMakeBuildConfigurationFactory final : public ProjectExplorer::BuildConfigurationFactory
->>>>>>> 33c5ff21
 {
 public:
     CMakeBuildConfigurationFactory();
