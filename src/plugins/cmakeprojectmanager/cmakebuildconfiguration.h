--- conflicted
+++ resolved
@@ -25,7 +25,6 @@
 
 #pragma once
 
-#include "cmakebuildstep.h"
 #include "cmakeconfigitem.h"
 #include "configmodel.h"
 
@@ -40,31 +39,20 @@
 class CMakeBuildSystem;
 class CMakeBuildSettingsWidget;
 
-class CMAKE_EXPORT CMakeBuildConfiguration : public ProjectExplorer::BuildConfiguration
+class CMakeBuildConfiguration final : public ProjectExplorer::BuildConfiguration
 {
     Q_OBJECT
 
     friend class ProjectExplorer::BuildConfigurationFactory;
-<<<<<<< HEAD
-
-public:
-    CMakeBuildConfiguration(ProjectExplorer::Target *target, Core::Id id);
-    ~CMakeBuildConfiguration() override;
-=======
     CMakeBuildConfiguration(ProjectExplorer::Target *target, Utils::Id id);
     ~CMakeBuildConfiguration() final;
->>>>>>> d8a35381
 
 public:
     CMakeConfig configurationFromCMake() const;
 
-<<<<<<< HEAD
-    CMakeBuildStep *cmakeBuildStep() const;
-=======
     QStringList extraCMakeArguments() const;
 
     QStringList initialCMakeArguments() const;
->>>>>>> d8a35381
 
     QString error() const;
     QString warning() const;
@@ -118,7 +106,7 @@
 
 class CMakeProjectImporter;
 
-class CMAKE_EXPORT CMakeBuildConfigurationFactory : public ProjectExplorer::BuildConfigurationFactory
+class CMakeBuildConfigurationFactory final : public ProjectExplorer::BuildConfigurationFactory
 {
 public:
     CMakeBuildConfigurationFactory();
