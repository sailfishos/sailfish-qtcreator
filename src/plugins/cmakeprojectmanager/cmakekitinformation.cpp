--- conflicted
+++ resolved
@@ -658,21 +658,12 @@
                                   return g.matches("MinGW Makefiles");
                               });
         } else {
-<<<<<<< HEAD
-            it = std::find_if(known.constBegin(), known.constEnd(),
-                              [extraGenerator](const CMakeTool::Generator &g) {
-                return g.matches("NMake Makefiles", extraGenerator)
-                        || g.matches("NMake Makefiles JOM", extraGenerator)
-                        || g.matches("Unix Makefiles", extraGenerator);
-            });
-=======
             it = std::find_if(known.constBegin(),
                               known.constEnd(),
                               [](const CMakeTool::Generator &g) {
                                   return g.matches("NMake Makefiles")
                                          || g.matches("NMake Makefiles JOM");
                               });
->>>>>>> d8a35381
             if (ProjectExplorerPlugin::projectExplorerSettings().useJom) {
                 it = std::find_if(known.constBegin(),
                                   known.constEnd(),
