--- conflicted
+++ resolved
@@ -25,50 +25,16 @@
 
 #pragma once
 
-<<<<<<< HEAD
-#include "remotelinux_export.h"
-
-#include <projectexplorer/devicesupport/deviceusedportsgatherer.h>
-#include <projectexplorer/runconfiguration.h>
-#include <qmldebug/qmldebugcommandlinearguments.h>
-=======
 #include <projectexplorer/runcontrol.h>
->>>>>>> 33c5ff21
 
 namespace RemoteLinux {
+namespace Internal {
 
-class REMOTELINUX_EXPORT RemoteLinuxQmlToolingSupport : public ProjectExplorer::SimpleTargetRunner
+class RemoteLinuxQmlToolingSupport : public ProjectExplorer::SimpleTargetRunner
 {
 public:
-<<<<<<< HEAD
-    RemoteLinuxQmlToolingSupport(ProjectExplorer::RunControl *runControl,
-                                 QmlDebug::QmlDebugServicesPreset services);
-
-private:
-    void start() override;
-
-    ProjectExplorer::PortsGatherer *m_portsGatherer;
-    ProjectExplorer::RunWorker *m_runworker;
-    QmlDebug::QmlDebugServicesPreset m_services;
+    explicit RemoteLinuxQmlToolingSupport(ProjectExplorer::RunControl *runControl);
 };
 
-class REMOTELINUX_EXPORT RemoteLinuxQmlProfilerSupport : public RemoteLinuxQmlToolingSupport
-{
-public:
-    RemoteLinuxQmlProfilerSupport(ProjectExplorer::RunControl *runControl) :
-        RemoteLinuxQmlToolingSupport(runControl, QmlDebug::QmlProfilerServices)
-    {}
-};
-
-class REMOTELINUX_EXPORT RemoteLinuxQmlPreviewSupport : public RemoteLinuxQmlToolingSupport
-{
-public:
-    RemoteLinuxQmlPreviewSupport(ProjectExplorer::RunControl *runControl) :
-        RemoteLinuxQmlToolingSupport(runControl, QmlDebug::QmlPreviewServices)
-    {}
-=======
-    explicit RemoteLinuxQmlToolingSupport(ProjectExplorer::RunControl *runControl);
->>>>>>> 33c5ff21
-};
-
+} // namespace Internal
 } // namespace RemoteLinux