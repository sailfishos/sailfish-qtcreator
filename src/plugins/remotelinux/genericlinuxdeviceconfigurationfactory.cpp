/****************************************************************************
**
** Copyright (C) 2016 The Qt Company Ltd.
** Contact: https://www.qt.io/licensing/
**
** This file is part of Qt Creator.
**
** Commercial License Usage
** Licensees holding valid commercial Qt licenses may use this file in
** accordance with the commercial license agreement provided with the
** Software or, alternatively, in accordance with the terms contained in
** a written agreement between you and The Qt Company. For licensing terms
** and conditions see https://www.qt.io/terms-conditions. For further
** information use the contact form at https://www.qt.io/contact-us.
**
** GNU General Public License Usage
** Alternatively, this file may be used under the terms of the GNU
** General Public License version 3 as published by the Free Software
** Foundation with exceptions as appearing in the file LICENSE.GPL3-EXCEPT
** included in the packaging of this file. Please review the following
** information to ensure the GNU General Public License requirements will
** be met: https://www.gnu.org/licenses/gpl-3.0.html.
**
****************************************************************************/

#include "genericlinuxdeviceconfigurationfactory.h"

#include "genericlinuxdeviceconfigurationwizard.h"
#include "linuxdevice.h"
#include "remotelinux_constants.h"

#include <coreplugin/icore.h>

#include <utils/qtcassert.h>

using namespace ProjectExplorer;

namespace RemoteLinux {

<<<<<<< HEAD
GenericLinuxDeviceConfigurationFactory::GenericLinuxDeviceConfigurationFactory(QObject *parent)
    : IDeviceFactory(parent)
{
}

QString GenericLinuxDeviceConfigurationFactory::displayNameForId(Core::Id type) const
{
    if (type == Constants::GenericLinuxOsType)
        return tr("Generic Linux Device");
    return QString();
}

QList<Core::Id> GenericLinuxDeviceConfigurationFactory::availableCreationIds() const
{
    return QList<Core::Id>() << Core::Id(Constants::GenericLinuxOsType);
}

QIcon GenericLinuxDeviceConfigurationFactory::iconForId(Core::Id type) const
=======
GenericLinuxDeviceConfigurationFactory::GenericLinuxDeviceConfigurationFactory()
    : IDeviceFactory(Constants::GenericLinuxOsType)
>>>>>>> 168e91b6
{
    setDisplayName(tr("Generic Linux Device"));
    setIcon(QIcon());
    setCanCreate(true);
    setConstructionFunction(&LinuxDevice::create);
}

IDevice::Ptr GenericLinuxDeviceConfigurationFactory::create() const
{
    GenericLinuxDeviceConfigurationWizard wizard(Core::ICore::mainWindow());
    if (wizard.exec() != QDialog::Accepted)
        return IDevice::Ptr();
    return wizard.device();
}

} // namespace RemoteLinux<|MERGE_RESOLUTION|>--- conflicted
+++ resolved
@@ -37,29 +37,8 @@
 
 namespace RemoteLinux {
 
-<<<<<<< HEAD
-GenericLinuxDeviceConfigurationFactory::GenericLinuxDeviceConfigurationFactory(QObject *parent)
-    : IDeviceFactory(parent)
-{
-}
-
-QString GenericLinuxDeviceConfigurationFactory::displayNameForId(Core::Id type) const
-{
-    if (type == Constants::GenericLinuxOsType)
-        return tr("Generic Linux Device");
-    return QString();
-}
-
-QList<Core::Id> GenericLinuxDeviceConfigurationFactory::availableCreationIds() const
-{
-    return QList<Core::Id>() << Core::Id(Constants::GenericLinuxOsType);
-}
-
-QIcon GenericLinuxDeviceConfigurationFactory::iconForId(Core::Id type) const
-=======
 GenericLinuxDeviceConfigurationFactory::GenericLinuxDeviceConfigurationFactory()
     : IDeviceFactory(Constants::GenericLinuxOsType)
->>>>>>> 168e91b6
 {
     setDisplayName(tr("Generic Linux Device"));
     setIcon(QIcon());
