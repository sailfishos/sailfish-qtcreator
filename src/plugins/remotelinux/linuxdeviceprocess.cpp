/****************************************************************************
**
** Copyright (C) 2016 The Qt Company Ltd.
** Contact: https://www.qt.io/licensing/
**
** This file is part of Qt Creator.
**
** Commercial License Usage
** Licensees holding valid commercial Qt licenses may use this file in
** accordance with the commercial license agreement provided with the
** Software or, alternatively, in accordance with the terms contained in
** a written agreement between you and The Qt Company. For licensing terms
** and conditions see https://www.qt.io/terms-conditions. For further
** information use the contact form at https://www.qt.io/contact-us.
**
** GNU General Public License Usage
** Alternatively, this file may be used under the terms of the GNU
** General Public License version 3 as published by the Free Software
** Foundation with exceptions as appearing in the file LICENSE.GPL3-EXCEPT
** included in the packaging of this file. Please review the following
** information to ensure the GNU General Public License requirements will
** be met: https://www.gnu.org/licenses/gpl-3.0.html.
**
****************************************************************************/

#include "linuxdeviceprocess.h"

#include <projectexplorer/runnables.h>

#include <utils/environment.h>
#include <utils/qtcprocess.h>

using namespace ProjectExplorer;
using namespace Utils;

namespace RemoteLinux {

static QString quote(const QString &s) { return Utils::QtcProcess::quoteArgUnix(s); }

LinuxDeviceProcess::LinuxDeviceProcess(const QSharedPointer<const ProjectExplorer::IDevice> &device,
        QObject *parent)
    : ProjectExplorer::SshDeviceProcess(device, parent), m_processId(0)
{
    connect(this, &DeviceProcess::finished, this, [this]() {
        m_processId = 0;
    });
}

void LinuxDeviceProcess::setRcFilesToSource(const QStringList &filePaths)
{
    m_rcFilesToSource = filePaths;
}

QByteArray LinuxDeviceProcess::readAllStandardOutput()
{
    QByteArray output = SshDeviceProcess::readAllStandardOutput();
    if (m_processId != 0)
        return output;

    m_processIdString.append(output);
    int cut = m_processIdString.indexOf('\n');
    if (cut != -1) {
        m_processId = m_processIdString.left(cut).toLongLong();
        output = m_processIdString.mid(cut + 1);
        m_processIdString.clear();
        return output;
    }
    return QByteArray();
}

qint64 LinuxDeviceProcess::processId() const
{
    return m_processId;
}

QString LinuxDeviceProcess::fullCommandLine(const StandardRunnable &runnable) const
{
    const Environment env = runnable.environment;

    QString fullCommandLine;
    foreach (const QString &filePath, rcFilesToSource())
        fullCommandLine += QString::fromLatin1("test -f %1 && . %1;").arg(filePath);
    if (!runnable.workingDirectory.isEmpty()) {
        fullCommandLine.append(QLatin1String("cd ")).append(quote(runnable.workingDirectory))
                .append(QLatin1String(" && "));
    }
    QString envString;
    for (auto it = env.constBegin(); it != env.constEnd(); ++it) {
        if (!envString.isEmpty())
            envString += QLatin1Char(' ');
        envString.append(it.key()).append(QLatin1String("='")).append(it.value())
                .append(QLatin1Char('\''));
    }
    fullCommandLine.append("echo $$ && ");
    if (!envString.isEmpty())
<<<<<<< HEAD
        fullCommandLine.append(QLatin1Char(' ')).append(envString);
    if (!fullCommandLine.isEmpty())
        fullCommandLine += QLatin1Char(' ');
    fullCommandLine.append(QLatin1String("exec "));
=======
        fullCommandLine.append(envString);
    fullCommandLine.append(" exec ");
>>>>>>> 8c80a862
    fullCommandLine.append(quote(runnable.executable));
    if (!runnable.commandLineArguments.isEmpty()) {
        fullCommandLine.append(QLatin1Char(' '));
        fullCommandLine.append(runnable.commandLineArguments);
    }
    return fullCommandLine;
}

QStringList LinuxDeviceProcess::rcFilesToSource() const
{
    if (!m_rcFilesToSource.isEmpty())
        return m_rcFilesToSource;
    return QStringList() << QLatin1String("/etc/profile") << QLatin1String("$HOME/.profile");
}

} // namespace RemoteLinux<|MERGE_RESOLUTION|>--- conflicted
+++ resolved
@@ -93,15 +93,8 @@
     }
     fullCommandLine.append("echo $$ && ");
     if (!envString.isEmpty())
-<<<<<<< HEAD
-        fullCommandLine.append(QLatin1Char(' ')).append(envString);
-    if (!fullCommandLine.isEmpty())
-        fullCommandLine += QLatin1Char(' ');
-    fullCommandLine.append(QLatin1String("exec "));
-=======
         fullCommandLine.append(envString);
     fullCommandLine.append(" exec ");
->>>>>>> 8c80a862
     fullCommandLine.append(quote(runnable.executable));
     if (!runnable.commandLineArguments.isEmpty()) {
         fullCommandLine.append(QLatin1Char(' '));
