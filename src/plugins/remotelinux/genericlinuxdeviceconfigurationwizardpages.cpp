--- conflicted
+++ resolved
@@ -232,24 +232,12 @@
 
 bool GenericLinuxDeviceConfigurationWizardKeyDeploymentPage::validatePage()
 {
-<<<<<<< HEAD
-    SshConnectionParameters sshParams = d->device->sshParameters();
-    if (!d->defaultKeys().contains(d->keyFileChooser.path())) {
-        sshParams.authenticationType = SshConnectionParameters::AuthenticationTypeSpecificKey;
-        sshParams.privateKeyFile = d->keyFileChooser.path();
-    } else {
-        sshParams.authenticationType = SshConnectionParameters::AuthenticationTypeAll;
-        sshParams.privateKeyFile.clear();
-=======
     if (!d->defaultKeys().contains(d->keyFileChooser.filePath().toString())) {
         SshConnectionParameters sshParams = d->device->sshParameters();
         sshParams.authenticationType = SshConnectionParameters::AuthenticationTypeSpecificKey;
         sshParams.privateKeyFile = d->keyFileChooser.filePath().toString();
         d->device->setSshParameters(sshParams);
->>>>>>> d8a35381
     }
-    d->device->setSshParameters(sshParams);
-
     return true;
 }
 
