/****************************************************************************
**
** Copyright (C) 2016 The Qt Company Ltd.
** Contact: https://www.qt.io/licensing/
**
** This file is part of Qt Creator.
**
** Commercial License Usage
** Licensees holding valid commercial Qt licenses may use this file in
** accordance with the commercial license agreement provided with the
** Software or, alternatively, in accordance with the terms contained in
** a written agreement between you and The Qt Company. For licensing terms
** and conditions see https://www.qt.io/terms-conditions. For further
** information use the contact form at https://www.qt.io/contact-us.
**
** GNU General Public License Usage
** Alternatively, this file may be used under the terms of the GNU
** General Public License version 3 as published by the Free Software
** Foundation with exceptions as appearing in the file LICENSE.GPL3-EXCEPT
** included in the packaging of this file. Please review the following
** information to ensure the GNU General Public License requirements will
** be met: https://www.gnu.org/licenses/gpl-3.0.html.
**
****************************************************************************/

#pragma once

#include "remotelinux_export.h"

#include <projectexplorer/runconfiguration.h>

namespace RemoteLinux {

class REMOTELINUX_EXPORT RemoteLinuxRunConfiguration : public ProjectExplorer::RunConfiguration
{
    Q_OBJECT

public:
<<<<<<< HEAD
    explicit RemoteLinuxRunConfiguration(ProjectExplorer::Target *target);
    ~RemoteLinuxRunConfiguration() override;

    QWidget *createConfigurationWidget() override;
    Utils::OutputFormatter *createOutputFormatter() const override;

    ProjectExplorer::Runnable runnable() const override;

    QString localExecutableFilePath() const;
    virtual QString defaultRemoteExecutableFilePath() const;
    QString remoteExecutableFilePath() const;
    QString arguments() const;
    void setArguments(const QString &args);
    QString workingDirectory() const;
    void setWorkingDirectory(const QString &wd);
    void setAlternateRemoteExecutable(const QString &exe);
    QString alternateRemoteExecutable() const;
    void setUseAlternateExecutable(bool useAlternate);
    bool useAlternateExecutable() const;

    QVariantMap toMap() const override;

    QString buildSystemTarget() const final;

    static const char *IdPrefix;

signals:
    void deploySpecsChanged();
    void targetInformationChanged() const;

protected:
    // FIXME: Used by QNX, remove.
=======
>>>>>>> 66ed57ce
    RemoteLinuxRunConfiguration(ProjectExplorer::Target *target, Core::Id id);
    static const char *IdPrefix;

private:
    void doAdditionalSetup(const ProjectExplorer::RunConfigurationCreationInfo &) override;

    QString defaultDisplayName() const;
    void updateTargetInformation();
};

class RemoteLinuxRunConfigurationFactory : public ProjectExplorer::RunConfigurationFactory
{
public:
    RemoteLinuxRunConfigurationFactory();
};

} // namespace RemoteLinux<|MERGE_RESOLUTION|>--- conflicted
+++ resolved
@@ -36,41 +36,6 @@
     Q_OBJECT
 
 public:
-<<<<<<< HEAD
-    explicit RemoteLinuxRunConfiguration(ProjectExplorer::Target *target);
-    ~RemoteLinuxRunConfiguration() override;
-
-    QWidget *createConfigurationWidget() override;
-    Utils::OutputFormatter *createOutputFormatter() const override;
-
-    ProjectExplorer::Runnable runnable() const override;
-
-    QString localExecutableFilePath() const;
-    virtual QString defaultRemoteExecutableFilePath() const;
-    QString remoteExecutableFilePath() const;
-    QString arguments() const;
-    void setArguments(const QString &args);
-    QString workingDirectory() const;
-    void setWorkingDirectory(const QString &wd);
-    void setAlternateRemoteExecutable(const QString &exe);
-    QString alternateRemoteExecutable() const;
-    void setUseAlternateExecutable(bool useAlternate);
-    bool useAlternateExecutable() const;
-
-    QVariantMap toMap() const override;
-
-    QString buildSystemTarget() const final;
-
-    static const char *IdPrefix;
-
-signals:
-    void deploySpecsChanged();
-    void targetInformationChanged() const;
-
-protected:
-    // FIXME: Used by QNX, remove.
-=======
->>>>>>> 66ed57ce
     RemoteLinuxRunConfiguration(ProjectExplorer::Target *target, Core::Id id);
     static const char *IdPrefix;
 
