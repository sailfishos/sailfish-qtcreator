--- conflicted
+++ resolved
@@ -31,46 +31,4 @@
     : ProjectNode(projectFilePath)
 {}
 
-<<<<<<< HEAD
-bool NimProjectNode::supportsAction(ProjectAction action, const Node *node) const
-{
-    switch (node->nodeType()) {
-    case NodeType::File:
-        return action == ProjectAction::Rename
-            || action == ProjectAction::RemoveFile;
-    case NodeType::Folder:
-    case NodeType::Project:
-        return action == ProjectAction::AddNewFile
-            || action == ProjectAction::RemoveFile
-            || action == ProjectAction::AddExistingFile;
-    default:
-        return ProjectNode::supportsAction(action, node);
-    }
-}
-
-bool NimProjectNode::addFiles(const QStringList &filePaths, QStringList *)
-{
-    return m_project.addFiles(filePaths);
-}
-
-RemovedFilesFromProject NimProjectNode::removeFiles(const QStringList &filePaths,
-                                                    QStringList *)
-{
-    return m_project.removeFiles(filePaths) ? RemovedFilesFromProject::Ok
-                                            : RemovedFilesFromProject::Error;
-}
-
-bool NimProjectNode::deleteFiles(const QStringList &)
-{
-    return true;
-}
-
-bool NimProjectNode::renameFile(const QString &filePath, const QString &newFilePath)
-{
-    return m_project.renameFile(filePath, newFilePath);
-}
-
-}
-=======
-} // namespace Nim
->>>>>>> 33c5ff21
+} // namespace Nim