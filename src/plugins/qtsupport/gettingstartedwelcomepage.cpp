--- conflicted
+++ resolved
@@ -27,7 +27,6 @@
 
 #include "exampleslistmodel.h"
 #include "screenshotcropper.h"
-#include "copytolocationdialog.h"
 
 #include <utils/fileutils.h>
 #include <utils/pathchooser.h>
@@ -100,15 +99,6 @@
 QString ExamplesWelcomePage::copyToAlternativeLocation(const QFileInfo& proFileInfo, QStringList &filesToOpen, const QStringList& dependencies)
 {
     const QString projectDir = proFileInfo.canonicalPath();
-<<<<<<< HEAD
-    QSettings *settings = Core::ICore::settings();
-    CopyToLocationDialog d(Core::ICore::mainWindow());
-    d.setSourcePath(projectDir);
-    d.setDestinationPath(settings->value(QString::fromLatin1(C_FALLBACK_ROOT),
-                                         Core::DocumentManager::projectsDirectory()).toString());
-
-    while (QDialog::Accepted == d.exec()) {
-=======
     QDialog d(ICore::mainWindow());
     QGridLayout *lay = new QGridLayout(&d);
     QLabel *descrLbl = new QLabel;
@@ -148,24 +138,17 @@
     connect(chooser, &PathChooser::validChanged, copyBtn, &QWidget::setEnabled);
     int code = d.exec();
     if (code == Copy) {
->>>>>>> 6afdb8bd
         QString exampleDirName = proFileInfo.dir().dirName();
-        QString destBaseDir = d.destinationPath();
+        QString destBaseDir = chooser->path();
         settings->setValue(QString::fromLatin1(C_FALLBACK_ROOT), destBaseDir);
         QDir toDirWithExamplesDir(destBaseDir);
         if (toDirWithExamplesDir.cd(exampleDirName)) {
             toDirWithExamplesDir.cdUp(); // step out, just to not be in the way
-<<<<<<< HEAD
-            QMessageBox::warning(Core::ICore::mainWindow(), tr("Cannot Use Location"),
-                                 tr("The specified location already contains \"%1\" directory. "
-                                    "Please specify a valid location.").arg(exampleDirName),
-=======
             QMessageBox::warning(ICore::mainWindow(), tr("Cannot Use Location"),
                                  tr("The specified location already exists. "
                                     "Please specify a valid location."),
->>>>>>> 6afdb8bd
                                  QMessageBox::Ok, QMessageBox::NoButton);
-            continue;
+            return QString();
         } else {
             QString error;
             QString targetDir = destBaseDir + QLatin1Char('/') + exampleDirName;
@@ -181,43 +164,25 @@
                     targetFile.appendPath(QDir(dependency).dirName());
                     if (!FileUtils::copyRecursively(FileName::fromString(dependency), targetFile,
                             &error)) {
-<<<<<<< HEAD
-                        QMessageBox::warning(Core::ICore::mainWindow(), tr("Cannot Copy Project"), error);
-                        continue;
-=======
                         QMessageBox::warning(ICore::mainWindow(), tr("Cannot Copy Project"), error);
                         // do not fail, just warn;
->>>>>>> 6afdb8bd
                     }
                 }
 
 
                 return targetDir + QLatin1Char('/') + proFileInfo.fileName();
             } else {
-<<<<<<< HEAD
-                QMessageBox::warning(Core::ICore::mainWindow(), tr("Cannot Copy Project"), error);
-                continue;
-=======
                 QMessageBox::warning(ICore::mainWindow(), tr("Cannot Copy Project"), error);
->>>>>>> 6afdb8bd
             }
 
         }
     }
+    if (code == Keep)
+        return proFileInfo.absoluteFilePath();
     return QString();
 }
 
-<<<<<<< HEAD
-void ExamplesWelcomePage::openProject(const QString &projectFile,
-                                      const QStringList &additionalFilesToOpen,
-                                      const QString &mainFile,
-                                      const QUrl &help,
-                                      const QStringList &dependencies,
-                                      const QStringList &platforms,
-                                      const QStringList &preferredFeatures)
-=======
 void ExamplesWelcomePage::openProject(const ExampleItem &item)
->>>>>>> 6afdb8bd
 {
     using namespace ProjectExplorer;
     QString proFile = item.projectPath;
@@ -251,24 +216,12 @@
         return;
     ProjectExplorerPlugin::OpenProjectResult result = ProjectExplorerPlugin::openProject(proFile);
     if (result) {
-<<<<<<< HEAD
-        Core::ICore::openFiles(filesToOpen);
-        if (result.project()->needsConfiguration() && (!platforms.isEmpty() || !preferredFeatures.isEmpty())) {
-            result.project()->configureAsExampleProject(Core::Id::fromStringList(platforms),
-                                                        Core::Id::fromStringList(preferredFeatures));
-        }
-        Core::ModeManager::activateMode(Core::Constants::MODE_EDIT);
-        if (help.isValid())
-            openHelpInExtraWindow(help.toString());
-        Core::ModeManager::activateMode(ProjectExplorer::Constants::MODE_SESSION);
-=======
         ICore::openFiles(filesToOpen);
         ModeManager::activateMode(Core::Constants::MODE_EDIT);
         QUrl docUrl = QUrl::fromUserInput(item.docUrl);
         if (docUrl.isValid())
             HelpManager::handleHelpRequest(docUrl, HelpManager::ExternalHelpAlways);
         ModeManager::activateMode(ProjectExplorer::Constants::MODE_SESSION);
->>>>>>> 6afdb8bd
     } else {
         ProjectExplorerPlugin::showOpenProjectError(result);
     }
