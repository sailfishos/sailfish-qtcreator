/****************************************************************************
**
** Copyright (C) 2016 The Qt Company Ltd.
** Contact: https://www.qt.io/licensing/
**
** This file is part of Qt Creator.
**
** Commercial License Usage
** Licensees holding valid commercial Qt licenses may use this file in
** accordance with the commercial license agreement provided with the
** Software or, alternatively, in accordance with the terms contained in
** a written agreement between you and The Qt Company. For licensing terms
** and conditions see https://www.qt.io/terms-conditions. For further
** information use the contact form at https://www.qt.io/contact-us.
**
** GNU General Public License Usage
** Alternatively, this file may be used under the terms of the GNU
** General Public License version 3 as published by the Free Software
** Foundation with exceptions as appearing in the file LICENSE.GPL3-EXCEPT
** included in the packaging of this file. Please review the following
** information to ensure the GNU General Public License requirements will
** be met: https://www.gnu.org/licenses/gpl-3.0.html.
**
****************************************************************************/

#include "gettingstartedwelcomepage.h"

#include "exampleslistmodel.h"
#include "screenshotcropper.h"
#include "copytolocationdialog.h"

#include <utils/fileutils.h>
#include <utils/pathchooser.h>
#include <utils/winutils.h>

#include <coreplugin/coreconstants.h>
#include <coreplugin/documentmanager.h>
#include <coreplugin/icore.h>
#include <coreplugin/helpmanager.h>
#include <coreplugin/modemanager.h>
#include <projectexplorer/projectexplorer.h>
#include <projectexplorer/project.h>

#include <QApplication>
#include <QBuffer>
#include <QCloseEvent>
#include <QComboBox>
#include <QDesktopServices>
#include <QDialogButtonBox>
#include <QDir>
#include <QGridLayout>
#include <QHeaderView>
#include <QIdentityProxyModel>
#include <QImage>
#include <QImageReader>
#include <QLabel>
#include <QMessageBox>
#include <QPainter>
#include <QPointer>
#include <QPushButton>
#include <QStyledItemDelegate>
#include <QTableView>
#include <QTime>
#include <QTimer>

using namespace Core;
using namespace Utils;

namespace QtSupport {
namespace Internal {

const char C_FALLBACK_ROOT[] = "ProjectsFallbackRoot";

const int itemWidth = 230;
const int itemHeight = 230;
const int itemGap = 10;
const int tagsSeparatorY = itemHeight - 60;

ExamplesWelcomePage::ExamplesWelcomePage(bool showExamples)
    : m_showExamples(showExamples)
{
}

QString ExamplesWelcomePage::title() const
{
    return m_showExamples ? tr("Examples") : tr("Tutorials");
}

int ExamplesWelcomePage::priority() const
{
    return m_showExamples ? 30 : 40;
}

Id ExamplesWelcomePage::id() const
{
    return m_showExamples ? "Examples" : "Tutorials";
}

QString ExamplesWelcomePage::copyToAlternativeLocation(const QFileInfo& proFileInfo, QStringList &filesToOpen, const QStringList& dependencies)
{
    const QString projectDir = proFileInfo.canonicalPath();
<<<<<<< HEAD
    QSettings *settings = ICore::settings();
    CopyToLocationDialog d(ICore::mainWindow());
    d.setSourcePath(projectDir);
    d.setDestinationPath(settings->value(QString::fromLatin1(C_FALLBACK_ROOT),
                                         DocumentManager::projectsDirectory().toString()).toString());

    while (QDialog::Accepted == d.exec()) {
=======
    QDialog d(ICore::mainWindow());
    auto lay = new QGridLayout(&d);
    auto descrLbl = new QLabel;
    d.setWindowTitle(tr("Copy Project to writable Location?"));
    descrLbl->setTextFormat(Qt::RichText);
    descrLbl->setWordWrap(false);
    const QString nativeProjectDir = QDir::toNativeSeparators(projectDir);
    descrLbl->setText(QString::fromLatin1("<blockquote>%1</blockquote>").arg(nativeProjectDir));
    descrLbl->setMinimumWidth(descrLbl->sizeHint().width());
    descrLbl->setWordWrap(true);
    descrLbl->setText(tr("<p>The project you are about to open is located in the "
                         "write-protected location:</p><blockquote>%1</blockquote>"
                         "<p>Please select a writable location below and click \"Copy Project and Open\" "
                         "to open a modifiable copy of the project or click \"Keep Project and Open\" "
                         "to open the project in location.</p><p><b>Note:</b> You will not "
                         "be able to alter or compile your project in the current location.</p>")
                      .arg(nativeProjectDir));
    lay->addWidget(descrLbl, 0, 0, 1, 2);
    auto txt = new QLabel(tr("&Location:"));
    auto chooser = new PathChooser;
    txt->setBuddy(chooser);
    chooser->setExpectedKind(PathChooser::ExistingDirectory);
    chooser->setHistoryCompleter(QLatin1String("Qt.WritableExamplesDir.History"));
    QSettings *settings = ICore::settings();
    chooser->setPath(settings->value(QString::fromLatin1(C_FALLBACK_ROOT),
                                     DocumentManager::projectsDirectory().toString()).toString());
    lay->addWidget(txt, 1, 0);
    lay->addWidget(chooser, 1, 1);
    enum { Copy = QDialog::Accepted + 1, Keep = QDialog::Accepted + 2 };
    auto bb = new QDialogButtonBox;
    QPushButton *copyBtn = bb->addButton(tr("&Copy Project and Open"), QDialogButtonBox::AcceptRole);
    connect(copyBtn, &QAbstractButton::released, &d, [&d] { d.done(Copy); });
    copyBtn->setDefault(true);
    QPushButton *keepBtn = bb->addButton(tr("&Keep Project and Open"), QDialogButtonBox::RejectRole);
    connect(keepBtn, &QAbstractButton::released, &d, [&d] { d.done(Keep); });
    lay->addWidget(bb, 2, 0, 1, 2);
    connect(chooser, &PathChooser::validChanged, copyBtn, &QWidget::setEnabled);
    int code = d.exec();
    if (code == Copy) {
>>>>>>> 168e91b6
        QString exampleDirName = proFileInfo.dir().dirName();
        QString destBaseDir = d.destinationPath();
        settings->setValue(QString::fromLatin1(C_FALLBACK_ROOT), destBaseDir);
        QDir toDirWithExamplesDir(destBaseDir);
        if (toDirWithExamplesDir.cd(exampleDirName)) {
            toDirWithExamplesDir.cdUp(); // step out, just to not be in the way
            QMessageBox::warning(ICore::mainWindow(), tr("Cannot Use Location"),
                                 tr("The specified location already contains \"%1\" directory. "
                                    "Please specify a valid location.").arg(exampleDirName),
                                 QMessageBox::Ok, QMessageBox::NoButton);
            continue;
        } else {
            QString error;
            QString targetDir = destBaseDir + QLatin1Char('/') + exampleDirName;
            if (FileUtils::copyRecursively(FileName::fromString(projectDir),
                    FileName::fromString(targetDir), &error)) {
                // set vars to new location
                const QStringList::Iterator end = filesToOpen.end();
                for (QStringList::Iterator it = filesToOpen.begin(); it != end; ++it)
                    it->replace(projectDir, targetDir);

                foreach (const QString &dependency, dependencies) {
                    FileName targetFile = FileName::fromString(targetDir);
                    targetFile.appendPath(QDir(dependency).dirName());
                    if (!FileUtils::copyRecursively(FileName::fromString(dependency), targetFile,
                            &error)) {
                        QMessageBox::warning(ICore::mainWindow(), tr("Cannot Copy Project"), error);
                        continue;
                    }
                }


                return targetDir + QLatin1Char('/') + proFileInfo.fileName();
            } else {
                QMessageBox::warning(ICore::mainWindow(), tr("Cannot Copy Project"), error);
                continue;
            }

        }
    }
    return QString();
}

void ExamplesWelcomePage::openProject(const ExampleItem &item)
{
    using namespace ProjectExplorer;
    QString proFile = item.projectPath;
    if (proFile.isEmpty())
        return;

    QStringList filesToOpen = item.filesToOpen;
    if (!item.mainFile.isEmpty()) {
        // ensure that the main file is opened on top (i.e. opened last)
        filesToOpen.removeAll(item.mainFile);
        filesToOpen.append(item.mainFile);
    }

    QFileInfo proFileInfo(proFile);
    if (!proFileInfo.exists())
        return;

#if 0
    // If the Qt is a distro Qt on Linux, it will not be writable, hence compilation will fail
    // Same if it is installed in non-writable location for other reasons
    const bool needsCopy = withNtfsPermissions<bool>([proFileInfo] {
        QFileInfo pathInfo(proFileInfo.path());
        return !proFileInfo.isWritable()
                || !pathInfo.isWritable() /* path of .pro file */
                || !QFileInfo(pathInfo.path()).isWritable() /* shadow build directory */;
    });
    if (needsCopy)
#endif
        proFile = copyToAlternativeLocation(proFileInfo, filesToOpen, item.dependencies);

    // don't try to load help and files if loading the help request is being cancelled
    if (proFile.isEmpty())
        return;
    ProjectExplorerPlugin::OpenProjectResult result = ProjectExplorerPlugin::openProject(proFile);
    if (result) {
        ICore::openFiles(filesToOpen);
        if (result.project()->needsConfiguration()
                && (!item.platforms.isEmpty() || !item.preferredFeatures.isEmpty())) {
            result.project()->configureAsExampleProject(Core::Id::fromStringList(item.platforms),
                                                        Core::Id::fromStringList(item.preferredFeatures));
        }
        ModeManager::activateMode(Core::Constants::MODE_EDIT);
        QUrl docUrl = QUrl::fromUserInput(item.docUrl);
        if (docUrl.isValid())
            HelpManager::showHelpUrl(docUrl, HelpManager::ExternalHelpAlways);
        ModeManager::activateMode(ProjectExplorer::Constants::MODE_SESSION);
    } else {
        ProjectExplorerPlugin::showOpenProjectError(result);
    }
}

//////////////////////////////

static QColor themeColor(Theme::Color role)
{
    return Utils::creatorTheme()->color(role);
}

static QFont sizedFont(int size, const QWidget *widget, bool underline = false)
{
    QFont f = widget->font();
    f.setPixelSize(size);
    f.setUnderline(underline);
    return f;
}

class SearchBox : public WelcomePageFrame
{
public:
    SearchBox(QWidget *parent)
        : WelcomePageFrame(parent)
    {
        QPalette pal;
        pal.setColor(QPalette::Base, themeColor(Theme::Welcome_BackgroundColor));

        m_lineEdit = new FancyLineEdit;
        m_lineEdit->setFiltering(true);
        m_lineEdit->setFrame(false);
        m_lineEdit->setFont(sizedFont(14, this));
        m_lineEdit->setAttribute(Qt::WA_MacShowFocusRect, false);
        m_lineEdit->setPalette(pal);

        auto box = new QHBoxLayout(this);
        box->setContentsMargins(10, 3, 3, 3);
        box->addWidget(m_lineEdit);
    }

    FancyLineEdit *m_lineEdit;
};

class GridView : public QTableView
{
public:
    GridView(QWidget *parent)
        : QTableView(parent)
    {
        setVerticalScrollMode(ScrollPerPixel);
        horizontalHeader()->hide();
        horizontalHeader()->setDefaultSectionSize(itemWidth);
        verticalHeader()->hide();
        verticalHeader()->setDefaultSectionSize(itemHeight);
        setMouseTracking(true); // To enable hover.
        setSelectionMode(QAbstractItemView::NoSelection);
        setFrameShape(QFrame::NoFrame);
        setGridStyle(Qt::NoPen);

        QPalette pal;
        pal.setColor(QPalette::Base, themeColor(Theme::Welcome_BackgroundColor));
        setPalette(pal); // Makes a difference on Mac.
    }

    void leaveEvent(QEvent *) final
    {
        QHoverEvent hev(QEvent::HoverLeave, QPointF(), QPointF());
        viewportEvent(&hev); // Seemingly needed to kill the hover paint.
    }
};

class GridProxyModel : public QAbstractItemModel
{
public:
    using OptModelIndex = Utils::optional<QModelIndex>;

    void setSourceModel(QAbstractItemModel *newModel)
    {
        if (m_sourceModel == newModel)
            return;
        if (m_sourceModel)
            disconnect(m_sourceModel, nullptr, this, nullptr);
        m_sourceModel = newModel;
        if (newModel) {
            connect(newModel, &QAbstractItemModel::layoutAboutToBeChanged, this, [this] {
                emit layoutAboutToBeChanged();
            });
            connect(newModel, &QAbstractItemModel::layoutChanged, this, [this] {
                emit layoutChanged();
            });
            connect(newModel, &QAbstractItemModel::modelAboutToBeReset, this, [this] {
                beginResetModel();
            });
            connect(newModel, &QAbstractItemModel::modelReset, this, [this] { endResetModel(); });
            connect(newModel, &QAbstractItemModel::rowsAboutToBeInserted, this, [this] {
                beginResetModel();
            });
            connect(newModel, &QAbstractItemModel::rowsInserted, this, [this] { endResetModel(); });
            connect(newModel, &QAbstractItemModel::rowsAboutToBeRemoved, this, [this] {
                beginResetModel();
            });
            connect(newModel, &QAbstractItemModel::rowsRemoved, this, [this] { endResetModel(); });
        }
    }

    QAbstractItemModel *sourceModel() const
    {
        return m_sourceModel;
    }

    QVariant data(const QModelIndex &index, int role) const final
    {
        const OptModelIndex sourceIndex = mapToSource(index);
        if (sourceIndex)
            return sourceModel()->data(*sourceIndex, role);
        return QVariant();
    }

    Qt::ItemFlags flags(const QModelIndex &index) const final
    {
        const OptModelIndex sourceIndex = mapToSource(index);
        if (sourceIndex)
            return sourceModel()->flags(*sourceIndex);
        return Qt::ItemFlags();
    }

    bool hasChildren(const QModelIndex &parent) const final
    {
        const OptModelIndex sourceParent = mapToSource(parent);
        if (sourceParent)
            return sourceModel()->hasChildren(*sourceParent);
        return false;
    }

    void setColumnCount(int columnCount)
    {
        if (columnCount == m_columnCount)
            return;
        QTC_ASSERT(columnCount >= 1, columnCount = 1);
        m_columnCount = columnCount;
        emit layoutChanged();
    }

    int rowCount(const QModelIndex &parent) const final
    {
        if (parent.isValid())
            return 0;
        int rows = sourceModel()->rowCount(QModelIndex());
        return (rows + m_columnCount - 1) / m_columnCount;
    }

    int columnCount(const QModelIndex &parent) const final
    {
        if (parent.isValid())
            return 0;
        return m_columnCount;
    }

    QModelIndex index(int row, int column, const QModelIndex &) const final
    {
        return createIndex(row, column, nullptr);
    }

    QModelIndex parent(const QModelIndex &) const final
    {
        return QModelIndex();
    }

    // The items at the lower right of the grid might not correspond to source items, if
    // source's row count is not N*columnCount
    OptModelIndex mapToSource(const QModelIndex &proxyIndex) const
    {
        if (!proxyIndex.isValid())
            return QModelIndex();
        int sourceRow = proxyIndex.row() * m_columnCount + proxyIndex.column();
        if (sourceRow < sourceModel()->rowCount())
            return sourceModel()->index(sourceRow, 0);
        return OptModelIndex();
    }

    QModelIndex mapFromSource(const QModelIndex &sourceIndex) const
    {
        if (!sourceIndex.isValid())
            return QModelIndex();
        QTC_CHECK(sourceIndex.column() == 0);
        int proxyRow = sourceIndex.row() / m_columnCount;
        int proxyColumn = sourceIndex.row() % m_columnCount;
        return index(proxyRow, proxyColumn, QModelIndex());
    }

private:
    QAbstractItemModel *m_sourceModel = nullptr;
    int m_columnCount = 1;
};

class ExampleDelegate : public QStyledItemDelegate
{
    Q_OBJECT

public:
    void paint(QPainter *painter, const QStyleOptionViewItem &option, const QModelIndex &index) const final
    {
        const ExampleItem item = index.data(ExamplesListModel::ExampleItemRole).value<ExampleItem>();
        const QRect rc = option.rect;

        // Quick hack for empty items in the last row.
        if (item.name.isEmpty())
            return;

        const int d = 10;
        const int x = rc.x() + d;
        const int y = rc.y() + d;
        const int w = rc.width() - 2 * d - itemGap;
        const int h = rc.height() - 2 * d;
        const bool hovered = option.state & QStyle::State_MouseOver;

        const int tagsBase = tagsSeparatorY + 10;
        const int shiftY = tagsSeparatorY - 20;
        const int nameY = tagsSeparatorY - 20;

        const QRect textRect = QRect(x, y + nameY, w, h);

        QTextOption wrapped;
        wrapped.setWrapMode(QTextOption::WordWrap);
        int offset = 0;
        if (hovered) {
            if (index != m_previousIndex) {
                m_previousIndex = index;
                m_startTime.start();
                m_currentArea = rc;
                m_currentWidget = qobject_cast<QAbstractItemView *>(
                    const_cast<QWidget *>(option.widget));
            }
            offset = m_startTime.elapsed() * itemHeight / 200; // Duration 200 ms.
            if (offset < shiftY)
                QTimer::singleShot(5, this, &ExampleDelegate::goon);
            else if (offset > shiftY)
                offset = shiftY;
        } else {
            m_previousIndex = QModelIndex();
        }

        const QFontMetrics fm(option.widget->font());
        const QRect shiftedTextRect = textRect.adjusted(0, -offset, 0, -offset);

        // The pixmap.
        if (offset == 0) {
            QPixmap pm = index.data(ExamplesListModel::ExampleImageRole).value<QPixmap>();
            QRect inner(x + 11, y - offset, ExamplesListModel::exampleImageSize.width(),
                        ExamplesListModel::exampleImageSize.height());
            QRect pixmapRect = inner;
            if (!pm.isNull()) {
                painter->setPen(foregroundColor2);
                if (!m_showExamples)
                    pixmapRect = inner.adjusted(6, 20, -6, -15);
                QPoint pixmapPos = pixmapRect.center();
                pixmapPos.rx() -= pm.width() / pm.devicePixelRatio() / 2;
                pixmapPos.ry() -= pm.height() / pm.devicePixelRatio() / 2;
                painter->drawPixmap(pixmapPos, pm);
                if (item.isVideo) {
                    painter->setFont(sizedFont(13, option.widget));
                    QString videoLen = item.videoLength;
                    painter->drawText(pixmapRect.adjusted(0, 0, 0, painter->font().pixelSize() + 3),
                                      videoLen, Qt::AlignBottom | Qt::AlignHCenter);
                }
            } else {
                // The description text as fallback.
                painter->setPen(foregroundColor2);
                painter->setFont(sizedFont(11, option.widget));
                painter->drawText(pixmapRect.adjusted(6, 10, -6, -10), item.description, wrapped);
            }
            painter->setPen(foregroundColor1);
            painter->drawRect(pixmapRect.adjusted(-1, -1, -1, -1));
        }

        // The title of the example.
        painter->setPen(foregroundColor1);
        painter->setFont(sizedFont(13, option.widget));
        QRectF nameRect;
        if (offset) {
            nameRect = painter->boundingRect(shiftedTextRect, item.name, wrapped);
            painter->drawText(nameRect, item.name, wrapped);
        } else {
            nameRect = QRect(x, y + nameY, x + w, y + nameY + 20);
            QString elidedName = fm.elidedText(item.name, Qt::ElideRight, w - 20);
            painter->drawText(nameRect, elidedName);
        }

        // The separator line below the example title.
        if (offset) {
            int ll = nameRect.bottom() + 5;
            painter->setPen(lightColor);
            painter->drawLine(x, ll, x + w, ll);
        }

        // The description text.
        if (offset) {
            int dd = nameRect.height() + 10;
            QRect descRect = shiftedTextRect.adjusted(0, dd, 0, dd);
            painter->setPen(foregroundColor2);
            painter->setFont(sizedFont(11, option.widget));
            painter->drawText(descRect, item.description, wrapped);
        }

        // Separator line between text and 'Tags:' section
        painter->setPen(lightColor);
        painter->drawLine(x, y + tagsSeparatorY, x + w, y + tagsSeparatorY);

        // The 'Tags:' section
        const int tagsHeight = h - tagsBase;
        const QFont tagsFont = sizedFont(10, option.widget);
        const QFontMetrics tagsFontMetrics(tagsFont);
        QRect tagsLabelRect = QRect(x, y + tagsBase, 30, tagsHeight - 2);
        painter->setPen(foregroundColor2);
        painter->setFont(tagsFont);
        painter->drawText(tagsLabelRect, ExamplesWelcomePage::tr("Tags:"));

        painter->setPen(themeColor(Theme::Welcome_LinkColor));
        m_currentTagRects.clear();
        int xx = 0;
        int yy = y + tagsBase;
        for (const QString &tag : item.tags) {
            const int ww = tagsFontMetrics.width(tag) + 5;
            if (xx + ww > w - 30) {
                yy += 15;
                xx = 0;
            }
            const QRect tagRect(xx + x + 30, yy, ww, 15);
            painter->drawText(tagRect, tag);
            m_currentTagRects.append({ tag, tagRect });
            xx += ww;
        }

        // Box it when hovered.
        if (hovered) {
            painter->setPen(lightColor);
            painter->drawRect(rc.adjusted(0, 0, -1, -1));
        }
    }

    void goon()
    {
        if (m_currentWidget)
            m_currentWidget->viewport()->update(m_currentArea);
    }

    bool editorEvent(QEvent *ev, QAbstractItemModel *model,
        const QStyleOptionViewItem &option, const QModelIndex &idx) final
    {
        if (ev->type() == QEvent::MouseButtonRelease) {
            const ExampleItem item = idx.data(Qt::UserRole).value<ExampleItem>();
            auto mev = static_cast<QMouseEvent *>(ev);
            if (idx.isValid()) {
                const QPoint pos = mev->pos();
                if (pos.y() > option.rect.y() + tagsSeparatorY) {
                    //const QStringList tags = idx.data(Tags).toStringList();
                    for (const auto &it : m_currentTagRects) {
                        if (it.second.contains(pos))
                            emit tagClicked(it.first);
                    }
                } else {
                    if (item.isVideo)
                        QDesktopServices::openUrl(QUrl::fromUserInput(item.videoUrl));
                    else if (item.hasSourceCode)
                        ExamplesWelcomePage::openProject(item);
                    else
                        HelpManager::showHelpUrl(QUrl::fromUserInput(item.docUrl),
                                                       HelpManager::ExternalHelpAlways);
                }
            }
        }
        return QStyledItemDelegate::editorEvent(ev, model, option, idx);
    }

    void setShowExamples(bool showExamples) { m_showExamples = showExamples; goon(); }

signals:
    void tagClicked(const QString &tag);

private:
    const QColor lightColor = QColor(221, 220, 220); // color: "#dddcdc"
    const QColor backgroundColor = themeColor(Theme::Welcome_BackgroundColor);
    const QColor foregroundColor1 = themeColor(Theme::Welcome_ForegroundPrimaryColor); // light-ish.
    const QColor foregroundColor2 = themeColor(Theme::Welcome_ForegroundSecondaryColor); // blacker.

    mutable QPersistentModelIndex m_previousIndex;
    mutable QTime m_startTime;
    mutable QRect m_currentArea;
    mutable QPointer<QAbstractItemView> m_currentWidget;
    mutable QVector<QPair<QString, QRect>> m_currentTagRects;
    bool m_showExamples = true;
};

class ExamplesPageWidget : public QWidget
{
public:
    ExamplesPageWidget(bool isExamples)
        : m_isExamples(isExamples)
    {
        m_exampleDelegate.setShowExamples(isExamples);
        const int sideMargin = 27;
        static auto s_examplesModel = new ExamplesListModel(this);
        m_examplesModel = s_examplesModel;

        auto filteredModel = new ExamplesListModelFilter(m_examplesModel, !m_isExamples, this);

        auto searchBox = new SearchBox(this);
        m_searcher = searchBox->m_lineEdit;

        auto vbox = new QVBoxLayout(this);
        vbox->setContentsMargins(30, sideMargin, 0, 0);

        auto hbox = new QHBoxLayout;
        if (m_isExamples) {
            m_searcher->setPlaceholderText(ExamplesWelcomePage::tr("Search in Examples..."));

            auto exampleSetSelector = new QComboBox(this);
            exampleSetSelector->setMinimumWidth(itemWidth);
            exampleSetSelector->setMaximumWidth(itemWidth);
            ExampleSetModel *exampleSetModel = m_examplesModel->exampleSetModel();
            exampleSetSelector->setModel(exampleSetModel);
            exampleSetSelector->setCurrentIndex(exampleSetModel->selectedExampleSet());
            connect(exampleSetSelector, static_cast<void(QComboBox::*)(int)>(&QComboBox::activated),
                    exampleSetModel, &ExampleSetModel::selectExampleSet);
            connect(exampleSetModel, &ExampleSetModel::selectedExampleSetChanged,
                    exampleSetSelector, &QComboBox::setCurrentIndex);

            hbox->setSpacing(17);
            hbox->addWidget(exampleSetSelector);
        } else {
            m_searcher->setPlaceholderText(ExamplesWelcomePage::tr("Search in Tutorials..."));
        }
        hbox->addWidget(searchBox);
        hbox->addSpacing(sideMargin);
        vbox->addItem(hbox);

        m_gridModel.setSourceModel(filteredModel);

        auto gridView = new GridView(this);
        gridView->setModel(&m_gridModel);
        gridView->setItemDelegate(&m_exampleDelegate);
        vbox->addWidget(gridView);

        connect(&m_exampleDelegate, &ExampleDelegate::tagClicked,
                this, &ExamplesPageWidget::onTagClicked);
        connect(m_searcher, &QLineEdit::textChanged,
                filteredModel, &ExamplesListModelFilter::setSearchString);
    }

    int bestColumnCount() const
    {
        return qMax(1, width() / (itemWidth + itemGap));
    }

    void resizeEvent(QResizeEvent *ev) final
    {
        QWidget::resizeEvent(ev);
        m_gridModel.setColumnCount(bestColumnCount());
    }

    void onTagClicked(const QString &tag)
    {
        QString text = m_searcher->text();
        m_searcher->setText(text + QString("tag:\"%1\" ").arg(tag));
    }

    const bool m_isExamples;
    ExampleDelegate m_exampleDelegate;
    QPointer<ExamplesListModel> m_examplesModel;
    QLineEdit *m_searcher;
    GridProxyModel m_gridModel;
};

QWidget *ExamplesWelcomePage::createWidget() const
{
    return new ExamplesPageWidget(m_showExamples);
}

} // namespace Internal
} // namespace QtSupport

#include "gettingstartedwelcomepage.moc"<|MERGE_RESOLUTION|>--- conflicted
+++ resolved
@@ -27,7 +27,6 @@
 
 #include "exampleslistmodel.h"
 #include "screenshotcropper.h"
-#include "copytolocationdialog.h"
 
 #include <utils/fileutils.h>
 #include <utils/pathchooser.h>
@@ -99,15 +98,6 @@
 QString ExamplesWelcomePage::copyToAlternativeLocation(const QFileInfo& proFileInfo, QStringList &filesToOpen, const QStringList& dependencies)
 {
     const QString projectDir = proFileInfo.canonicalPath();
-<<<<<<< HEAD
-    QSettings *settings = ICore::settings();
-    CopyToLocationDialog d(ICore::mainWindow());
-    d.setSourcePath(projectDir);
-    d.setDestinationPath(settings->value(QString::fromLatin1(C_FALLBACK_ROOT),
-                                         DocumentManager::projectsDirectory().toString()).toString());
-
-    while (QDialog::Accepted == d.exec()) {
-=======
     QDialog d(ICore::mainWindow());
     auto lay = new QGridLayout(&d);
     auto descrLbl = new QLabel;
@@ -147,18 +137,17 @@
     connect(chooser, &PathChooser::validChanged, copyBtn, &QWidget::setEnabled);
     int code = d.exec();
     if (code == Copy) {
->>>>>>> 168e91b6
         QString exampleDirName = proFileInfo.dir().dirName();
-        QString destBaseDir = d.destinationPath();
+        QString destBaseDir = chooser->path();
         settings->setValue(QString::fromLatin1(C_FALLBACK_ROOT), destBaseDir);
         QDir toDirWithExamplesDir(destBaseDir);
         if (toDirWithExamplesDir.cd(exampleDirName)) {
             toDirWithExamplesDir.cdUp(); // step out, just to not be in the way
             QMessageBox::warning(ICore::mainWindow(), tr("Cannot Use Location"),
-                                 tr("The specified location already contains \"%1\" directory. "
-                                    "Please specify a valid location.").arg(exampleDirName),
+                                 tr("The specified location already exists. "
+                                    "Please specify a valid location."),
                                  QMessageBox::Ok, QMessageBox::NoButton);
-            continue;
+            return QString();
         } else {
             QString error;
             QString targetDir = destBaseDir + QLatin1Char('/') + exampleDirName;
@@ -175,7 +164,7 @@
                     if (!FileUtils::copyRecursively(FileName::fromString(dependency), targetFile,
                             &error)) {
                         QMessageBox::warning(ICore::mainWindow(), tr("Cannot Copy Project"), error);
-                        continue;
+                        // do not fail, just warn;
                     }
                 }
 
@@ -183,11 +172,12 @@
                 return targetDir + QLatin1Char('/') + proFileInfo.fileName();
             } else {
                 QMessageBox::warning(ICore::mainWindow(), tr("Cannot Copy Project"), error);
-                continue;
             }
 
         }
     }
+    if (code == Keep)
+        return proFileInfo.absoluteFilePath();
     return QString();
 }
 
@@ -209,7 +199,6 @@
     if (!proFileInfo.exists())
         return;
 
-#if 0
     // If the Qt is a distro Qt on Linux, it will not be writable, hence compilation will fail
     // Same if it is installed in non-writable location for other reasons
     const bool needsCopy = withNtfsPermissions<bool>([proFileInfo] {
@@ -219,7 +208,6 @@
                 || !QFileInfo(pathInfo.path()).isWritable() /* shadow build directory */;
     });
     if (needsCopy)
-#endif
         proFile = copyToAlternativeLocation(proFileInfo, filesToOpen, item.dependencies);
 
     // don't try to load help and files if loading the help request is being cancelled
@@ -228,11 +216,6 @@
     ProjectExplorerPlugin::OpenProjectResult result = ProjectExplorerPlugin::openProject(proFile);
     if (result) {
         ICore::openFiles(filesToOpen);
-        if (result.project()->needsConfiguration()
-                && (!item.platforms.isEmpty() || !item.preferredFeatures.isEmpty())) {
-            result.project()->configureAsExampleProject(Core::Id::fromStringList(item.platforms),
-                                                        Core::Id::fromStringList(item.preferredFeatures));
-        }
         ModeManager::activateMode(Core::Constants::MODE_EDIT);
         QUrl docUrl = QUrl::fromUserInput(item.docUrl);
         if (docUrl.isValid())
