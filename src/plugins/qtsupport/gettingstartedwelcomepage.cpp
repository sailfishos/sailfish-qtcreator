/****************************************************************************
**
** Copyright (C) 2016 The Qt Company Ltd.
** Contact: https://www.qt.io/licensing/
**
** This file is part of Qt Creator.
**
** Commercial License Usage
** Licensees holding valid commercial Qt licenses may use this file in
** accordance with the commercial license agreement provided with the
** Software or, alternatively, in accordance with the terms contained in
** a written agreement between you and The Qt Company. For licensing terms
** and conditions see https://www.qt.io/terms-conditions. For further
** information use the contact form at https://www.qt.io/contact-us.
**
** GNU General Public License Usage
** Alternatively, this file may be used under the terms of the GNU
** General Public License version 3 as published by the Free Software
** Foundation with exceptions as appearing in the file LICENSE.GPL3-EXCEPT
** included in the packaging of this file. Please review the following
** information to ensure the GNU General Public License requirements will
** be met: https://www.gnu.org/licenses/gpl-3.0.html.
**
****************************************************************************/

#include "gettingstartedwelcomepage.h"

#include "exampleslistmodel.h"
#include "screenshotcropper.h"
#include "copytolocationdialog.h"

#include <utils/fileutils.h>
#include <utils/pathchooser.h>
#include <utils/theme/theme.h>
#include <utils/winutils.h>

#include <coreplugin/coreconstants.h>
#include <coreplugin/documentmanager.h>
#include <coreplugin/icore.h>
#include <coreplugin/helpmanager.h>
#include <coreplugin/modemanager.h>
#include <coreplugin/welcomepagehelper.h>
#include <projectexplorer/projectexplorer.h>
#include <projectexplorer/project.h>

#include <QComboBox>
#include <QDesktopServices>
#include <QDialogButtonBox>
#include <QElapsedTimer>
#include <QGridLayout>
#include <QLabel>
#include <QMessageBox>
#include <QPainter>
#include <QPushButton>
#include <QStyledItemDelegate>
#include <QTimer>

using namespace Core;
using namespace Utils;

namespace QtSupport {
namespace Internal {

const char C_FALLBACK_ROOT[] = "ProjectsFallbackRoot";

ExamplesWelcomePage::ExamplesWelcomePage(bool showExamples)
    : m_showExamples(showExamples)
{
}

QString ExamplesWelcomePage::title() const
{
    return m_showExamples ? tr("Examples") : tr("Tutorials");
}

int ExamplesWelcomePage::priority() const
{
    return m_showExamples ? 30 : 40;
}

Id ExamplesWelcomePage::id() const
{
    return m_showExamples ? "Examples" : "Tutorials";
}

QString ExamplesWelcomePage::copyToAlternativeLocation(const QFileInfo& proFileInfo, QStringList &filesToOpen, const QStringList& dependencies)
{
    const QString projectDir = proFileInfo.canonicalPath();
<<<<<<< HEAD
=======
    QDialog d(ICore::dialogParent());
    auto lay = new QGridLayout(&d);
    auto descrLbl = new QLabel;
    d.setWindowTitle(tr("Copy Project to writable Location?"));
    descrLbl->setTextFormat(Qt::RichText);
    descrLbl->setWordWrap(false);
    const QString nativeProjectDir = QDir::toNativeSeparators(projectDir);
    descrLbl->setText(QString::fromLatin1("<blockquote>%1</blockquote>").arg(nativeProjectDir));
    descrLbl->setMinimumWidth(descrLbl->sizeHint().width());
    descrLbl->setWordWrap(true);
    descrLbl->setText(tr("<p>The project you are about to open is located in the "
                         "write-protected location:</p><blockquote>%1</blockquote>"
                         "<p>Please select a writable location below and click \"Copy Project and Open\" "
                         "to open a modifiable copy of the project or click \"Keep Project and Open\" "
                         "to open the project in location.</p><p><b>Note:</b> You will not "
                         "be able to alter or compile your project in the current location.</p>")
                      .arg(nativeProjectDir));
    lay->addWidget(descrLbl, 0, 0, 1, 2);
    auto txt = new QLabel(tr("&Location:"));
    auto chooser = new PathChooser;
    txt->setBuddy(chooser);
    chooser->setExpectedKind(PathChooser::ExistingDirectory);
    chooser->setHistoryCompleter(QLatin1String("Qt.WritableExamplesDir.History"));
>>>>>>> d8a35381
    QSettings *settings = ICore::settings();
    CopyToLocationDialog d(ICore::mainWindow());
    d.setSourcePath(projectDir);
    d.setDestinationPath(settings->value(QString::fromLatin1(C_FALLBACK_ROOT),
                                         DocumentManager::projectsDirectory().toString()).toString());

    while (QDialog::Accepted == d.exec()) {
        QString exampleDirName = proFileInfo.dir().dirName();
<<<<<<< HEAD
        QString destBaseDir = d.destinationPath();
=======
        QString destBaseDir = chooser->filePath().toString();
>>>>>>> d8a35381
        settings->setValue(QString::fromLatin1(C_FALLBACK_ROOT), destBaseDir);
        QDir toDirWithExamplesDir(destBaseDir);
        if (toDirWithExamplesDir.cd(exampleDirName)) {
            toDirWithExamplesDir.cdUp(); // step out, just to not be in the way
<<<<<<< HEAD
            QMessageBox::warning(ICore::mainWindow(), tr("Cannot Use Location"),
                                 tr("The specified location already contains \"%1\" directory. "
                                    "Please specify a valid location.").arg(exampleDirName),
                                 QMessageBox::Ok, QMessageBox::NoButton);
            continue;
=======
            QMessageBox::warning(ICore::dialogParent(),
                                 tr("Cannot Use Location"),
                                 tr("The specified location already exists. "
                                    "Please specify a valid location."),
                                 QMessageBox::Ok,
                                 QMessageBox::NoButton);
            return QString();
>>>>>>> d8a35381
        } else {
            QString error;
            QString targetDir = destBaseDir + QLatin1Char('/') + exampleDirName;
            if (FileUtils::copyRecursively(FilePath::fromString(projectDir),
                    FilePath::fromString(targetDir), &error)) {
                // set vars to new location
                const QStringList::Iterator end = filesToOpen.end();
                for (QStringList::Iterator it = filesToOpen.begin(); it != end; ++it)
                    it->replace(projectDir, targetDir);

                foreach (const QString &dependency, dependencies) {
                    const FilePath targetFile = FilePath::fromString(targetDir)
                            .pathAppended(QDir(dependency).dirName());
                    if (!FileUtils::copyRecursively(FilePath::fromString(dependency), targetFile,
                            &error)) {
<<<<<<< HEAD
                        QMessageBox::warning(ICore::mainWindow(), tr("Cannot Copy Project"), error);
                        continue;
=======
                        QMessageBox::warning(ICore::dialogParent(),
                                             tr("Cannot Copy Project"),
                                             error);
                        // do not fail, just warn;
>>>>>>> d8a35381
                    }
                }


                return targetDir + QLatin1Char('/') + proFileInfo.fileName();
            } else {
<<<<<<< HEAD
                QMessageBox::warning(ICore::mainWindow(), tr("Cannot Copy Project"), error);
                continue;
=======
                QMessageBox::warning(ICore::dialogParent(), tr("Cannot Copy Project"), error);
>>>>>>> d8a35381
            }

        }
    }
    return QString();
}

void ExamplesWelcomePage::openProject(const ExampleItem *item)
{
    using namespace ProjectExplorer;
    QString proFile = item->projectPath;
    if (proFile.isEmpty())
        return;

    QStringList filesToOpen = item->filesToOpen;
    if (!item->mainFile.isEmpty()) {
        // ensure that the main file is opened on top (i.e. opened last)
        filesToOpen.removeAll(item->mainFile);
        filesToOpen.append(item->mainFile);
    }

    QFileInfo proFileInfo(proFile);
    if (!proFileInfo.exists())
        return;

#if 0
    // If the Qt is a distro Qt on Linux, it will not be writable, hence compilation will fail
    // Same if it is installed in non-writable location for other reasons
    const bool needsCopy = withNtfsPermissions<bool>([proFileInfo] {
        QFileInfo pathInfo(proFileInfo.path());
        return !proFileInfo.isWritable()
                || !pathInfo.isWritable() /* path of .pro file */
                || !QFileInfo(pathInfo.path()).isWritable() /* shadow build directory */;
    });
    if (needsCopy)
#endif
        proFile = copyToAlternativeLocation(proFileInfo, filesToOpen, item->dependencies);

    // don't try to load help and files if loading the help request is being cancelled
    if (proFile.isEmpty())
        return;
    ProjectExplorerPlugin::OpenProjectResult result = ProjectExplorerPlugin::openProject(proFile);
    if (result) {
        ICore::openFiles(filesToOpen);
        if (result.project()->needsConfiguration() && !item->preferredFeatures.isEmpty())
            result.project()->configureAsExampleProject(Core::Id::fromStringList(item->preferredFeatures));
        ModeManager::activateMode(Core::Constants::MODE_EDIT);
        QUrl docUrl = QUrl::fromUserInput(item->docUrl);
        if (docUrl.isValid())
            HelpManager::showHelpUrl(docUrl, HelpManager::ExternalHelpAlways);
        ModeManager::activateMode(ProjectExplorer::Constants::MODE_SESSION);
    } else {
        ProjectExplorerPlugin::showOpenProjectError(result);
    }
}

class ExampleDelegate : public ListItemDelegate
{
public:

    void setShowExamples(bool showExamples) { m_showExamples = showExamples; goon(); }

protected:
    void clickAction(const ListItem *item) const override
    {
        QTC_ASSERT(item, return);
        const auto exampleItem = static_cast<const ExampleItem *>(item);

        if (exampleItem->isVideo)
            QDesktopServices::openUrl(QUrl::fromUserInput(exampleItem->videoUrl));
        else if (exampleItem->hasSourceCode)
            ExamplesWelcomePage::openProject(exampleItem);
        else
            HelpManager::showHelpUrl(QUrl::fromUserInput(exampleItem->docUrl),
                                     HelpManager::ExternalHelpAlways);
    }

    void drawPixmapOverlay(const ListItem *item, QPainter *painter,
                           const QStyleOptionViewItem &option,
                           const QRect &currentPixmapRect) const override
    {
        QTC_ASSERT(item, return);
        const auto exampleItem = static_cast<const ExampleItem *>(item);
        if (exampleItem->isVideo) {
            QFont f = option.widget->font();
            f.setPixelSize(13);
            painter->setFont(f);
            QString videoLen = exampleItem->videoLength;
            painter->drawText(currentPixmapRect.adjusted(0, 0, 0, painter->font().pixelSize() + 3),
                              videoLen, Qt::AlignBottom | Qt::AlignHCenter);
        }
    }

    void adjustPixmapRect(QRect *pixmapRect) const override
    {
        if (!m_showExamples)
            *pixmapRect = pixmapRect->adjusted(6, 20, -6, -15);
    }

    bool m_showExamples = true;
};

class ExamplesPageWidget : public QWidget
{
public:
    ExamplesPageWidget(bool isExamples)
        : m_isExamples(isExamples)
    {
        m_exampleDelegate.setShowExamples(isExamples);
        const int sideMargin = 27;
        static auto s_examplesModel = new ExamplesListModel(this);
        m_examplesModel = s_examplesModel;

        auto filteredModel = new ExamplesListModelFilter(m_examplesModel, !m_isExamples, this);

        auto searchBox = new SearchBox(this);
        m_searcher = searchBox->m_lineEdit;

        auto vbox = new QVBoxLayout(this);
        vbox->setContentsMargins(30, sideMargin, 0, 0);

        auto hbox = new QHBoxLayout;
        if (m_isExamples) {
            m_searcher->setPlaceholderText(ExamplesWelcomePage::tr("Search in Examples..."));

            auto exampleSetSelector = new QComboBox(this);
            exampleSetSelector->setMinimumWidth(GridProxyModel::GridItemWidth);
            exampleSetSelector->setMaximumWidth(GridProxyModel::GridItemWidth);
            ExampleSetModel *exampleSetModel = m_examplesModel->exampleSetModel();
            exampleSetSelector->setModel(exampleSetModel);
            exampleSetSelector->setCurrentIndex(exampleSetModel->selectedExampleSet());
            connect(exampleSetSelector, QOverload<int>::of(&QComboBox::activated),
                    exampleSetModel, &ExampleSetModel::selectExampleSet);
            connect(exampleSetModel, &ExampleSetModel::selectedExampleSetChanged,
                    exampleSetSelector, &QComboBox::setCurrentIndex);

            hbox->setSpacing(17);
            hbox->addWidget(exampleSetSelector);
        } else {
            m_searcher->setPlaceholderText(ExamplesWelcomePage::tr("Search in Tutorials..."));
        }
        hbox->addWidget(searchBox);
        hbox->addSpacing(sideMargin);
        vbox->addItem(hbox);

        m_gridModel.setSourceModel(filteredModel);

        auto gridView = new GridView(this);
        gridView->setModel(&m_gridModel);
        gridView->setItemDelegate(&m_exampleDelegate);
        vbox->addWidget(gridView);

        connect(&m_exampleDelegate, &ExampleDelegate::tagClicked,
                this, &ExamplesPageWidget::onTagClicked);
        connect(m_searcher, &QLineEdit::textChanged,
                filteredModel, &ExamplesListModelFilter::setSearchString);
    }

    int bestColumnCount() const
    {
        return qMax(1, width() / (GridProxyModel::GridItemWidth + GridProxyModel::GridItemGap));
    }

    void resizeEvent(QResizeEvent *ev) final
    {
        QWidget::resizeEvent(ev);
        m_gridModel.setColumnCount(bestColumnCount());
    }

    void onTagClicked(const QString &tag)
    {
        QString text = m_searcher->text();
        m_searcher->setText(text + QString("tag:\"%1\" ").arg(tag));
    }

    const bool m_isExamples;
    ExampleDelegate m_exampleDelegate;
    QPointer<ExamplesListModel> m_examplesModel;
    QLineEdit *m_searcher;
    GridProxyModel m_gridModel;
};

QWidget *ExamplesWelcomePage::createWidget() const
{
    return new ExamplesPageWidget(m_showExamples);
}

} // namespace Internal
} // namespace QtSupport<|MERGE_RESOLUTION|>--- conflicted
+++ resolved
@@ -27,7 +27,6 @@
 
 #include "exampleslistmodel.h"
 #include "screenshotcropper.h"
-#include "copytolocationdialog.h"
 
 #include <utils/fileutils.h>
 #include <utils/pathchooser.h>
@@ -86,8 +85,6 @@
 QString ExamplesWelcomePage::copyToAlternativeLocation(const QFileInfo& proFileInfo, QStringList &filesToOpen, const QStringList& dependencies)
 {
     const QString projectDir = proFileInfo.canonicalPath();
-<<<<<<< HEAD
-=======
     QDialog d(ICore::dialogParent());
     auto lay = new QGridLayout(&d);
     auto descrLbl = new QLabel;
@@ -111,31 +108,28 @@
     txt->setBuddy(chooser);
     chooser->setExpectedKind(PathChooser::ExistingDirectory);
     chooser->setHistoryCompleter(QLatin1String("Qt.WritableExamplesDir.History"));
->>>>>>> d8a35381
     QSettings *settings = ICore::settings();
-    CopyToLocationDialog d(ICore::mainWindow());
-    d.setSourcePath(projectDir);
-    d.setDestinationPath(settings->value(QString::fromLatin1(C_FALLBACK_ROOT),
-                                         DocumentManager::projectsDirectory().toString()).toString());
-
-    while (QDialog::Accepted == d.exec()) {
+    chooser->setPath(settings->value(QString::fromLatin1(C_FALLBACK_ROOT),
+                                     DocumentManager::projectsDirectory().toString()).toString());
+    lay->addWidget(txt, 1, 0);
+    lay->addWidget(chooser, 1, 1);
+    enum { Copy = QDialog::Accepted + 1, Keep = QDialog::Accepted + 2 };
+    auto bb = new QDialogButtonBox;
+    QPushButton *copyBtn = bb->addButton(tr("&Copy Project and Open"), QDialogButtonBox::AcceptRole);
+    connect(copyBtn, &QAbstractButton::released, &d, [&d] { d.done(Copy); });
+    copyBtn->setDefault(true);
+    QPushButton *keepBtn = bb->addButton(tr("&Keep Project and Open"), QDialogButtonBox::RejectRole);
+    connect(keepBtn, &QAbstractButton::released, &d, [&d] { d.done(Keep); });
+    lay->addWidget(bb, 2, 0, 1, 2);
+    connect(chooser, &PathChooser::validChanged, copyBtn, &QWidget::setEnabled);
+    int code = d.exec();
+    if (code == Copy) {
         QString exampleDirName = proFileInfo.dir().dirName();
-<<<<<<< HEAD
-        QString destBaseDir = d.destinationPath();
-=======
         QString destBaseDir = chooser->filePath().toString();
->>>>>>> d8a35381
         settings->setValue(QString::fromLatin1(C_FALLBACK_ROOT), destBaseDir);
         QDir toDirWithExamplesDir(destBaseDir);
         if (toDirWithExamplesDir.cd(exampleDirName)) {
             toDirWithExamplesDir.cdUp(); // step out, just to not be in the way
-<<<<<<< HEAD
-            QMessageBox::warning(ICore::mainWindow(), tr("Cannot Use Location"),
-                                 tr("The specified location already contains \"%1\" directory. "
-                                    "Please specify a valid location.").arg(exampleDirName),
-                                 QMessageBox::Ok, QMessageBox::NoButton);
-            continue;
-=======
             QMessageBox::warning(ICore::dialogParent(),
                                  tr("Cannot Use Location"),
                                  tr("The specified location already exists. "
@@ -143,7 +137,6 @@
                                  QMessageBox::Ok,
                                  QMessageBox::NoButton);
             return QString();
->>>>>>> d8a35381
         } else {
             QString error;
             QString targetDir = destBaseDir + QLatin1Char('/') + exampleDirName;
@@ -159,31 +152,23 @@
                             .pathAppended(QDir(dependency).dirName());
                     if (!FileUtils::copyRecursively(FilePath::fromString(dependency), targetFile,
                             &error)) {
-<<<<<<< HEAD
-                        QMessageBox::warning(ICore::mainWindow(), tr("Cannot Copy Project"), error);
-                        continue;
-=======
                         QMessageBox::warning(ICore::dialogParent(),
                                              tr("Cannot Copy Project"),
                                              error);
                         // do not fail, just warn;
->>>>>>> d8a35381
                     }
                 }
 
 
                 return targetDir + QLatin1Char('/') + proFileInfo.fileName();
             } else {
-<<<<<<< HEAD
-                QMessageBox::warning(ICore::mainWindow(), tr("Cannot Copy Project"), error);
-                continue;
-=======
                 QMessageBox::warning(ICore::dialogParent(), tr("Cannot Copy Project"), error);
->>>>>>> d8a35381
             }
 
         }
     }
+    if (code == Keep)
+        return proFileInfo.absoluteFilePath();
     return QString();
 }
 
@@ -205,7 +190,6 @@
     if (!proFileInfo.exists())
         return;
 
-#if 0
     // If the Qt is a distro Qt on Linux, it will not be writable, hence compilation will fail
     // Same if it is installed in non-writable location for other reasons
     const bool needsCopy = withNtfsPermissions<bool>([proFileInfo] {
@@ -215,7 +199,6 @@
                 || !QFileInfo(pathInfo.path()).isWritable() /* shadow build directory */;
     });
     if (needsCopy)
-#endif
         proFile = copyToAlternativeLocation(proFileInfo, filesToOpen, item->dependencies);
 
     // don't try to load help and files if loading the help request is being cancelled
@@ -224,8 +207,6 @@
     ProjectExplorerPlugin::OpenProjectResult result = ProjectExplorerPlugin::openProject(proFile);
     if (result) {
         ICore::openFiles(filesToOpen);
-        if (result.project()->needsConfiguration() && !item->preferredFeatures.isEmpty())
-            result.project()->configureAsExampleProject(Core::Id::fromStringList(item->preferredFeatures));
         ModeManager::activateMode(Core::Constants::MODE_EDIT);
         QUrl docUrl = QUrl::fromUserInput(item->docUrl);
         if (docUrl.isValid())
