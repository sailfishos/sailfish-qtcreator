--- conflicted
+++ resolved
@@ -27,7 +27,6 @@
 
 #include "exampleslistmodel.h"
 #include "screenshotcropper.h"
-#include "copytolocationdialog.h"
 
 #include <utils/fileutils.h>
 #include <utils/pathchooser.h>
@@ -86,18 +85,6 @@
 QString ExamplesWelcomePage::copyToAlternativeLocation(const QFileInfo& proFileInfo, QStringList &filesToOpen, const QStringList& dependencies)
 {
     const QString projectDir = proFileInfo.canonicalPath();
-<<<<<<< HEAD
-    QSettings *settings = ICore::settings();
-    CopyToLocationDialog d(ICore::dialogParent());
-    d.setSourcePath(projectDir);
-    d.setDestinationPath(FilePath::fromVariant(settings->value(QString::fromLatin1(C_FALLBACK_ROOT),
-                                         DocumentManager::projectsDirectory().toString())));
-
-    while (QDialog::Accepted == d.exec()) {
-        QString exampleDirName = proFileInfo.dir().dirName();
-        QString destBaseDir = d.destinationPath().toString();
-        settings->setValue(QString::fromLatin1(C_FALLBACK_ROOT), destBaseDir);
-=======
     QDialog d(ICore::dialogParent());
     auto lay = new QGridLayout(&d);
     auto descrLbl = new QLabel;
@@ -140,17 +127,16 @@
         QString exampleDirName = proFileInfo.dir().dirName();
         QString destBaseDir = chooser->filePath().toString();
         settings->setValueWithDefault(C_FALLBACK_ROOT, destBaseDir, defaultRootDirectory);
->>>>>>> 94d227cd
         QDir toDirWithExamplesDir(destBaseDir);
         if (toDirWithExamplesDir.cd(exampleDirName)) {
             toDirWithExamplesDir.cdUp(); // step out, just to not be in the way
             QMessageBox::warning(ICore::dialogParent(),
                                  tr("Cannot Use Location"),
-                                 tr("The specified location already contains \"%1\" directory. "
-                                    "Please specify a valid location.").arg(exampleDirName),
+                                 tr("The specified location already exists. "
+                                    "Please specify a valid location."),
                                  QMessageBox::Ok,
                                  QMessageBox::NoButton);
-            continue;
+            return QString();
         } else {
             QString error;
             QString targetDir = destBaseDir + QLatin1Char('/') + exampleDirName;
@@ -169,7 +155,7 @@
                         QMessageBox::warning(ICore::dialogParent(),
                                              tr("Cannot Copy Project"),
                                              error);
-                        continue;
+                        // do not fail, just warn;
                     }
                 }
 
@@ -177,11 +163,12 @@
                 return targetDir + QLatin1Char('/') + proFileInfo.fileName();
             } else {
                 QMessageBox::warning(ICore::dialogParent(), tr("Cannot Copy Project"), error);
-                continue;
             }
 
         }
     }
+    if (code == Keep)
+        return proFileInfo.absoluteFilePath();
     return QString();
 }
 
@@ -203,7 +190,6 @@
     if (!proFileInfo.exists())
         return;
 
-#if 0
     // If the Qt is a distro Qt on Linux, it will not be writable, hence compilation will fail
     // Same if it is installed in non-writable location for other reasons
     const bool needsCopy = withNtfsPermissions<bool>([proFileInfo] {
@@ -213,7 +199,6 @@
                 || !QFileInfo(pathInfo.path()).isWritable() /* shadow build directory */;
     });
     if (needsCopy)
-#endif
         proFile = copyToAlternativeLocation(proFileInfo, filesToOpen, item->dependencies);
 
     // don't try to load help and files if loading the help request is being cancelled
@@ -222,9 +207,6 @@
     ProjectExplorerPlugin::OpenProjectResult result = ProjectExplorerPlugin::openProject(proFile);
     if (result) {
         ICore::openFiles(filesToOpen);
-        if (result.project()->needsConfiguration() && !item->preferredFeatures.isEmpty())
-            result.project()->configureAsExampleProject(nullptr,
-                    Utils::Id::fromStringList(item->preferredFeatures));
         ModeManager::activateMode(Core::Constants::MODE_EDIT);
         QUrl docUrl = QUrl::fromUserInput(item->docUrl);
         if (docUrl.isValid())
