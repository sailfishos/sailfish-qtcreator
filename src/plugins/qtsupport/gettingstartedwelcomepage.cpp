--- conflicted
+++ resolved
@@ -27,7 +27,6 @@
 
 #include "exampleslistmodel.h"
 #include "screenshotcropper.h"
-#include "copytolocationdialog.h"
 
 #include <utils/pathchooser.h>
 #include <utils/winutils.h>
@@ -283,15 +282,6 @@
 QString ExamplesWelcomePage::copyToAlternativeLocation(const QFileInfo& proFileInfo, QStringList &filesToOpen, const QStringList& dependencies)
 {
     const QString projectDir = proFileInfo.canonicalPath();
-<<<<<<< HEAD
-    QSettings *settings = Core::ICore::settings();
-    CopyToLocationDialog d(Core::ICore::mainWindow());
-    d.setSourcePath(projectDir);
-    d.setDestinationPath(settings->value(QString::fromLatin1(C_FALLBACK_ROOT),
-                                         Core::DocumentManager::projectsDirectory()).toString());
-
-    while (QDialog::Accepted == d.exec()) {
-=======
     QDialog d(Core::ICore::mainWindow());
     QGridLayout *lay = new QGridLayout(&d);
     QLabel *descrLbl = new QLabel;
@@ -331,18 +321,17 @@
     connect(chooser, &PathChooser::validChanged, copyBtn, &QWidget::setEnabled);
     int code = d.exec();
     if (code == Copy) {
->>>>>>> 8c80a862
         QString exampleDirName = proFileInfo.dir().dirName();
-        QString destBaseDir = d.destinationPath();
+        QString destBaseDir = chooser->path();
         settings->setValue(QString::fromLatin1(C_FALLBACK_ROOT), destBaseDir);
         QDir toDirWithExamplesDir(destBaseDir);
         if (toDirWithExamplesDir.cd(exampleDirName)) {
             toDirWithExamplesDir.cdUp(); // step out, just to not be in the way
             QMessageBox::warning(Core::ICore::mainWindow(), tr("Cannot Use Location"),
-                                 tr("The specified location already contains \"%1\" directory. "
-                                    "Please specify a valid location.").arg(exampleDirName),
+                                 tr("The specified location already exists. "
+                                    "Please specify a valid location."),
                                  QMessageBox::Ok, QMessageBox::NoButton);
-            continue;
+            return QString();
         } else {
             QString error;
             QString targetDir = destBaseDir + QLatin1Char('/') + exampleDirName;
@@ -359,7 +348,7 @@
                     if (!FileUtils::copyRecursively(FileName::fromString(dependency), targetFile,
                             &error)) {
                         QMessageBox::warning(Core::ICore::mainWindow(), tr("Cannot Copy Project"), error);
-                        continue;
+                        // do not fail, just warn;
                     }
                 }
 
@@ -367,16 +356,12 @@
                 return targetDir + QLatin1Char('/') + proFileInfo.fileName();
             } else {
                 QMessageBox::warning(Core::ICore::mainWindow(), tr("Cannot Copy Project"), error);
-                continue;
             }
 
         }
     }
-<<<<<<< HEAD
-=======
     if (code == Keep)
         return proFileInfo.absoluteFilePath();
->>>>>>> 8c80a862
     return QString();
 
 }
@@ -386,8 +371,7 @@
                                       const QString &mainFile,
                                       const QUrl &help,
                                       const QStringList &dependencies,
-                                      const QStringList &platforms,
-                                      const QStringList &preferredFeatures)
+                                      const QStringList &)
 {
     QString proFile = projectFile;
     if (proFile.isEmpty())
@@ -419,10 +403,6 @@
             ProjectExplorer::ProjectExplorerPlugin::instance()->openProject(proFile);
     if (result) {
         Core::ICore::openFiles(filesToOpen);
-        if (result.project()->needsConfiguration() && (!platforms.isEmpty() || !preferredFeatures.isEmpty())) {
-            result.project()->configureAsExampleProject(Core::Id::fromStringList(platforms),
-                                                        Core::Id::fromStringList(preferredFeatures));
-        }
         Core::ModeManager::activateMode(Core::Constants::MODE_EDIT);
         if (help.isValid())
             openHelpInExtraWindow(help.toString());
