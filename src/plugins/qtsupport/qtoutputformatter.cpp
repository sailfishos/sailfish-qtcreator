/****************************************************************************
**
** Copyright (C) 2016 The Qt Company Ltd.
** Contact: https://www.qt.io/licensing/
**
** This file is part of Qt Creator.
**
** Commercial License Usage
** Licensees holding valid commercial Qt licenses may use this file in
** accordance with the commercial license agreement provided with the
** Software or, alternatively, in accordance with the terms contained in
** a written agreement between you and The Qt Company. For licensing terms
** and conditions see https://www.qt.io/terms-conditions. For further
** information use the contact form at https://www.qt.io/contact-us.
**
** GNU General Public License Usage
** Alternatively, this file may be used under the terms of the GNU
** General Public License version 3 as published by the Free Software
** Foundation with exceptions as appearing in the file LICENSE.GPL3-EXCEPT
** included in the packaging of this file. Please review the following
** information to ensure the GNU General Public License requirements will
** be met: https://www.gnu.org/licenses/gpl-3.0.html.
**
****************************************************************************/

#include "qtoutputformatter.h"

#include "qtkitinformation.h"
#include "qtsupportconstants.h"

#include <coreplugin/editormanager/editormanager.h>
#include <projectexplorer/project.h>
#include <projectexplorer/target.h>

#include <utils/algorithm.h>
#include <utils/ansiescapecodehandler.h>
#include <utils/fileinprojectfinder.h>
#include <utils/hostosinfo.h>
#include <utils/outputformatter.h>
#include <utils/theme/theme.h>

#include <QPlainTextEdit>
#include <QPointer>
#include <QRegularExpression>
#include <QTextCursor>
#include <QUrl>

using namespace ProjectExplorer;
using namespace Utils;

namespace QtSupport {
<<<<<<< HEAD

// Prefix added by the default QT_MESSAGE_PATTERN on Sailfish
#define SAILFISH_PREFIX_REGEXP \
    "(?:\\[[DIWCF]\\] [^\\s]+ - )"

=======
>>>>>>> 33c5ff21
namespace Internal {

struct LinkResult
{
    int start = -1;
    int end = -1;
    QString href;
};

class QtOutputFormatterPrivate
{
public:
<<<<<<< HEAD
    QtOutputFormatterPrivate(Project *proj)
        : qmlError("^" SAILFISH_PREFIX_REGEXP "(" QT_QML_URL_REGEXP  // url
=======
    QtOutputFormatterPrivate()
        : qmlError("(" QT_QML_URL_REGEXP  // url
>>>>>>> 33c5ff21
                   ":\\d+"              // colon, line
                   "(?::\\d+)?)"        // colon, column (optional)
                   "\\b")               // word boundary
        , qtError("Object::.*in (.*:\\d+)")
        , qtAssert(QT_ASSERT_REGEXP)
        , qtAssertX(QT_ASSERT_X_REGEXP)
        , qtTestFailUnix(QT_TEST_FAIL_UNIX_REGEXP)
        , qtTestFailWin(QT_TEST_FAIL_WIN_REGEXP)
    {
    }

    const QRegularExpression qmlError;
    const QRegularExpression qtError;
    const QRegularExpression qtAssert;
    const QRegularExpression qtAssertX;
    const QRegularExpression qtTestFailUnix;
    const QRegularExpression qtTestFailWin;
    QPointer<Project> project;
    QList<FormattedText> lastLine;
    FileInProjectFinder projectFinder;
    QTextCursor cursor;
};

class QtOutputFormatter : public OutputFormatter
{
public:
    explicit QtOutputFormatter(Target *target);
    ~QtOutputFormatter() override;

    void appendMessage(const QString &text, Utils::OutputFormat format) override;
    void handleLink(const QString &href) override;
    void setPlainTextEdit(QPlainTextEdit *plainText) override;

protected:
    void clearLastLine() override;
    virtual void openEditor(const QString &fileName, int line, int column = -1);

private:
    void updateProjectFileList();
    LinkResult matchLine(const QString &line) const;
    void appendMessagePart(const QString &txt, const QTextCharFormat &fmt);
    void appendLine(const LinkResult &lr, const QString &line, Utils::OutputFormat format);
    void appendLine(const LinkResult &lr, const QString &line, const QTextCharFormat &format);
    void appendMessage(const QString &text, const QTextCharFormat &format) override;

    QtOutputFormatterPrivate *d;
    friend class QtSupportPlugin; // for testing
};

QtOutputFormatter::QtOutputFormatter(Target *target)
    : d(new QtOutputFormatterPrivate)
{
    d->project = target ? target->project() : nullptr;
    if (d->project) {
        d->projectFinder.setProjectFiles(d->project->files(Project::SourceFiles));
        d->projectFinder.setProjectDirectory(d->project->projectDirectory());

        connect(d->project,
                &Project::fileListChanged,
                this,
                &QtOutputFormatter::updateProjectFileList,
                Qt::QueuedConnection);
    }
}

QtOutputFormatter::~QtOutputFormatter()
{
    delete d;
}

LinkResult QtOutputFormatter::matchLine(const QString &line) const
{
    LinkResult lr;

    auto hasMatch = [&lr, line](const QRegularExpression &regex) {
        const QRegularExpressionMatch match = regex.match(line);
        if (!match.hasMatch())
            return false;

        lr.href = match.captured(1);
        lr.start = match.capturedStart(1);
        lr.end = lr.start + lr.href.length();
        return true;
    };

    if (hasMatch(d->qmlError))
        return lr;
    if (hasMatch(d->qtError))
        return lr;
    if (hasMatch(d->qtAssert))
        return lr;
    if (hasMatch(d->qtAssertX))
        return lr;
    if (hasMatch(d->qtTestFailUnix))
        return lr;
    if (hasMatch(d->qtTestFailWin))
        return lr;

    return lr;
}

void QtOutputFormatter::appendMessage(const QString &txt, OutputFormat format)
{
    appendMessage(txt, charFormat(format));
}

void QtOutputFormatter::appendMessagePart(const QString &txt, const QTextCharFormat &fmt)
{
    QString deferredText;

    const int length = txt.length();
    for (int start = 0, pos = -1; start < length; start = pos + 1) {
        bool linkHandled = false;
        pos = txt.indexOf('\n', start);
        const QString newPart = txt.mid(start, (pos == -1) ? -1 : pos - start + 1);
        QString line = newPart;
        QTextCharFormat format = fmt;
        if (!d->lastLine.isEmpty()) {
            line = d->lastLine.last().text + newPart;
            format = d->lastLine.last().format;
        }

        LinkResult lr = matchLine(line);
        if (!lr.href.isEmpty()) {
            // Found something && line continuation
            d->cursor.insertText(deferredText, fmt);
            deferredText.clear();
            if (!d->lastLine.isEmpty())
                clearLastLine();
            appendLine(lr, line, format);
            linkHandled = true;
        } else {
            // Found nothing, just emit the new part
            deferredText += newPart;
        }

        if (pos == -1) {
            d->lastLine.clear();
            if (!linkHandled)
                d->lastLine.append(FormattedText(line, format));
            break;
        }
        d->lastLine.clear(); // Handled line continuation
    }
    d->cursor.insertText(deferredText, fmt);
}

void QtOutputFormatter::appendMessage(const QString &txt, const QTextCharFormat &format)
{
    if (!d->cursor.atEnd())
        d->cursor.movePosition(QTextCursor::End);
    d->cursor.beginEditBlock();

    const QList<FormattedText> ansiTextList = parseAnsi(txt, format);
    for (const FormattedText &output : ansiTextList)
        appendMessagePart(output.text, output.format);

    d->cursor.endEditBlock();

    emit contentChanged();
}

void QtOutputFormatter::appendLine(const LinkResult &lr, const QString &line, OutputFormat format)
{
    appendLine(lr, line, charFormat(format));
}

void QtOutputFormatter::appendLine(const LinkResult &lr, const QString &line,
                                   const QTextCharFormat &format)
{
    d->cursor.insertText(line.left(lr.start), format);
    d->cursor.insertText(line.mid(lr.start, lr.end - lr.start), linkFormat(format, lr.href));
    d->cursor.insertText(line.mid(lr.end), format);
}

void QtOutputFormatter::handleLink(const QString &href)
{
    if (!href.isEmpty()) {
        static const QRegularExpression qmlLineColumnLink("^(" QT_QML_URL_REGEXP ")" // url
                                                          ":(\\d+)"                  // line
                                                          ":(\\d+)$");               // column
        const QRegularExpressionMatch qmlLineColumnMatch = qmlLineColumnLink.match(href);

        const auto getFileToOpen = [this](const QUrl &fileUrl) {
            return chooseFileFromList(d->projectFinder.findFile(fileUrl)).toString();
        };
        if (qmlLineColumnMatch.hasMatch()) {
            const QUrl fileUrl = QUrl(qmlLineColumnMatch.captured(1));
            const int line = qmlLineColumnMatch.captured(2).toInt();
            const int column = qmlLineColumnMatch.captured(3).toInt();
            openEditor(getFileToOpen(fileUrl), line, column - 1);
            return;
        }

        static const QRegularExpression qmlLineLink("^(" QT_QML_URL_REGEXP ")" // url
                                                    ":(\\d+)$");               // line
        const QRegularExpressionMatch qmlLineMatch = qmlLineLink.match(href);

        if (qmlLineMatch.hasMatch()) {
            const char scheme[] = "file://";
            const QString filePath = qmlLineMatch.captured(1);
            QUrl fileUrl = QUrl(filePath);
            if (!fileUrl.isValid() && filePath.startsWith(scheme))
                fileUrl = QUrl::fromLocalFile(filePath.mid(int(strlen(scheme))));
            const int line = qmlLineMatch.captured(2).toInt();
            openEditor(getFileToOpen(fileUrl), line);
            return;
        }

        QString fileName;
        int line = -1;

        static const QRegularExpression qtErrorLink("^(.*):(\\d+)$");
        const QRegularExpressionMatch qtErrorMatch = qtErrorLink.match(href);
        if (qtErrorMatch.hasMatch()) {
            fileName = qtErrorMatch.captured(1);
            line = qtErrorMatch.captured(2).toInt();
        }

        static const QRegularExpression qtAssertLink("^(.+), line (\\d+)$");
        const QRegularExpressionMatch qtAssertMatch = qtAssertLink.match(href);
        if (qtAssertMatch.hasMatch()) {
            fileName = qtAssertMatch.captured(1);
            line = qtAssertMatch.captured(2).toInt();
        }

        static const QRegularExpression qtTestFailLink("^(.*)\\((\\d+)\\)$");
        const QRegularExpressionMatch qtTestFailMatch = qtTestFailLink.match(href);
        if (qtTestFailMatch.hasMatch()) {
            fileName = qtTestFailMatch.captured(1);
            line = qtTestFailMatch.captured(2).toInt();
        }

        if (!fileName.isEmpty()) {
            fileName = getFileToOpen(QUrl::fromLocalFile(fileName));
            openEditor(fileName, line);
            return;
        }
    }
}

void QtOutputFormatter::setPlainTextEdit(QPlainTextEdit *plainText)
{
    OutputFormatter::setPlainTextEdit(plainText);
    d->cursor = plainText ? plainText->textCursor() : QTextCursor();
}

void QtOutputFormatter::clearLastLine()
{
    OutputFormatter::clearLastLine();
    if (!d->lastLine.isEmpty())
        d->lastLine.removeLast();
}

void QtOutputFormatter::openEditor(const QString &fileName, int line, int column)
{
    Core::EditorManager::openEditorAt(fileName, line, column);
}

void QtOutputFormatter::updateProjectFileList()
{
    if (d->project)
        d->projectFinder.setProjectFiles(d->project->files(Project::SourceFiles));
}

// QtOutputFormatterFactory

QtOutputFormatterFactory::QtOutputFormatterFactory()
{
    setFormatterCreator([](Target *t) -> OutputFormatter * {
        BaseQtVersion *qt = QtKitAspect::qtVersion(t->kit());
        return qt ? new QtOutputFormatter(t) : nullptr;
    });
}

} // namespace Internal
} // namespace QtSupport

// Unit tests:

#ifdef WITH_TESTS

#   include <QTest>

#   include "qtsupportplugin.h"

Q_DECLARE_METATYPE(QTextCharFormat)

namespace QtSupport {

using namespace QtSupport::Internal;

class TestQtOutputFormatter : public QtOutputFormatter
{
public:
    TestQtOutputFormatter() :
        QtOutputFormatter(nullptr)
    {
    }

    void openEditor(const QString &fileName, int line, int column = -1)
    {
        this->fileName = fileName;
        this->line = line;
        this->column = column;
    }

public:
    QString fileName;
    int line = -1;
    int column = -1;
};


void QtSupportPlugin::testQtOutputFormatter_data()
{
    QTest::addColumn<QString>("input");

    // matchLine results
    QTest::addColumn<int>("linkStart");
    QTest::addColumn<int>("linkEnd");
    QTest::addColumn<QString>("href");

    // handleLink results
    QTest::addColumn<QString>("file");
    QTest::addColumn<int>("line");
    QTest::addColumn<int>("column");

    QTest::newRow("pass through")
            << "Pass through plain text."
            << -1 << -1 << QString()
            << QString() << -1 << -1;

    QTest::newRow("qrc:/main.qml:20")
            << "qrc:/main.qml:20 Unexpected token `identifier'"
            << 0 << 16 << "qrc:/main.qml:20"
            << "/main.qml" << 20 << -1;

    QTest::newRow("qrc:///main.qml:20")
            << "qrc:///main.qml:20 Unexpected token `identifier'"
            << 0 << 18 << "qrc:///main.qml:20"
            << "/main.qml" << 20 << -1;

    QTest::newRow("onClicked (qrc:/main.qml:20)")
            << "onClicked (qrc:/main.qml:20)"
            << 11 << 27 << "qrc:/main.qml:20"
            << "/main.qml" << 20 << -1;

    QTest::newRow("file:///main.qml:20")
            << "file:///main.qml:20 Unexpected token `identifier'"
            << 0 << 19 << "file:///main.qml:20"
            << "/main.qml" << 20 << -1;

    QTest::newRow("File link without further text")
            << "file:///home/user/main.cpp:157"
            << 0 << 30 << "file:///home/user/main.cpp:157"
            << "/home/user/main.cpp" << 157 << -1;

    QTest::newRow("File link with text before")
            << "Text before: file:///home/user/main.cpp:157"
            << 13 << 43 << "file:///home/user/main.cpp:157"
            << "/home/user/main.cpp" << 157 << -1;

    QTest::newRow("File link with text afterwards")
            << "file:///home/user/main.cpp:157: Text afterwards"
            << 0 << 30 << "file:///home/user/main.cpp:157"
            << "/home/user/main.cpp" << 157 << -1;

    QTest::newRow("File link with text before and afterwards")
            << "Text before file:///home/user/main.cpp:157 and text afterwards"
            << 12 << 42 << "file:///home/user/main.cpp:157"
            << "/home/user/main.cpp" << 157 << -1;

    QTest::newRow("Unix file link with timestamp")
            << "file:///home/user/main.cpp:157 2018-03-21 10:54:45.706"
            << 0 << 30 << "file:///home/user/main.cpp:157"
            << "/home/user/main.cpp" << 157 << -1;

    QTest::newRow("Windows file link with timestamp")
            << "file:///e:/path/main.cpp:157 2018-03-21 10:54:45.706"
            << 0 << 28 << "file:///e:/path/main.cpp:157"
            << (Utils::HostOsInfo::isWindowsHost()
                ? "e:/path/main.cpp"
                : "/e:/path/main.cpp")
            << 157 << -1;

    QTest::newRow("Unix failed QTest link")
            << "   Loc: [../TestProject/test.cpp(123)]"
            << 9 << 37 << "../TestProject/test.cpp(123)"
            << "../TestProject/test.cpp" << 123 << -1;

    QTest::newRow("Unix failed QTest link (alternate)")
            << "   Loc: [/Projects/TestProject/test.cpp:123]"
            << 9 << 43 << "/Projects/TestProject/test.cpp:123"
            << "/Projects/TestProject/test.cpp" << 123 << -1;

    QTest::newRow("Unix relative file link")
            << "file://../main.cpp:157"
            << 0 << 22 << "file://../main.cpp:157"
            << "../main.cpp" << 157 << -1;

    if (HostOsInfo::isWindowsHost()) {
        QTest::newRow("Windows failed QTest link")
                << "..\\TestProject\\test.cpp(123) : failure location"
                << 0 << 28 << "..\\TestProject\\test.cpp(123)"
                << "../TestProject/test.cpp" << 123 << -1;

        QTest::newRow("Windows failed QTest link (alternate)")
                << "   Loc: [c:\\Projects\\TestProject\\test.cpp:123]"
                << 9 << 45 << "c:\\Projects\\TestProject\\test.cpp:123"
                << "c:/Projects/TestProject/test.cpp" << 123 << -1;

        QTest::newRow("Windows failed QTest link with carriage return")
                << "..\\TestProject\\test.cpp(123) : failure location\r"
                << 0 << 28 << "..\\TestProject\\test.cpp(123)"
                << "../TestProject/test.cpp" << 123 << -1;

        QTest::newRow("Windows relative file link with native separator")
                << "file://..\\main.cpp:157"
                << 0 << 22 << "file://..\\main.cpp:157"
                << "../main.cpp" << 157 << -1;
    }
}

void QtSupportPlugin::testQtOutputFormatter()
{
    QFETCH(QString, input);

    QFETCH(int, linkStart);
    QFETCH(int, linkEnd);
    QFETCH(QString, href);

    QFETCH(QString, file);
    QFETCH(int, line);
    QFETCH(int, column);

    TestQtOutputFormatter formatter;

    LinkResult result = formatter.matchLine(input);
    formatter.handleLink(result.href);

    QCOMPARE(result.start, linkStart);
    QCOMPARE(result.end, linkEnd);
    QCOMPARE(result.href, href);

    QCOMPARE(formatter.fileName, file);
    QCOMPARE(formatter.line, line);
    QCOMPARE(formatter.column, column);
}

static QTextCharFormat blueFormat()
{
    QTextCharFormat result;
    result.setForeground(QColor(0, 0, 127));
    return result;
}

static QTextCharFormat greenFormat()
{
    QTextCharFormat result;
    result.setForeground(QColor(0, 127, 0));
    return result;
}

void QtSupportPlugin::testQtOutputFormatter_appendMessage_data()
{
    QTest::addColumn<QString>("inputText");
    QTest::addColumn<QString>("outputText");
    QTest::addColumn<QTextCharFormat>("inputFormat");
    QTest::addColumn<QTextCharFormat>("outputFormat");

    QTest::newRow("pass through")
            << "test\n123"
            << "test\n123"
            << QTextCharFormat()
            << QTextCharFormat();
    QTest::newRow("Qt error")
            << "Object::Test in test.cpp:123"
            << "Object::Test in test.cpp:123"
            << QTextCharFormat()
            << OutputFormatter::linkFormat(QTextCharFormat(), "test.cpp:123");
    QTest::newRow("colored")
            << "blue da ba dee"
            << "blue da ba dee"
            << blueFormat()
            << blueFormat();
    QTest::newRow("ANSI color change")
            << "\x1b[38;2;0;0;127mHello"
            << "Hello"
            << QTextCharFormat()
            << blueFormat();
}

void QtSupportPlugin::testQtOutputFormatter_appendMessage()
{
    QPlainTextEdit edit;
    TestQtOutputFormatter formatter;
    formatter.setPlainTextEdit(&edit);

    QFETCH(QString, inputText);
    QFETCH(QString, outputText);
    QFETCH(QTextCharFormat, inputFormat);
    QFETCH(QTextCharFormat, outputFormat);

    formatter.appendMessage(inputText, inputFormat);

    QCOMPARE(edit.toPlainText(), outputText);
    QCOMPARE(edit.currentCharFormat(), outputFormat);
}

void QtSupportPlugin::testQtOutputFormatter_appendMixedAssertAndAnsi()
{
    QPlainTextEdit edit;
    TestQtOutputFormatter formatter;
    formatter.setPlainTextEdit(&edit);

    const QString inputText =
                "\x1b[38;2;0;127;0mGreen "
                "file://test.cpp:123 "
                "\x1b[38;2;0;0;127mBlue\n";
    const QString outputText =
                "Green "
                "file://test.cpp:123 "
                "Blue\n";

    formatter.appendMessage(inputText, QTextCharFormat());

    QCOMPARE(edit.toPlainText(), outputText);

    edit.moveCursor(QTextCursor::Start);
    QCOMPARE(edit.currentCharFormat(), greenFormat());

    edit.moveCursor(QTextCursor::WordRight);
    edit.moveCursor(QTextCursor::Right);
    QCOMPARE(edit.currentCharFormat(), OutputFormatter::linkFormat(QTextCharFormat(), "file://test.cpp:123"));

    edit.moveCursor(QTextCursor::End);
    QCOMPARE(edit.currentCharFormat(), blueFormat());
}

} // namespace QtSupport

#endif // WITH_TESTS<|MERGE_RESOLUTION|>--- conflicted
+++ resolved
@@ -49,14 +49,6 @@
 using namespace Utils;
 
 namespace QtSupport {
-<<<<<<< HEAD
-
-// Prefix added by the default QT_MESSAGE_PATTERN on Sailfish
-#define SAILFISH_PREFIX_REGEXP \
-    "(?:\\[[DIWCF]\\] [^\\s]+ - )"
-
-=======
->>>>>>> 33c5ff21
 namespace Internal {
 
 struct LinkResult
@@ -69,13 +61,8 @@
 class QtOutputFormatterPrivate
 {
 public:
-<<<<<<< HEAD
-    QtOutputFormatterPrivate(Project *proj)
-        : qmlError("^" SAILFISH_PREFIX_REGEXP "(" QT_QML_URL_REGEXP  // url
-=======
     QtOutputFormatterPrivate()
         : qmlError("(" QT_QML_URL_REGEXP  // url
->>>>>>> 33c5ff21
                    ":\\d+"              // colon, line
                    "(?::\\d+)?)"        // colon, column (optional)
                    "\\b")               // word boundary
