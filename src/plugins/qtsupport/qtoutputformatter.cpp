--- conflicted
+++ resolved
@@ -44,10 +44,6 @@
 
 namespace QtSupport {
 
-// Prefix added by the default QT_MESSAGE_PATTERN on Sailfish
-#define SAILFISH_PREFIX_REGEXP \
-    "(?:\\[[DIWCF]\\] [^\\s]+ - )"
-
 // "file" or "qrc", colon, optional '//', '/' and further characters
 #define QML_URL_REGEXP \
     "(?:file|qrc):(?://)?/.+"
@@ -58,17 +54,10 @@
 {
 public:
     QtOutputFormatterPrivate(Project *proj)
-<<<<<<< HEAD
-        : qmlError(QLatin1String("^" SAILFISH_PREFIX_REGEXP "(" QML_URL_REGEXP    // url
-                                   ":\\d+"           // colon, line
-                                   "(?::\\d+)?)"     // colon, column (optional)
-                                   "[: \t]"))        // colon, space or tab
-=======
         : qmlError(QLatin1String("(" QML_URL_REGEXP    // url
                                   ":\\d+"           // colon, line
                                   "(?::\\d+)?)"     // colon, column (optional)
                                   "[: \t)]"))       // colon, space, tab or brace
->>>>>>> 66ed57ce
         , qtError(QLatin1String("Object::.*in (.*:\\d+)"))
         , qtAssert(QLatin1String("ASSERT: .* in file (.+, line \\d+)"))
         , qtAssertX(QLatin1String("ASSERT failure in .*: \".*\", file (.+, line \\d+)"))
