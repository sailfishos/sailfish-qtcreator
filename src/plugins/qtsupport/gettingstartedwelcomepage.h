/****************************************************************************
**
** Copyright (C) 2016 The Qt Company Ltd.
** Contact: https://www.qt.io/licensing/
**
** This file is part of Qt Creator.
**
** Commercial License Usage
** Licensees holding valid commercial Qt licenses may use this file in
** accordance with the commercial license agreement provided with the
** Software or, alternatively, in accordance with the terms contained in
** a written agreement between you and The Qt Company. For licensing terms
** and conditions see https://www.qt.io/terms-conditions. For further
** information use the contact form at https://www.qt.io/contact-us.
**
** GNU General Public License Usage
** Alternatively, this file may be used under the terms of the GNU
** General Public License version 3 as published by the Free Software
** Foundation with exceptions as appearing in the file LICENSE.GPL3-EXCEPT
** included in the packaging of this file. Please review the following
** information to ensure the GNU General Public License requirements will
** be met: https://www.gnu.org/licenses/gpl-3.0.html.
**
****************************************************************************/

#pragma once

#include <coreplugin/iwelcomepage.h>

QT_BEGIN_NAMESPACE
class QFileInfo;
class QStringList;
QT_END_NAMESPACE

namespace QtSupport {
namespace Internal {

class ExampleItem;

class ExamplesWelcomePage : public Core::IWelcomePage
{
    Q_OBJECT

public:
    explicit ExamplesWelcomePage(bool showExamples);

    QString title() const final;
    int priority() const final;
    Core::Id id() const final;
    QWidget *createWidget() const final;

<<<<<<< HEAD
public slots:
    void openHelpInExtraWindow(const QUrl &help);
    void openHelp(const QUrl &help);
    void openProject(const QString& projectFile, const QStringList& additionalFilesToOpen,
                     const QString &mainFile, const QUrl& help, const QStringList &dependencies,
                     const QStringList &platforms, const QStringList &preferredFeatures);
=======
    static void openProject(const ExampleItem &item);
>>>>>>> 6afdb8bd

private:
    static QString copyToAlternativeLocation(const QFileInfo &fileInfo, QStringList &filesToOpen, const QStringList &dependencies);
    const bool m_showExamples;
};

} // namespace Internal
} // namespace QtSupport<|MERGE_RESOLUTION|>--- conflicted
+++ resolved
@@ -49,16 +49,7 @@
     Core::Id id() const final;
     QWidget *createWidget() const final;
 
-<<<<<<< HEAD
-public slots:
-    void openHelpInExtraWindow(const QUrl &help);
-    void openHelp(const QUrl &help);
-    void openProject(const QString& projectFile, const QStringList& additionalFilesToOpen,
-                     const QString &mainFile, const QUrl& help, const QStringList &dependencies,
-                     const QStringList &platforms, const QStringList &preferredFeatures);
-=======
     static void openProject(const ExampleItem &item);
->>>>>>> 6afdb8bd
 
 private:
     static QString copyToAlternativeLocation(const QFileInfo &fileInfo, QStringList &filesToOpen, const QStringList &dependencies);
