/****************************************************************************
**
** Copyright (C) 2016 The Qt Company Ltd.
** Contact: https://www.qt.io/licensing/
**
** This file is part of Qt Creator.
**
** Commercial License Usage
** Licensees holding valid commercial Qt licenses may use this file in
** accordance with the commercial license agreement provided with the
** Software or, alternatively, in accordance with the terms contained in
** a written agreement between you and The Qt Company. For licensing terms
** and conditions see https://www.qt.io/terms-conditions. For further
** information use the contact form at https://www.qt.io/contact-us.
**
** GNU General Public License Usage
** Alternatively, this file may be used under the terms of the GNU
** General Public License version 3 as published by the Free Software
** Foundation with exceptions as appearing in the file LICENSE.GPL3-EXCEPT
** included in the packaging of this file. Please review the following
** information to ensure the GNU General Public License requirements will
** be met: https://www.gnu.org/licenses/gpl-3.0.html.
**
****************************************************************************/

#pragma once

#include <qtsupport/baseqtversion.h>

#include <QAbstractListModel>
#include <QSortFilterProxyModel>
#include <QStandardItemModel>
#include <QStringList>
#include <QXmlStreamReader>

namespace QtSupport {
namespace Internal {

class ExamplesListModel;

class ExampleSetModel : public QStandardItemModel
{
    Q_OBJECT

public:
    ExampleSetModel();

    int selectedExampleSet() const { return m_selectedExampleSetIndex; }
    void selectExampleSet(int index);
    QStringList exampleSources(QString *examplesInstallPath, QString *demosInstallPath);

signals:
    void selectedExampleSetChanged(int);

private:
    struct ExtraExampleSet {
        QString displayName;
        QString manifestPath;
        QString examplesPath;
    };

    enum ExampleSetType {
        InvalidExampleSet,
        QtExampleSet,
        ExtraExampleSetType
    };

    void writeCurrentIdToSettings(int currentIndex) const;
    int readCurrentIndexFromSettings() const;

    QVariant getDisplayName(int index) const;
    QVariant getId(int index) const;
    ExampleSetType getType(int i) const;
    int getQtId(int index) const;
    int getExtraExampleSetIndex(int index) const;

    BaseQtVersion *findHighestQtVersion(const QList<BaseQtVersion *> &versions) const;

    int indexForQtVersion(BaseQtVersion *qtVersion) const;
    void recreateModel(const QList<BaseQtVersion *> &qtVersions);
    void updateQtVersionList();

<<<<<<< HEAD
enum ExampleRoles
{
    Name = Qt::UserRole, ProjectPath, Description, ImageUrl,
    DocUrl, FilesToOpen, MainFile, Tags, Difficulty, HasSourceCode,
    Type, Dependencies, IsVideo, VideoUrl, VideoLength, Platforms,
    IsHighlighted, PreferredFeatures
=======
    void qtVersionManagerLoaded();
    void helpManagerInitialized();
    void tryToInitialize();

    QList<ExtraExampleSet> m_extraExampleSets;
    QList<BaseQtVersion*> m_qtVersions;
    int m_selectedExampleSetIndex = -1;

    bool m_qtVersionManagerInitialized = false;
    bool m_helpManagerInitialized = false;
    bool m_initalized = false;
>>>>>>> 6afdb8bd
};

enum InstructionalType
{
    Example = 0, Demo, Tutorial
};

class ExampleItem
{
public:
    QString name;
    QString projectPath;
    QString description;
    QString imageUrl;
    QString docUrl;
    QStringList filesToOpen;
    QString mainFile; /* file to be visible after opening filesToOpen */
    QStringList tags;
    QStringList dependencies;
    InstructionalType type;
    int difficulty = 0;
    bool hasSourceCode = false;
    bool isVideo = false;
    bool isHighlighted = false;
    QString videoUrl;
    QString videoLength;
    QStringList platforms;
    QStringList preferredFeatures;
};

class ExamplesListModel : public QAbstractListModel
{
    Q_OBJECT

public:
    explicit ExamplesListModel(QObject *parent);

    int rowCount(const QModelIndex &parent = QModelIndex()) const final;
    QVariant data(const QModelIndex &index, int role = Qt::DisplayRole) const final;

    void updateExamples();

    QStringList exampleSets() const;
    ExampleSetModel *exampleSetModel() { return &m_exampleSetModel; }

signals:
    void selectedExampleSetChanged(int);

private:
    void updateSelectedQtVersion();

    void parseExamples(QXmlStreamReader *reader, const QString &projectsOffset,
                                     const QString &examplesInstallPath);
    void parseDemos(QXmlStreamReader *reader, const QString &projectsOffset,
                                  const QString &demosInstallPath);
    void parseTutorials(QXmlStreamReader *reader, const QString &projectsOffset);

    ExampleSetModel m_exampleSetModel;
    QList<ExampleItem> m_exampleItems;
};

class ExamplesListModelFilter : public QSortFilterProxyModel
{
    Q_OBJECT

public:
    ExamplesListModelFilter(ExamplesListModel *sourceModel, bool showTutorialsOnly, QObject *parent);

    void setSearchString(const QString &arg);

private:
    bool filterAcceptsRow(int sourceRow, const QModelIndex &sourceParent) const final;
    void timerEvent(QTimerEvent *event) final;

    void delayedUpdateFilter();

    const bool m_showTutorialsOnly;
    QString m_searchString;
    QStringList m_filterTags;
    QStringList m_filterStrings;
    int m_timerId = 0;
};

} // namespace Internal
} // namespace QtSupport

Q_DECLARE_METATYPE(QtSupport::Internal::ExampleItem)<|MERGE_RESOLUTION|>--- conflicted
+++ resolved
@@ -80,14 +80,6 @@
     void recreateModel(const QList<BaseQtVersion *> &qtVersions);
     void updateQtVersionList();
 
-<<<<<<< HEAD
-enum ExampleRoles
-{
-    Name = Qt::UserRole, ProjectPath, Description, ImageUrl,
-    DocUrl, FilesToOpen, MainFile, Tags, Difficulty, HasSourceCode,
-    Type, Dependencies, IsVideo, VideoUrl, VideoLength, Platforms,
-    IsHighlighted, PreferredFeatures
-=======
     void qtVersionManagerLoaded();
     void helpManagerInitialized();
     void tryToInitialize();
@@ -99,7 +91,6 @@
     bool m_qtVersionManagerInitialized = false;
     bool m_helpManagerInitialized = false;
     bool m_initalized = false;
->>>>>>> 6afdb8bd
 };
 
 enum InstructionalType
@@ -127,7 +118,6 @@
     QString videoUrl;
     QString videoLength;
     QStringList platforms;
-    QStringList preferredFeatures;
 };
 
 class ExamplesListModel : public QAbstractListModel
