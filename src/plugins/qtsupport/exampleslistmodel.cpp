/****************************************************************************
**
** Copyright (C) 2016 The Qt Company Ltd.
** Contact: https://www.qt.io/licensing/
**
** This file is part of Qt Creator.
**
** Commercial License Usage
** Licensees holding valid commercial Qt licenses may use this file in
** accordance with the commercial license agreement provided with the
** Software or, alternatively, in accordance with the terms contained in
** a written agreement between you and The Qt Company. For licensing terms
** and conditions see https://www.qt.io/terms-conditions. For further
** information use the contact form at https://www.qt.io/contact-us.
**
** GNU General Public License Usage
** Alternatively, this file may be used under the terms of the GNU
** General Public License version 3 as published by the Free Software
** Foundation with exceptions as appearing in the file LICENSE.GPL3-EXCEPT
** included in the packaging of this file. Please review the following
** information to ensure the GNU General Public License requirements will
** be met: https://www.gnu.org/licenses/gpl-3.0.html.
**
****************************************************************************/

#include "exampleslistmodel.h"

#include <QDebug>
#include <QDir>
#include <QFile>
#include <QUrl>
#include <QXmlStreamReader>

#include <coreplugin/helpmanager.h>
#include <coreplugin/icore.h>

#include <qtsupport/qtkitinformation.h>
#include <qtsupport/qtversionmanager.h>

#include <utils/algorithm.h>
#include <utils/environment.h>
#include <utils/qtcassert.h>

#include <algorithm>

namespace QtSupport {
namespace Internal {

static bool debugExamples()
{
    static bool isDebugging = qEnvironmentVariableIsSet("QTC_DEBUG_EXAMPLESMODEL");
    return isDebugging;
}

static const char kSelectedExampleSetKey[] = "WelcomePage/SelectedExampleSet";

void ExampleSetModel::writeCurrentIdToSettings(int currentIndex) const
{
    QSettings *settings = Core::ICore::settings();
    settings->setValue(QLatin1String(kSelectedExampleSetKey), getId(currentIndex));
}

int ExampleSetModel::readCurrentIndexFromSettings() const
{
    QVariant id = Core::ICore::settings()->value(QLatin1String(kSelectedExampleSetKey));
    for (int i=0; i < rowCount(); i++) {
        if (id == getId(i))
            return i;
    }
    return -1;
}

ExampleSetModel::ExampleSetModel()
{
    // read extra example sets settings
    QSettings *settings = Core::ICore::settings();
    const QStringList list = settings->value("Help/InstalledExamples", QStringList()).toStringList();
    if (debugExamples())
        qWarning() << "Reading Help/InstalledExamples from settings:" << list;
    for (const QString &item : list) {
        const QStringList &parts = item.split(QLatin1Char('|'));
        if (parts.size() < 3) {
            if (debugExamples())
                qWarning() << "Item" << item << "has less than 3 parts (separated by '|'):" << parts;
            continue;
        }
        ExtraExampleSet set;
        set.displayName = parts.at(0);
        set.manifestPath = parts.at(1);
        set.examplesPath = parts.at(2);
        QFileInfo fi(set.manifestPath);
        if (!fi.isDir() || !fi.isReadable()) {
            if (debugExamples())
                qWarning() << "Manifest path " << set.manifestPath << "is not a readable directory, ignoring";
            continue;
        }
        m_extraExampleSets.append(set);
        if (debugExamples()) {
            qWarning() << "Adding examples set displayName=" << set.displayName
                       << ", manifestPath=" << set.manifestPath
                       << ", examplesPath=" << set.examplesPath;
        }
    }

    connect(QtVersionManager::instance(), &QtVersionManager::qtVersionsLoaded,
            this, &ExampleSetModel::qtVersionManagerLoaded);

    if (auto helpManager = Core::HelpManager::instance()) {
        connect(helpManager, &Core::HelpManager::setupFinished,
                this, &ExampleSetModel::helpManagerInitialized);
    }
}

void ExampleSetModel::recreateModel(const QList<BaseQtVersion *> &qtVersions)
{
    beginResetModel();
    clear();

    QSet<QString> extraManifestDirs;
    for (int i = 0; i < m_extraExampleSets.size(); ++i)  {
        const ExtraExampleSet &set = m_extraExampleSets.at(i);
        QStandardItem *newItem = new QStandardItem();
        newItem->setData(set.displayName, Qt::DisplayRole);
        newItem->setData(set.displayName, Qt::UserRole + 1);
        newItem->setData(QVariant(), Qt::UserRole + 2);
        newItem->setData(i, Qt::UserRole + 3);
        appendRow(newItem);

        extraManifestDirs.insert(set.manifestPath);
    }

    foreach (BaseQtVersion *version, qtVersions) {
        // sanitize away qt versions that have already been added through extra sets
        if (extraManifestDirs.contains(version->documentationPath())) {
            if (debugExamples()) {
                qWarning() << "Not showing Qt version because manifest path is already added through InstalledExamples settings:"
                           << version->displayName();
            }
            continue;
        }
        QStandardItem *newItem = new QStandardItem();
        newItem->setData(version->displayName(), Qt::DisplayRole);
        newItem->setData(version->displayName(), Qt::UserRole + 1);
        newItem->setData(version->uniqueId(), Qt::UserRole + 2);
        newItem->setData(QVariant(), Qt::UserRole + 3);
        appendRow(newItem);
    }
    endResetModel();
}

int ExampleSetModel::indexForQtVersion(BaseQtVersion *qtVersion) const
{
    // return either the entry with the same QtId, or an extra example set with same path

    if (!qtVersion)
        return -1;

    // check for Qt version
    for (int i = 0; i < rowCount(); ++i) {
        if (getType(i) == QtExampleSet && getQtId(i) == qtVersion->uniqueId())
            return i;
    }

    // check for extra set
    const QString &documentationPath = qtVersion->documentationPath();
    for (int i = 0; i < rowCount(); ++i) {
        if (getType(i) == ExtraExampleSetType
                && m_extraExampleSets.at(getExtraExampleSetIndex(i)).manifestPath == documentationPath)
            return i;
    }
    return -1;
}

QVariant ExampleSetModel::getDisplayName(int i) const
{
    if (i < 0 || i >= rowCount())
        return QVariant();
    return data(index(i, 0), Qt::UserRole + 1);
}

// id is either the Qt version uniqueId, or the display name of the extra example set
QVariant ExampleSetModel::getId(int i) const
{
    if (i < 0 || i >= rowCount())
        return QVariant();
    QModelIndex modelIndex = index(i, 0);
    QVariant variant = data(modelIndex, Qt::UserRole + 2);
    if (variant.isValid()) // set from qt version
        return variant;
    return getDisplayName(i);
}

ExampleSetModel::ExampleSetType ExampleSetModel::getType(int i) const
{
    if (i < 0 || i >= rowCount())
        return InvalidExampleSet;
    QModelIndex modelIndex = index(i, 0);
    QVariant variant = data(modelIndex, Qt::UserRole + 2); /*Qt version uniqueId*/
    if (variant.isValid())
        return QtExampleSet;
    return ExtraExampleSetType;
}

int ExampleSetModel::getQtId(int i) const
{
    QTC_ASSERT(i >= 0, return -1);
    QModelIndex modelIndex = index(i, 0);
    QVariant variant = data(modelIndex, Qt::UserRole + 2);
    QTC_ASSERT(variant.isValid(), return -1);
    QTC_ASSERT(variant.canConvert<int>(), return -1);
    return variant.toInt();
}

int ExampleSetModel::getExtraExampleSetIndex(int i) const
{
    QTC_ASSERT(i >= 0, return -1);
    QModelIndex modelIndex = index(i, 0);
    QVariant variant = data(modelIndex, Qt::UserRole + 3);
    QTC_ASSERT(variant.isValid(), return -1);
    QTC_ASSERT(variant.canConvert<int>(), return -1);
    return variant.toInt();
}

ExamplesListModel::ExamplesListModel(QObject *parent)
    : QAbstractListModel(parent)
{
    connect(&m_exampleSetModel, &ExampleSetModel::selectedExampleSetChanged,
            this, &ExamplesListModel::updateExamples);
}

static QString fixStringForTags(const QString &string)
{
    QString returnString = string;
    returnString.remove(QLatin1String("<i>"));
    returnString.remove(QLatin1String("</i>"));
    returnString.remove(QLatin1String("<tt>"));
    returnString.remove(QLatin1String("</tt>"));
    return returnString;
}

static QStringList trimStringList(const QStringList &stringlist)
{
    return Utils::transform(stringlist, [](const QString &str) { return str.trimmed(); });
}

static QString relativeOrInstallPath(const QString &path, const QString &manifestPath,
                                     const QString &installPath)
{
    const QChar slash = QLatin1Char('/');
    const QString relativeResolvedPath = manifestPath + slash + path;
    const QString installResolvedPath = installPath + slash + path;
    if (QFile::exists(relativeResolvedPath))
        return relativeResolvedPath;
    if (QFile::exists(installResolvedPath))
        return installResolvedPath;
    // doesn't exist, just return relative
    return relativeResolvedPath;
}

static bool isValidExampleOrDemo(ExampleItem &item)
{
    static QString invalidPrefix = QLatin1String("qthelp:////"); /* means that the qthelp url
                                                                    doesn't have any namespace */
    QString reason;
    bool ok = true;
    if (!item.hasSourceCode || !QFileInfo::exists(item.projectPath)) {
        ok = false;
        reason = QString::fromLatin1("projectPath \"%1\" empty or does not exist").arg(item.projectPath);
    } else if (item.imageUrl.startsWith(invalidPrefix) || !QUrl(item.imageUrl).isValid()) {
        ok = false;
        reason = QString::fromLatin1("imageUrl \"%1\" not valid").arg(item.imageUrl);
    } else if (!item.docUrl.isEmpty()
             && (item.docUrl.startsWith(invalidPrefix) || !QUrl(item.docUrl).isValid())) {
        ok = false;
        reason = QString::fromLatin1("docUrl \"%1\" non-empty but not valid").arg(item.docUrl);
    }
    if (!ok) {
        item.tags.append(QLatin1String("broken"));
        if (debugExamples())
            qWarning() << QString::fromLatin1("ERROR: Item \"%1\" broken: %2").arg(item.name, reason);
    }
    if (debugExamples() && item.description.isEmpty())
        qWarning() << QString::fromLatin1("WARNING: Item \"%1\" has no description").arg(item.name);
    return ok || debugExamples();
}

void ExamplesListModel::parseExamples(QXmlStreamReader *reader,
    const QString &projectsOffset, const QString &examplesInstallPath)
{
    ExampleItem item;
    const QChar slash = QLatin1Char('/');
    while (!reader->atEnd()) {
        switch (reader->readNext()) {
        case QXmlStreamReader::StartElement:
            if (reader->name() == QLatin1String("example")) {
                item = ExampleItem();
                item.type = Example;
                QXmlStreamAttributes attributes = reader->attributes();
                item.name = attributes.value(QLatin1String("name")).toString();
                item.projectPath = attributes.value(QLatin1String("projectPath")).toString();
                item.hasSourceCode = !item.projectPath.isEmpty();
                item.projectPath = relativeOrInstallPath(item.projectPath, projectsOffset, examplesInstallPath);
                item.imageUrl = attributes.value(QLatin1String("imageUrl")).toString();
                item.docUrl = attributes.value(QLatin1String("docUrl")).toString();
                item.isHighlighted = attributes.value(QLatin1String("isHighlighted")).toString() == QLatin1String("true");

            } else if (reader->name() == QLatin1String("fileToOpen")) {
                const QString mainFileAttribute = reader->attributes().value(
                            QLatin1String("mainFile")).toString();
                const QString filePath = relativeOrInstallPath(
                            reader->readElementText(QXmlStreamReader::ErrorOnUnexpectedElement),
                            projectsOffset, examplesInstallPath);
                item.filesToOpen.append(filePath);
                if (mainFileAttribute.compare(QLatin1String("true"), Qt::CaseInsensitive) == 0)
                    item.mainFile = filePath;
            } else if (reader->name() == QLatin1String("description")) {
                item.description = fixStringForTags(reader->readElementText(QXmlStreamReader::ErrorOnUnexpectedElement));
            } else if (reader->name() == QLatin1String("dependency")) {
                item.dependencies.append(projectsOffset + slash + reader->readElementText(QXmlStreamReader::ErrorOnUnexpectedElement));
            } else if (reader->name() == QLatin1String("tags")) {
                item.tags = trimStringList(reader->readElementText(QXmlStreamReader::ErrorOnUnexpectedElement).split(QLatin1Char(','), QString::SkipEmptyParts));
            } else if (reader->name() == QLatin1String("platforms")) {
                item.platforms = trimStringList(reader->readElementText(QXmlStreamReader::ErrorOnUnexpectedElement).split(QLatin1Char(','), QString::SkipEmptyParts));
            } else if (reader->name() == QLatin1String("preferredFeatures")) {
                item.preferredFeatures = trimStringList(reader->readElementText(QXmlStreamReader::ErrorOnUnexpectedElement).split(QLatin1Char(','), QString::SkipEmptyParts));
        }
            break;
        case QXmlStreamReader::EndElement:
            if (reader->name() == QLatin1String("example")) {
                if (isValidExampleOrDemo(item))
                    m_exampleItems.append(item);
            } else if (reader->name() == QLatin1String("examples")) {
                return;
            }
            break;
        default: // nothing
            break;
        }
    }
}

void ExamplesListModel::parseDemos(QXmlStreamReader *reader,
    const QString &projectsOffset, const QString &demosInstallPath)
{
    ExampleItem item;
    const QChar slash = QLatin1Char('/');
    while (!reader->atEnd()) {
        switch (reader->readNext()) {
        case QXmlStreamReader::StartElement:
            if (reader->name() == QLatin1String("demo")) {
                item = ExampleItem();
                item.type = Demo;
                QXmlStreamAttributes attributes = reader->attributes();
                item.name = attributes.value(QLatin1String("name")).toString();
                item.projectPath = attributes.value(QLatin1String("projectPath")).toString();
                item.hasSourceCode = !item.projectPath.isEmpty();
                item.projectPath = relativeOrInstallPath(item.projectPath, projectsOffset, demosInstallPath);
                item.imageUrl = attributes.value(QLatin1String("imageUrl")).toString();
                item.docUrl = attributes.value(QLatin1String("docUrl")).toString();
                item.isHighlighted = attributes.value(QLatin1String("isHighlighted")).toString() == QLatin1String("true");
            } else if (reader->name() == QLatin1String("fileToOpen")) {
                item.filesToOpen.append(relativeOrInstallPath(reader->readElementText(QXmlStreamReader::ErrorOnUnexpectedElement),
                                                              projectsOffset, demosInstallPath));
            } else if (reader->name() == QLatin1String("description")) {
                item.description =  fixStringForTags(reader->readElementText(QXmlStreamReader::ErrorOnUnexpectedElement));
            } else if (reader->name() == QLatin1String("dependency")) {
                item.dependencies.append(projectsOffset + slash + reader->readElementText(QXmlStreamReader::ErrorOnUnexpectedElement));
            } else if (reader->name() == QLatin1String("tags")) {
                item.tags = reader->readElementText(QXmlStreamReader::ErrorOnUnexpectedElement).split(QLatin1Char(','));
            }
            break;
        case QXmlStreamReader::EndElement:
            if (reader->name() == QLatin1String("demo")) {
                if (isValidExampleOrDemo(item))
                    m_exampleItems.append(item);
            } else if (reader->name() == QLatin1String("demos")) {
                return;
            }
            break;
        default: // nothing
            break;
        }
    }
}

void ExamplesListModel::parseTutorials(QXmlStreamReader *reader, const QString &projectsOffset)
{
    ExampleItem item;
    const QChar slash = QLatin1Char('/');
    while (!reader->atEnd()) {
        switch (reader->readNext()) {
        case QXmlStreamReader::StartElement:
            if (reader->name() == QLatin1String("tutorial")) {
                item = ExampleItem();
                item.type = Tutorial;
                QXmlStreamAttributes attributes = reader->attributes();
                item.name = attributes.value(QLatin1String("name")).toString();
                item.projectPath = attributes.value(QLatin1String("projectPath")).toString();
                item.hasSourceCode = !item.projectPath.isEmpty();
                item.projectPath.prepend(slash);
                item.projectPath.prepend(projectsOffset);
                item.imageUrl = attributes.value(QLatin1String("imageUrl")).toString();
                item.docUrl = attributes.value(QLatin1String("docUrl")).toString();
                item.isVideo = attributes.value(QLatin1String("isVideo")).toString() == QLatin1String("true");
                item.videoUrl = attributes.value(QLatin1String("videoUrl")).toString();
                item.videoLength = attributes.value(QLatin1String("videoLength")).toString();
            } else if (reader->name() == QLatin1String("fileToOpen")) {
                item.filesToOpen.append(projectsOffset + slash + reader->readElementText(QXmlStreamReader::ErrorOnUnexpectedElement));
            } else if (reader->name() == QLatin1String("description")) {
                item.description =  fixStringForTags(reader->readElementText(QXmlStreamReader::ErrorOnUnexpectedElement));
            } else if (reader->name() == QLatin1String("dependency")) {
                item.dependencies.append(projectsOffset + slash + reader->readElementText(QXmlStreamReader::ErrorOnUnexpectedElement));
            } else if (reader->name() == QLatin1String("tags")) {
                item.tags = reader->readElementText(QXmlStreamReader::ErrorOnUnexpectedElement).split(QLatin1Char(','));
            }  else if (reader->name() == QLatin1String("platforms")) {
                item.platforms = trimStringList(reader->readElementText(QXmlStreamReader::ErrorOnUnexpectedElement).split(QLatin1Char(','), QString::SkipEmptyParts));
            } else if (reader->name() == QLatin1String("preferredFeatures")) {
                item.preferredFeatures = trimStringList(reader->readElementText(QXmlStreamReader::ErrorOnUnexpectedElement).split(QLatin1Char(','), QString::SkipEmptyParts));
            }
            break;
        case QXmlStreamReader::EndElement:
            if (reader->name() == QLatin1String("tutorial"))
                m_exampleItems.append(item);
            else if (reader->name() == QLatin1String("tutorials"))
                return;
            break;
        default: // nothing
            break;
        }
    }
}

void ExamplesListModel::updateExamples()
{
    QString examplesInstallPath;
    QString demosInstallPath;

    QStringList sources = m_exampleSetModel.exampleSources(&examplesInstallPath, &demosInstallPath);

    beginResetModel();
    m_exampleItems.clear();

    foreach (const QString &exampleSource, sources) {
        QFile exampleFile(exampleSource);
        if (!exampleFile.open(QIODevice::ReadOnly)) {
            if (debugExamples())
                qWarning() << "ERROR: Could not open file" << exampleSource;
            continue;
        }

        QFileInfo fi(exampleSource);
        QString offsetPath = fi.path();
        QDir examplesDir(offsetPath);
        QDir demosDir(offsetPath);

        if (debugExamples())
            qWarning() << QString::fromLatin1("Reading file \"%1\"...").arg(fi.absoluteFilePath());
        QXmlStreamReader reader(&exampleFile);
        while (!reader.atEnd())
            switch (reader.readNext()) {
            case QXmlStreamReader::StartElement:
                if (reader.name() == QLatin1String("examples"))
                    parseExamples(&reader, examplesDir.path(), examplesInstallPath);
                else if (reader.name() == QLatin1String("demos"))
                    parseDemos(&reader, demosDir.path(), demosInstallPath);
                else if (reader.name() == QLatin1String("tutorials"))
                    parseTutorials(&reader, examplesDir.path());
                break;
            default: // nothing
                break;
            }

        if (reader.hasError() && debugExamples())
            qWarning() << QString::fromLatin1("ERROR: Could not parse file as XML document (%1)").arg(exampleSource);
    }
    endResetModel();
}

void ExampleSetModel::updateQtVersionList()
{
    QList<BaseQtVersion*> versions
            = QtVersionManager::sortVersions(
                QtVersionManager::versions(BaseQtVersion::isValidPredicate([](const BaseQtVersion *v) {
        return v->hasExamples() || v->hasDemos();
    })));

    // prioritize default qt version
    ProjectExplorer::Kit *defaultKit = ProjectExplorer::KitManager::defaultKit();
    BaseQtVersion *defaultVersion = QtKitInformation::qtVersion(defaultKit);
    if (defaultVersion && versions.contains(defaultVersion))
        versions.move(versions.indexOf(defaultVersion), 0);

    recreateModel(versions);

    int currentIndex = m_selectedExampleSetIndex;
    if (currentIndex < 0) // reset from settings
        currentIndex = readCurrentIndexFromSettings();

    ExampleSetModel::ExampleSetType currentType = getType(currentIndex);

    if (currentType == ExampleSetModel::InvalidExampleSet) {
        // select examples corresponding to 'highest' Qt version
        BaseQtVersion *highestQt = findHighestQtVersion(versions);
        currentIndex = indexForQtVersion(highestQt);
    } else if (currentType == ExampleSetModel::QtExampleSet) {
        // try to select the previously selected Qt version, or
        // select examples corresponding to 'highest' Qt version
        int currentQtId = getQtId(currentIndex);
        BaseQtVersion *newQtVersion = QtVersionManager::version(currentQtId);
        if (!newQtVersion)
            newQtVersion = findHighestQtVersion(versions);
        currentIndex = indexForQtVersion(newQtVersion);
    } // nothing to do for extra example sets
    selectExampleSet(currentIndex);
    emit selectedExampleSetChanged(currentIndex);
}

BaseQtVersion *ExampleSetModel::findHighestQtVersion(const QList<BaseQtVersion *> &versions) const
{
    BaseQtVersion *newVersion = nullptr;
    for (BaseQtVersion *version : versions) {
        if (!newVersion) {
            newVersion = version;
        } else {
            if (version->qtVersion() > newVersion->qtVersion()) {
                newVersion = version;
            } else if (version->qtVersion() == newVersion->qtVersion()
                       && version->uniqueId() < newVersion->uniqueId()) {
                newVersion = version;
            }
        }
    }

    if (!newVersion && !versions.isEmpty())
        newVersion = versions.first();

    return newVersion;
}

QStringList ExampleSetModel::exampleSources(QString *examplesInstallPath, QString *demosInstallPath)
{
    QStringList sources;
<<<<<<< HEAD
    QSettings *settings = Core::ICore::settings();
    QString resourceDir = Core::ICore::resourcePath() + QLatin1String("/welcomescreen/");

    // read extra tutorials settings
    QString installedTutorials = settings->value(QLatin1String("Help/InstalledTutorials"),
                                                 QString()).toString();
    if (installedTutorials.isEmpty()) {
        // Qt Creator shipped tutorials
        sources << (resourceDir + QLatin1String("/qtcreator_tutorials.xml"));
    } else {
        if (debugExamples())
            qWarning() << "Reading Help/InstalledTutorials from settings:" << installedTutorials;
        QFileInfo fi(installedTutorials);
        if (fi.isFile() && fi.isReadable()) {
            sources.append(installedTutorials);
            if (debugExamples())
                qWarning() << "Adding tutorials set " << installedTutorials;
        } else {
            if (debugExamples())
                qWarning() << "Manifest path " << installedTutorials << "is not a readable regular file, ignoring";
        }
    }
=======

    // Qt Creator shipped tutorials
    sources << ":/qtsupport/qtcreator_tutorials.xml";
>>>>>>> 6afdb8bd

    QString examplesPath;
    QString demosPath;
    QString manifestScanPath;

    ExampleSetModel::ExampleSetType currentType = getType(m_selectedExampleSetIndex);
    if (currentType == ExampleSetModel::ExtraExampleSetType) {
        int index = getExtraExampleSetIndex(m_selectedExampleSetIndex);
        ExtraExampleSet exampleSet = m_extraExampleSets.at(index);
        manifestScanPath = exampleSet.manifestPath;
        examplesPath = exampleSet.examplesPath;
        demosPath = exampleSet.examplesPath;
    } else if (currentType == ExampleSetModel::QtExampleSet) {
        int qtId = getQtId(m_selectedExampleSetIndex);
        foreach (BaseQtVersion *version, QtVersionManager::versions()) {
            if (version->uniqueId() == qtId) {
                manifestScanPath = version->documentationPath();
                examplesPath = version->examplesPath();
                demosPath = version->demosPath();
                break;
            }
        }
    }
    if (!manifestScanPath.isEmpty()) {
        // search for examples-manifest.xml, demos-manifest.xml in <path>/*/
        QDir dir = QDir(manifestScanPath);
        const QStringList examplesPattern(QLatin1String("examples-manifest.xml"));
        const QStringList demosPattern(QLatin1String("demos-manifest.xml"));
        QFileInfoList fis;
        foreach (QFileInfo subDir, dir.entryInfoList(QDir::Dirs | QDir::NoDotAndDotDot)) {
            fis << QDir(subDir.absoluteFilePath()).entryInfoList(examplesPattern);
            fis << QDir(subDir.absoluteFilePath()).entryInfoList(demosPattern);
        }
        foreach (const QFileInfo &fi, fis)
            sources.append(fi.filePath());
    }
    if (examplesInstallPath)
        *examplesInstallPath = examplesPath;
    if (demosInstallPath)
        *demosInstallPath = demosPath;

    return sources;
}

int ExamplesListModel::rowCount(const QModelIndex &) const
{
    return m_exampleItems.size();
}

QString prefixForItem(const ExampleItem &item)
{
    if (item.isHighlighted)
        return QLatin1String("0000 ");
    return QString();
}

QVariant ExamplesListModel::data(const QModelIndex &index, int role) const
{
    if (!index.isValid() || index.row() >= m_exampleItems.count())
        return QVariant();

    const ExampleItem &item = m_exampleItems.at(index.row());
    switch (role)
    {
    case Qt::DisplayRole: // for search only
<<<<<<< HEAD
        return QString(prefixForItem(item) + item.name + QLatin1Char(' ') + item.tags.join(QLatin1Char(' ')));
    case Name:
        return item.name;
    case ProjectPath:
        return item.projectPath;
    case Description:
        return item.description;
    case ImageUrl:
        return item.imageUrl;
    case DocUrl:
        return item.docUrl;
    case FilesToOpen:
        return item.filesToOpen;
    case MainFile:
        return item.mainFile;
    case Tags:
        return item.tags;
    case Difficulty:
        return item.difficulty;
    case Dependencies:
        return item.dependencies;
    case HasSourceCode:
        return item.hasSourceCode;
    case Type:
        return item.type;
    case IsVideo:
        return item.isVideo;
    case VideoUrl:
        return item.videoUrl;
    case VideoLength:
        return item.videoLength;
    case Platforms:
        return item.platforms;
    case PreferredFeatures:
        return item.preferredFeatures;
    case IsHighlighted:
        return item.isHighlighted;
=======
        return QString(prefixForItem(item) + item.name + ' ' + item.tags.join(' '));
    case Qt::UserRole:
        return QVariant::fromValue<ExampleItem>(item);
>>>>>>> 6afdb8bd
    default:
        return QVariant();
    }
}

void ExampleSetModel::selectExampleSet(int index)
{
<<<<<<< HEAD
    static QHash<int, QByteArray> roleNames{
        {Name, "name"},
        {ProjectPath, "projectPath"},
        {ImageUrl, "imageUrl"},
        {Description, "description"},
        {DocUrl, "docUrl"},
        {FilesToOpen, "filesToOpen"},
        {MainFile, "mainFile"},
        {Tags, "tags"},
        {Difficulty, "difficulty"},
        {Type, "type"},
        {HasSourceCode, "hasSourceCode"},
        {Dependencies, "dependencies"},
        {IsVideo, "isVideo"},
        {VideoUrl, "videoUrl"},
        {VideoLength, "videoLength"},
        {Platforms, "platforms"},
        {IsHighlighted, "isHighlighted"},
        {PreferredFeatures, "preferredFeatures"}
    };
    return roleNames;
=======
    if (index != m_selectedExampleSetIndex) {
        m_selectedExampleSetIndex = index;
        writeCurrentIdToSettings(m_selectedExampleSetIndex);
        emit selectedExampleSetChanged(m_selectedExampleSetIndex);
    }
>>>>>>> 6afdb8bd
}

void ExampleSetModel::qtVersionManagerLoaded()
{
    m_qtVersionManagerInitialized = true;
    tryToInitialize();
}

void ExampleSetModel::helpManagerInitialized()
{
    m_helpManagerInitialized = true;
    tryToInitialize();
}


void ExampleSetModel::tryToInitialize()
{
    if (m_initalized)
        return;
    if (!m_qtVersionManagerInitialized)
        return;
    if (Core::HelpManager::instance() && !m_helpManagerInitialized)
        return;

    m_initalized = true;

    connect(QtVersionManager::instance(), &QtVersionManager::qtVersionsChanged,
            this, &ExampleSetModel::updateQtVersionList);
    connect(ProjectExplorer::KitManager::instance(), &ProjectExplorer::KitManager::defaultkitChanged,
            this, &ExampleSetModel::updateQtVersionList);

    updateQtVersionList();
}


ExamplesListModelFilter::ExamplesListModelFilter(ExamplesListModel *sourceModel, bool showTutorialsOnly, QObject *parent) :
    QSortFilterProxyModel(parent),
    m_showTutorialsOnly(showTutorialsOnly)
{
    setSourceModel(sourceModel);
    setDynamicSortFilter(true);
    setFilterCaseSensitivity(Qt::CaseInsensitive);
    sort(0);
}

bool ExamplesListModelFilter::filterAcceptsRow(int sourceRow, const QModelIndex &sourceParent) const
{
    const ExampleItem item = sourceModel()->index(sourceRow, 0, sourceParent).data(Qt::UserRole).value<ExampleItem>();

    if (m_showTutorialsOnly && item.type != Tutorial)
        return false;

    if (!m_showTutorialsOnly && item.type != Example && item.type != Demo)
        return false;

    if (!m_filterTags.isEmpty()) {
        return Utils::allOf(m_filterTags, [&item](const QString &filterTag) {
            return item.tags.contains(filterTag);
        });
    }

    if (!m_filterStrings.isEmpty()) {
        for (const QString &subString : m_filterStrings) {
            bool wordMatch = false;
            wordMatch |= bool(item.name.contains(subString, Qt::CaseInsensitive));
            if (wordMatch)
                continue;
            const auto subMatch = [&subString](const QString &elem) { return elem.contains(subString); };
            wordMatch |= Utils::contains(item.tags, subMatch);
            if (wordMatch)
                continue;
            wordMatch |= bool(item.description.contains(subString, Qt::CaseInsensitive));
            if (!wordMatch)
                return false;
        }
    }

    return QSortFilterProxyModel::filterAcceptsRow(sourceRow, sourceParent);
}

void ExamplesListModelFilter::delayedUpdateFilter()
{
    if (m_timerId != 0)
        killTimer(m_timerId);

    m_timerId = startTimer(320);
}

void ExamplesListModelFilter::timerEvent(QTimerEvent *timerEvent)
{
    if (m_timerId == timerEvent->timerId()) {
        invalidateFilter();
        emit layoutChanged();
        killTimer(m_timerId);
        m_timerId = 0;
    }
}

struct SearchStringLexer
{
    QString code;
    const QChar *codePtr;
    QChar yychar;
    QString yytext;

    enum TokenKind {
        END_OF_STRING = 0,
        TAG,
        STRING_LITERAL,
        UNKNOWN
    };

    inline void yyinp() { yychar = *codePtr++; }

    SearchStringLexer(const QString &code)
        : code(code)
        , codePtr(code.unicode())
        , yychar(QLatin1Char(' ')) { }

    int operator()() { return yylex(); }

    int yylex() {
        while (yychar.isSpace())
            yyinp(); // skip all the spaces

        yytext.clear();

        if (yychar.isNull())
            return END_OF_STRING;

        QChar ch = yychar;
        yyinp();

        switch (ch.unicode()) {
        case '"':
        case '\'':
        {
            const QChar quote = ch;
            yytext.clear();
            while (!yychar.isNull()) {
                if (yychar == quote) {
                    yyinp();
                    break;
                }
                if (yychar == QLatin1Char('\\')) {
                    yyinp();
                    switch (yychar.unicode()) {
                    case '"': yytext += QLatin1Char('"'); yyinp(); break;
                    case '\'': yytext += QLatin1Char('\''); yyinp(); break;
                    case '\\': yytext += QLatin1Char('\\'); yyinp(); break;
                    }
                } else {
                    yytext += yychar;
                    yyinp();
                }
            }
            return STRING_LITERAL;
        }

        default:
            if (ch.isLetterOrNumber() || ch == QLatin1Char('_')) {
                yytext.clear();
                yytext += ch;
                while (yychar.isLetterOrNumber() || yychar == QLatin1Char('_')) {
                    yytext += yychar;
                    yyinp();
                }
                if (yychar == QLatin1Char(':') && yytext == QLatin1String("tag")) {
                    yyinp();
                    return TAG;
                }
                return STRING_LITERAL;
            }
        }

        yytext += ch;
        return UNKNOWN;
    }
};

void ExamplesListModelFilter::setSearchString(const QString &arg)
{
    if (m_searchString == arg)
        return;

    m_searchString = arg;
    m_filterTags.clear();
    m_filterStrings.clear();

    // parse and update
    SearchStringLexer lex(arg);
    bool isTag = false;
    while (int tk = lex()) {
        if (tk == SearchStringLexer::TAG) {
            isTag = true;
            m_filterStrings.append(lex.yytext);
        }

        if (tk == SearchStringLexer::STRING_LITERAL) {
            if (isTag) {
                m_filterStrings.pop_back();
                m_filterTags.append(lex.yytext);
                isTag = false;
            } else {
                m_filterStrings.append(lex.yytext);
            }
        }
    }

    delayedUpdateFilter();
}

} // namespace Internal
} // namespace QtSupport<|MERGE_RESOLUTION|>--- conflicted
+++ resolved
@@ -321,8 +321,6 @@
                 item.tags = trimStringList(reader->readElementText(QXmlStreamReader::ErrorOnUnexpectedElement).split(QLatin1Char(','), QString::SkipEmptyParts));
             } else if (reader->name() == QLatin1String("platforms")) {
                 item.platforms = trimStringList(reader->readElementText(QXmlStreamReader::ErrorOnUnexpectedElement).split(QLatin1Char(','), QString::SkipEmptyParts));
-            } else if (reader->name() == QLatin1String("preferredFeatures")) {
-                item.preferredFeatures = trimStringList(reader->readElementText(QXmlStreamReader::ErrorOnUnexpectedElement).split(QLatin1Char(','), QString::SkipEmptyParts));
         }
             break;
         case QXmlStreamReader::EndElement:
@@ -412,10 +410,6 @@
                 item.dependencies.append(projectsOffset + slash + reader->readElementText(QXmlStreamReader::ErrorOnUnexpectedElement));
             } else if (reader->name() == QLatin1String("tags")) {
                 item.tags = reader->readElementText(QXmlStreamReader::ErrorOnUnexpectedElement).split(QLatin1Char(','));
-            }  else if (reader->name() == QLatin1String("platforms")) {
-                item.platforms = trimStringList(reader->readElementText(QXmlStreamReader::ErrorOnUnexpectedElement).split(QLatin1Char(','), QString::SkipEmptyParts));
-            } else if (reader->name() == QLatin1String("preferredFeatures")) {
-                item.preferredFeatures = trimStringList(reader->readElementText(QXmlStreamReader::ErrorOnUnexpectedElement).split(QLatin1Char(','), QString::SkipEmptyParts));
             }
             break;
         case QXmlStreamReader::EndElement:
@@ -540,34 +534,9 @@
 QStringList ExampleSetModel::exampleSources(QString *examplesInstallPath, QString *demosInstallPath)
 {
     QStringList sources;
-<<<<<<< HEAD
-    QSettings *settings = Core::ICore::settings();
-    QString resourceDir = Core::ICore::resourcePath() + QLatin1String("/welcomescreen/");
-
-    // read extra tutorials settings
-    QString installedTutorials = settings->value(QLatin1String("Help/InstalledTutorials"),
-                                                 QString()).toString();
-    if (installedTutorials.isEmpty()) {
-        // Qt Creator shipped tutorials
-        sources << (resourceDir + QLatin1String("/qtcreator_tutorials.xml"));
-    } else {
-        if (debugExamples())
-            qWarning() << "Reading Help/InstalledTutorials from settings:" << installedTutorials;
-        QFileInfo fi(installedTutorials);
-        if (fi.isFile() && fi.isReadable()) {
-            sources.append(installedTutorials);
-            if (debugExamples())
-                qWarning() << "Adding tutorials set " << installedTutorials;
-        } else {
-            if (debugExamples())
-                qWarning() << "Manifest path " << installedTutorials << "is not a readable regular file, ignoring";
-        }
-    }
-=======
 
     // Qt Creator shipped tutorials
     sources << ":/qtsupport/qtcreator_tutorials.xml";
->>>>>>> 6afdb8bd
 
     QString examplesPath;
     QString demosPath;
@@ -633,49 +602,9 @@
     switch (role)
     {
     case Qt::DisplayRole: // for search only
-<<<<<<< HEAD
-        return QString(prefixForItem(item) + item.name + QLatin1Char(' ') + item.tags.join(QLatin1Char(' ')));
-    case Name:
-        return item.name;
-    case ProjectPath:
-        return item.projectPath;
-    case Description:
-        return item.description;
-    case ImageUrl:
-        return item.imageUrl;
-    case DocUrl:
-        return item.docUrl;
-    case FilesToOpen:
-        return item.filesToOpen;
-    case MainFile:
-        return item.mainFile;
-    case Tags:
-        return item.tags;
-    case Difficulty:
-        return item.difficulty;
-    case Dependencies:
-        return item.dependencies;
-    case HasSourceCode:
-        return item.hasSourceCode;
-    case Type:
-        return item.type;
-    case IsVideo:
-        return item.isVideo;
-    case VideoUrl:
-        return item.videoUrl;
-    case VideoLength:
-        return item.videoLength;
-    case Platforms:
-        return item.platforms;
-    case PreferredFeatures:
-        return item.preferredFeatures;
-    case IsHighlighted:
-        return item.isHighlighted;
-=======
         return QString(prefixForItem(item) + item.name + ' ' + item.tags.join(' '));
     case Qt::UserRole:
         return QVariant::fromValue<ExampleItem>(item);
->>>>>>> 6afdb8bd
     default:
         return QVariant();
     }
@@ -683,35 +612,11 @@
 
 void ExampleSetModel::selectExampleSet(int index)
 {
-<<<<<<< HEAD
-    static QHash<int, QByteArray> roleNames{
-        {Name, "name"},
-        {ProjectPath, "projectPath"},
-        {ImageUrl, "imageUrl"},
-        {Description, "description"},
-        {DocUrl, "docUrl"},
-        {FilesToOpen, "filesToOpen"},
-        {MainFile, "mainFile"},
-        {Tags, "tags"},
-        {Difficulty, "difficulty"},
-        {Type, "type"},
-        {HasSourceCode, "hasSourceCode"},
-        {Dependencies, "dependencies"},
-        {IsVideo, "isVideo"},
-        {VideoUrl, "videoUrl"},
-        {VideoLength, "videoLength"},
-        {Platforms, "platforms"},
-        {IsHighlighted, "isHighlighted"},
-        {PreferredFeatures, "preferredFeatures"}
-    };
-    return roleNames;
-=======
     if (index != m_selectedExampleSetIndex) {
         m_selectedExampleSetIndex = index;
         writeCurrentIdToSettings(m_selectedExampleSetIndex);
         emit selectedExampleSetChanged(m_selectedExampleSetIndex);
     }
->>>>>>> 6afdb8bd
 }
 
 void ExampleSetModel::qtVersionManagerLoaded()
