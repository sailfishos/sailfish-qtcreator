--- conflicted
+++ resolved
@@ -338,13 +338,7 @@
             } else if (reader->name() == QLatin1String("tags")) {
                 item->tags = trimStringList(reader->readElementText(QXmlStreamReader::ErrorOnUnexpectedElement).split(QLatin1Char(','), QString::SkipEmptyParts));
             } else if (reader->name() == QLatin1String("platforms")) {
-<<<<<<< HEAD
-                item.platforms = trimStringList(reader->readElementText(QXmlStreamReader::ErrorOnUnexpectedElement).split(QLatin1Char(','), QString::SkipEmptyParts));
-            } else if (reader->name() == QLatin1String("preferredFeatures")) {
-                item.preferredFeatures = trimStringList(reader->readElementText(QXmlStreamReader::ErrorOnUnexpectedElement).split(QLatin1Char(','), QString::SkipEmptyParts));
-=======
                 item->platforms = trimStringList(reader->readElementText(QXmlStreamReader::ErrorOnUnexpectedElement).split(QLatin1Char(','), QString::SkipEmptyParts));
->>>>>>> 33c5ff21
         }
             break;
         case QXmlStreamReader::EndElement:
@@ -436,15 +430,7 @@
             } else if (reader->name() == QLatin1String("dependency")) {
                 item->dependencies.append(projectsOffset + slash + reader->readElementText(QXmlStreamReader::ErrorOnUnexpectedElement));
             } else if (reader->name() == QLatin1String("tags")) {
-<<<<<<< HEAD
-                item.tags = reader->readElementText(QXmlStreamReader::ErrorOnUnexpectedElement).split(QLatin1Char(','));
-            }  else if (reader->name() == QLatin1String("platforms")) {
-                item.platforms = trimStringList(reader->readElementText(QXmlStreamReader::ErrorOnUnexpectedElement).split(QLatin1Char(','), QString::SkipEmptyParts));
-            } else if (reader->name() == QLatin1String("preferredFeatures")) {
-                item.preferredFeatures = trimStringList(reader->readElementText(QXmlStreamReader::ErrorOnUnexpectedElement).split(QLatin1Char(','), QString::SkipEmptyParts));
-=======
                 item->tags = reader->readElementText(QXmlStreamReader::ErrorOnUnexpectedElement).split(QLatin1Char(','));
->>>>>>> 33c5ff21
             }
             break;
         case QXmlStreamReader::EndElement:
@@ -597,27 +583,9 @@
 QStringList ExampleSetModel::exampleSources(QString *examplesInstallPath, QString *demosInstallPath)
 {
     QStringList sources;
-    QSettings *settings = Core::ICore::settings();
-
-    // read extra tutorials settings
-    QString installedTutorials = settings->value(QLatin1String("Help/InstalledTutorials"),
-                                                 QString()).toString();
-    if (installedTutorials.isEmpty()) {
-        // Qt Creator shipped tutorials
-        sources << ":/qtsupport/qtcreator_tutorials.xml";
-    } else {
-        if (debugExamples())
-            qWarning() << "Reading Help/InstalledTutorials from settings:" << installedTutorials;
-        QFileInfo fi(installedTutorials);
-        if (fi.isFile() && fi.isReadable()) {
-            sources.append(installedTutorials);
-            if (debugExamples())
-                qWarning() << "Adding tutorials set " << installedTutorials;
-        } else {
-            if (debugExamples())
-                qWarning() << "Manifest path " << installedTutorials << "is not a readable regular file, ignoring";
-        }
-    }
+
+    // Qt Creator shipped tutorials
+    sources << ":/qtsupport/qtcreator_tutorials.xml";
 
     QString examplesPath;
     QString demosPath;
