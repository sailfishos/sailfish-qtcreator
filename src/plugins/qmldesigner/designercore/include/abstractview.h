/****************************************************************************
**
** Copyright (C) 2013 Digia Plc and/or its subsidiary(-ies).
** Contact: http://www.qt-project.org/legal
**
** This file is part of Qt Creator.
**
** Commercial License Usage
** Licensees holding valid commercial Qt licenses may use this file in
** accordance with the commercial license agreement provided with the
** Software or, alternatively, in accordance with the terms contained in
** a written agreement between you and Digia.  For licensing terms and
** conditions see http://qt.digia.com/licensing.  For further information
** use the contact form at http://qt.digia.com/contact-us.
**
** GNU Lesser General Public License Usage
** Alternatively, this file may be used under the terms of the GNU Lesser
** General Public License version 2.1 as published by the Free Software
** Foundation and appearing in the file LICENSE.LGPL included in the
** packaging of this file.  Please review the following information to
** ensure the GNU Lesser General Public License version 2.1 requirements
** will be met: http://www.gnu.org/licenses/old-licenses/lgpl-2.1.html.
**
** In addition, as a special exception, Digia gives you certain additional
** rights.  These rights are described in the Digia Qt LGPL Exception
** version 1.1, included in the file LGPL_EXCEPTION.txt in this package.
**
****************************************************************************/

#ifndef ABSTRACTVIEW_H
#define ABSTRACTVIEW_H

#include <qmldesignercorelib_global.h>

#include <model.h>
#include <modelnode.h>
#include <abstractproperty.h>
#include <rewritertransaction.h>
#include <commondefines.h>

#include <QObject>

QT_BEGIN_NAMESPACE
class QStyle;
class QToolButton;
QT_END_NAMESPACE

namespace QmlDesigner {
    namespace Internal {
        class InternalNode;
        typedef QSharedPointer<InternalNode> InternalNodePointer;
        typedef QWeakPointer<InternalNode> InternalNodeWeakPointer;
    }
}

namespace QmlDesigner {

class QmlModelView;
class NodeInstanceView;
class RewriterView;

<<<<<<< HEAD
struct WidgetInfo {
=======
class WidgetInfo {

public:
    class ToolBarWidgetFactoryInterface {
    public:
        ToolBarWidgetFactoryInterface()
        {}

        virtual QList<QToolButton*> createToolBarWidgets() = 0;
    };

    template <class T>
    class ToolBarWidgetDefaultFactory : public ToolBarWidgetFactoryInterface {
    public:
        ToolBarWidgetDefaultFactory(T *t ) : m_t(t)
        {}

        QList<QToolButton*> createToolBarWidgets()
        {
            return m_t->createToolBarWidgets();
        }

    private:
        T * m_t;
    };

>>>>>>> f409fdd6
    enum PlacementHint {
        NoPane,
        LeftPane,
        RightPane,
        TopPane, // not used
        BottomPane, // not used
        CentralPane // not used
    };

<<<<<<< HEAD
=======
    WidgetInfo()
        : widget(0),
          toolBarWidgetFactory(0)
    {
    }

>>>>>>> f409fdd6
    QString uniqueId;
    QString tabName;
    QWidget *widget;
    int placementPriority;
    PlacementHint placementHint;
<<<<<<< HEAD
=======
    ToolBarWidgetFactoryInterface *toolBarWidgetFactory;
>>>>>>> f409fdd6
};


class QMLDESIGNERCORE_EXPORT AbstractView : public QObject
{
    Q_OBJECT
public:
    Q_FLAGS(PropertyChangeFlag PropertyChangeFlags)
    typedef QWeakPointer<AbstractView> Pointer;

    enum PropertyChangeFlag {
      NoAdditionalChanges = 0x0,
      PropertiesAdded = 0x1,
      EmptyPropertiesRemoved = 0x2
    };
    Q_DECLARE_FLAGS(PropertyChangeFlags, PropertyChangeFlag)
    AbstractView(QObject *parent = 0)
            : QObject(parent) {}

    virtual ~AbstractView();

    Model* model() const;
    bool isAttached() const;

    RewriterTransaction beginRewriterTransaction();

    ModelNode createModelNode(const TypeName &typeName,
                         int majorVersion,
                         int minorVersion,
                         const PropertyListType &propertyList = PropertyListType(),
                         const PropertyListType &auxPropertyList = PropertyListType(),
                         const QString &nodeSource = QString(),
                         ModelNode::NodeSourceType nodeSourceType = ModelNode::NodeWithoutSource);

    const ModelNode rootModelNode() const;
    ModelNode rootModelNode();

    void setSelectedModelNodes(const QList<ModelNode> &selectedNodeList);
    void selectModelNode(const ModelNode &node);
    void deselectModelNode(const ModelNode &node);
    void clearSelectedModelNodes();

    QList<ModelNode> selectedModelNodes() const;

    ModelNode modelNodeForId(const QString &id);
    bool hasId(const QString &id) const;

    ModelNode modelNodeForInternalId(qint32 internalId);
    bool hasModelNodeForInternalId(qint32 internalId) const;

    QList<ModelNode> allModelNodes() const;

    void emitCustomNotification(const QString &identifier);
    void emitCustomNotification(const QString &identifier, const QList<ModelNode> &nodeList);
    void emitCustomNotification(const QString &identifier, const QList<ModelNode> &nodeList, const QList<QVariant> &data);

    void emitInstancePropertyChange(const QList<QPair<ModelNode, PropertyName> > &propertyList);
    void emitInstancesCompleted(const QVector<ModelNode> &nodeList);
    void emitInstanceInformationsChange(const QMultiHash<ModelNode, InformationName> &informationChangeHash);
    void emitInstancesRenderImageChanged(const QVector<ModelNode> &nodeList);
    void emitInstancesPreviewImageChanged(const QVector<ModelNode> &nodeList);
    void emitInstancesChildrenChanged(const QVector<ModelNode> &nodeList);
    void emitRewriterBeginTransaction();
    void emitRewriterEndTransaction();
    void emitInstanceToken(const QString &token, int number, const QVector<ModelNode> &nodeVector);

    void sendTokenToInstances(const QString &token, int number, const QVector<ModelNode> &nodeVector);

    virtual void modelAttached(Model *model);
    virtual void modelAboutToBeDetached(Model *model);

    virtual void nodeCreated(const ModelNode &createdNode) = 0;
    virtual void nodeAboutToBeRemoved(const ModelNode &removedNode) = 0;
    virtual void nodeRemoved(const ModelNode &removedNode, const NodeAbstractProperty &parentProperty, PropertyChangeFlags propertyChange) = 0;
    virtual void nodeAboutToBeReparented(const ModelNode &node, const NodeAbstractProperty &newPropertyParent, const NodeAbstractProperty &oldPropertyParent, AbstractView::PropertyChangeFlags propertyChange) = 0;
    virtual void nodeReparented(const ModelNode &node, const NodeAbstractProperty &newPropertyParent, const NodeAbstractProperty &oldPropertyParent, AbstractView::PropertyChangeFlags propertyChange) = 0;
    virtual void nodeIdChanged(const ModelNode& node, const QString& newId, const QString& oldId) = 0;
    virtual void propertiesAboutToBeRemoved(const QList<AbstractProperty>& propertyList) = 0;
    virtual void propertiesRemoved(const QList<AbstractProperty>& propertyList) = 0;
    virtual void variantPropertiesChanged(const QList<VariantProperty>& propertyList, PropertyChangeFlags propertyChange) = 0;
    virtual void bindingPropertiesChanged(const QList<BindingProperty>& propertyList, PropertyChangeFlags propertyChange) = 0;
    virtual void rootNodeTypeChanged(const QString &type, int majorVersion, int minorVersion) = 0;

    virtual void instancePropertyChange(const QList<QPair<ModelNode, PropertyName> > &propertyList) = 0;
    virtual void instancesCompleted(const QVector<ModelNode> &completedNodeList) = 0;
    virtual void instanceInformationsChange(const QMultiHash<ModelNode, InformationName> &informationChangeHash) = 0;
    virtual void instancesRenderImageChanged(const QVector<ModelNode> &nodeList) = 0;
    virtual void instancesPreviewImageChanged(const QVector<ModelNode> &nodeList) = 0;
    virtual void instancesChildrenChanged(const QVector<ModelNode> &nodeList) = 0;
    virtual void instancesToken(const QString &tokenName, int tokenNumber, const QVector<ModelNode> &nodeVector) = 0;

    virtual void nodeSourceChanged(const ModelNode &modelNode, const QString &newNodeSource) = 0;

    virtual void rewriterBeginTransaction() = 0;
    virtual void rewriterEndTransaction() = 0;

    virtual void actualStateChanged(const ModelNode &node) = 0; // base state is a invalid model node

    virtual void selectedNodesChanged(const QList<ModelNode> &selectedNodeList,
                                      const QList<ModelNode> &lastSelectedNodeList) = 0;

    virtual void fileUrlChanged(const QUrl &oldUrl, const QUrl &newUrl);

    virtual void nodeOrderChanged(const NodeListProperty &listProperty, const ModelNode &movedNode, int oldIndex) = 0;

    virtual void importsChanged(const QList<Import> &addedImports, const QList<Import> &removedImports) = 0;

    virtual void auxiliaryDataChanged(const ModelNode &node, const PropertyName &name, const QVariant &data);

    virtual void customNotification(const AbstractView *view, const QString &identifier, const QList<ModelNode> &nodeList, const QList<QVariant> &data);

    virtual void scriptFunctionsChanged(const ModelNode &node, const QStringList &scriptFunctionList) = 0;

    QmlModelView *toQmlModelView();

    void changeRootNodeType(const TypeName &type, int majorVersion, int minorVersion);

    NodeInstanceView *nodeInstanceView() const;
    RewriterView *rewriterView() const;

    void setAcutalStateNode(const ModelNode &node);
    ModelNode actualStateNode() const;

    void resetView();

    virtual bool hasWidget() const;
    virtual WidgetInfo widgetInfo();

protected:
    void setModel(Model * model);
    void removeModel();
    static WidgetInfo createWidgetInfo(QWidget *widget = 0,
<<<<<<< HEAD
=======
                                       WidgetInfo::ToolBarWidgetFactoryInterface *toolBarWidgetFactory = 0,
>>>>>>> f409fdd6
                                       const QString &uniqueId = QString(),
                                       WidgetInfo::PlacementHint placementHint = WidgetInfo::NoPane,
                                       int placementPriority = 0,
                                       const QString &tabName = QString());

private: //functions
    QList<ModelNode> toModelNodeList(const QList<Internal::InternalNodePointer> &nodeList) const;


private:
    QWeakPointer<Model> m_model;
};

QMLDESIGNERCORE_EXPORT QList<Internal::InternalNodePointer> toInternalNodeList(const QList<ModelNode> &nodeList);
QMLDESIGNERCORE_EXPORT QList<ModelNode> toModelNodeList(const QList<Internal::InternalNodePointer> &nodeList, AbstractView *view);

}

#endif // ABSTRACTVIEW_H<|MERGE_RESOLUTION|>--- conflicted
+++ resolved
@@ -59,9 +59,6 @@
 class NodeInstanceView;
 class RewriterView;
 
-<<<<<<< HEAD
-struct WidgetInfo {
-=======
 class WidgetInfo {
 
 public:
@@ -88,7 +85,6 @@
         T * m_t;
     };
 
->>>>>>> f409fdd6
     enum PlacementHint {
         NoPane,
         LeftPane,
@@ -98,26 +94,19 @@
         CentralPane // not used
     };
 
-<<<<<<< HEAD
-=======
     WidgetInfo()
         : widget(0),
           toolBarWidgetFactory(0)
     {
     }
 
->>>>>>> f409fdd6
     QString uniqueId;
     QString tabName;
     QWidget *widget;
     int placementPriority;
     PlacementHint placementHint;
-<<<<<<< HEAD
-=======
     ToolBarWidgetFactoryInterface *toolBarWidgetFactory;
->>>>>>> f409fdd6
 };
-
 
 class QMLDESIGNERCORE_EXPORT AbstractView : public QObject
 {
@@ -248,10 +237,7 @@
     void setModel(Model * model);
     void removeModel();
     static WidgetInfo createWidgetInfo(QWidget *widget = 0,
-<<<<<<< HEAD
-=======
                                        WidgetInfo::ToolBarWidgetFactoryInterface *toolBarWidgetFactory = 0,
->>>>>>> f409fdd6
                                        const QString &uniqueId = QString(),
                                        WidgetInfo::PlacementHint placementHint = WidgetInfo::NoPane,
                                        int placementPriority = 0,
