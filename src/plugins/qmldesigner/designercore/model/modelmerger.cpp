/**************************************************************************
**
** This file is part of Qt Creator
**
** Copyright (c) 2010 Nokia Corporation and/or its subsidiary(-ies).
**
** Contact: Nokia Corporation (qt-info@nokia.com)
**
** Commercial Usage
**
** Licensees holding valid Qt Commercial licenses may use this file in
** accordance with the Qt Commercial License Agreement provided with the
** Software or, alternatively, in accordance with the terms contained in
** a written agreement between you and Nokia.
**
** GNU Lesser General Public License Usage
**
** Alternatively, this file may be used under the terms of the GNU Lesser
** General Public License version 2.1 as published by the Free Software
** Foundation and appearing in the file LICENSE.LGPL included in the
** packaging of this file.  Please review the following information to
** ensure the GNU Lesser General Public License version 2.1 requirements
** will be met: http://www.gnu.org/licenses/old-licenses/lgpl-2.1.html.
**
** If you are unsure which license is appropriate for your use, please
** contact the sales department at http://qt.nokia.com/contact.
**
**************************************************************************/

#include "modelmerger.h"

#include "modelmerger.h"
#include "modelnode.h"
#include "abstractview.h"
#include "model.h"
#include "nodeproperty.h"
#include "nodelistproperty.h"
#include "bindingproperty.h"
#include "variantproperty.h"
#include "rewritertransaction.h"

#include <QSet>
#include <QStringList>

#include <QtDebug>

namespace QmlDesigner {

static ModelNode createNodeFromNode(const ModelNode &modelNode,const QHash<QString, QString> &idRenamingHash, AbstractView *view);

static QString fixExpression(const QString &expression, const QHash<QString, QString> &idRenamingHash)
{
    QString newExpression = expression;
    foreach (const QString &id, idRenamingHash.keys()) {
        if (newExpression.contains(id))
            newExpression = newExpression.replace(id, idRenamingHash.value(id));
    }
    return newExpression;
}

static void syncVariantProperties(ModelNode &outputNode, const ModelNode &inputNode)
{
    foreach (const VariantProperty &variantProperty, inputNode.variantProperties()) {
        outputNode.variantProperty(variantProperty.name()) = variantProperty.value();
    }
}

static void syncBindingProperties(ModelNode &outputNode, const ModelNode &inputNode, const QHash<QString, QString> &idRenamingHash)
{
    foreach (const BindingProperty &bindingProperty, inputNode.bindingProperties()) {
        outputNode.bindingProperty(bindingProperty.name()).setExpression(fixExpression(bindingProperty.expression(), idRenamingHash));
    }
}

static void syncId(ModelNode &outputNode, const ModelNode &inputNode, const QHash<QString, QString> &idRenamingHash)
{
    if (!inputNode.id().isEmpty()) {
        outputNode.setId(idRenamingHash.value(inputNode.id()));
    }
}

static void splitIdInBaseNameAndNumber(const QString &id, QString *baseId, int *number)
{

    int counter = 0;
    while(counter < id.count()) {
        bool canConvertToInteger = false;
        int newNumber = id.right(counter +1).toInt(&canConvertToInteger);
        if (canConvertToInteger)
            *number = newNumber;
        else
            break;

        counter++;
    }

    *baseId = id.left(id.count() - counter);
}

static void setupIdRenamingHash(const ModelNode &modelNode, QHash<QString, QString> &idRenamingHash, AbstractView *view)
{
    QList<ModelNode> allNodes(modelNode.allSubModelNodes());
    allNodes.append(modelNode);
    foreach (const ModelNode &node, allNodes) {
        if (!node.id().isEmpty()) {
            QString newId = node.id();
            QString baseId;
            int number = 1;
            splitIdInBaseNameAndNumber(newId, &baseId, &number);

            while (view->hasId(newId) || idRenamingHash.values().contains(newId)) {
                newId = baseId + QString::number(number);
                number++;
            }

            idRenamingHash.insert(node.id(), newId);
        }
    }
}

static void syncNodeProperties(ModelNode &outputNode, const ModelNode &inputNode, const QHash<QString, QString> &idRenamingHash, AbstractView *view)
{
    foreach (const NodeProperty &nodeProperty, inputNode.nodeProperties()) {
        ModelNode newNode = createNodeFromNode(nodeProperty.modelNode(), idRenamingHash, view);
        outputNode.nodeProperty(nodeProperty.name()).reparentHere(newNode);
    }
}

static void syncNodeListProperties(ModelNode &outputNode, const ModelNode &inputNode, const QHash<QString, QString> &idRenamingHash, AbstractView *view)
{
    foreach (const NodeListProperty &nodeListProperty, inputNode.nodeListProperties()) {
        foreach (const ModelNode &node, nodeListProperty.toModelNodeList()) {
            ModelNode newNode = createNodeFromNode(node, idRenamingHash, view);
            outputNode.nodeListProperty(nodeListProperty.name()).reparentHere(newNode);
        }
    }
}

static ModelNode createNodeFromNode(const ModelNode &modelNode,const QHash<QString, QString> &idRenamingHash, AbstractView *view)
{
    QList<QPair<QString, QVariant> > propertyList;
    foreach (const VariantProperty &variantProperty, modelNode.variantProperties()) {
        propertyList.append(QPair<QString, QVariant>(variantProperty.name(), variantProperty.value()));
    }
    ModelNode newNode(view->createModelNode(modelNode.type(),modelNode.majorVersion(),modelNode.minorVersion(), propertyList));
    syncBindingProperties(newNode, modelNode, idRenamingHash);
    syncId(newNode, modelNode, idRenamingHash);
    syncNodeProperties(newNode, modelNode, idRenamingHash, view);
    syncNodeListProperties(newNode, modelNode, idRenamingHash, view);

    return newNode;
}

ModelNode ModelMerger::insertModel(const ModelNode &modelNode)
{
     RewriterTransaction transaction(view()->beginRewriterTransaction());

    foreach (const Import &import, modelNode.model()->imports())
        view()->model()->addImport(import);

    QHash<QString, QString> idRenamingHash;
    setupIdRenamingHash(modelNode, idRenamingHash, view());
    qDebug() << idRenamingHash;
    ModelNode newNode(createNodeFromNode(modelNode, idRenamingHash, view()));

    return newNode;
}

void ModelMerger::replaceModel(const ModelNode &modelNode)
{
     RewriterTransaction transaction(view()->beginRewriterTransaction());

<<<<<<< HEAD
//     foreach (const Import &import, modelNode.model()->imports()) {
        //view()->model()->addImport(import); //### 
//     }
=======
    foreach (const Import &import, modelNode.model()->imports())
        view()->model()->addImport(import);
>>>>>>> 5e40846c
    view()->model()->setFileUrl(modelNode.model()->fileUrl());

    ModelNode rootNode(view()->rootModelNode());

    foreach (const QString &propertyName, rootNode.propertyNames())
        rootNode.removeProperty(propertyName);

    QHash<QString, QString> idRenamingHash;
    setupIdRenamingHash(modelNode, idRenamingHash, view());

    syncVariantProperties(rootNode, modelNode);
    syncBindingProperties(rootNode, modelNode, idRenamingHash);
    syncId(rootNode, modelNode, idRenamingHash);
    syncNodeProperties(rootNode, modelNode, idRenamingHash, view());
    syncNodeListProperties(rootNode, modelNode, idRenamingHash, view());
    m_view->changeRootNodeType(modelNode.type(), modelNode.majorVersion(), modelNode.minorVersion());
}

} //namespace QmlDesigner
<|MERGE_RESOLUTION|>--- conflicted
+++ resolved
@@ -170,14 +170,8 @@
 {
      RewriterTransaction transaction(view()->beginRewriterTransaction());
 
-<<<<<<< HEAD
-//     foreach (const Import &import, modelNode.model()->imports()) {
-        //view()->model()->addImport(import); //### 
-//     }
-=======
     foreach (const Import &import, modelNode.model()->imports())
         view()->model()->addImport(import);
->>>>>>> 5e40846c
     view()->model()->setFileUrl(modelNode.model()->fileUrl());
 
     ModelNode rootNode(view()->rootModelNode());
