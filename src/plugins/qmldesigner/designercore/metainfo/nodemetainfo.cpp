/**************************************************************************
**
** This file is part of Qt Creator
**
** Copyright (c) 2011 Nokia Corporation and/or its subsidiary(-ies).
**
** Contact: Nokia Corporation (info@qt.nokia.com)
**
**
** GNU Lesser General Public License Usage
**
** This file may be used under the terms of the GNU Lesser General Public
** License version 2.1 as published by the Free Software Foundation and
** appearing in the file LICENSE.LGPL included in the packaging of this file.
** Please review the following information to ensure the GNU Lesser General
** Public License version 2.1 requirements will be met:
** http://www.gnu.org/licenses/old-licenses/lgpl-2.1.html.
**
** In addition, as a special exception, Nokia gives you certain additional
** rights. These rights are described in the Nokia Qt LGPL Exception
** version 1.1, included in the file LGPL_EXCEPTION.txt in this package.
**
** Other Usage
**
** Alternatively, this file may be used in accordance with the terms and
** conditions contained in a signed written agreement between you and Nokia.
**
** If you have questions regarding the use of this file, please contact
** Nokia at info@qt.nokia.com.
**
**************************************************************************/

#include "nodemetainfo.h"
#include "model.h"
#include "widgetqueryview.h"
#include "invalidargumentexception.h"

#include "metainfo.h"
#include <model.h>
#include <rewriterview.h>

#include <QSharedData>
#include <QtDebug>
#include <QIcon>
#include <QDeclarativeContext>
#include <QDeclarativeEngine>
#include <QDeclarativeComponent>

#include <qmljs/qmljslookupcontext.h>
#include <qmljs/qmljsdocument.h>
#include <qmljs/qmljscontext.h>
#include <qmljs/qmljsbind.h>
#include <qmljs/parser/qmljsast_p.h>
#include <languageutils/fakemetaobject.h>
#include <private/qdeclarativemetatype_p.h>
#include <private/qdeclarativestringconverters_p.h>

namespace QmlDesigner {

namespace Internal {

struct TypeDescription
{
    QString className;
    int minorVersion;
    int majorVersion;
};

} //Internal

/*!
\class QmlDesigner::NodeMetaInfo
\ingroup CoreModel
\brief The NodeMetaInfo class provides meta information about a qml type.

A NodeMetaInfo object can be created via ModelNode::metaInfo, or MetaInfo::nodeMetaInfo.

The object can be invalid - you can check this by calling isValid().
The object is invalid if you ask for meta information for
an non-existing qml property. Also the node meta info can become invalid
if the enclosing type is deregistered from the meta type system (e.g.
a sub component qml file is deleted). Trying to call any accessor methods on an invalid
NodeMetaInfo object will result in an InvalidMetaInfoException being thrown.

\see QmlDesigner::MetaInfo, QmlDesigner::PropertyMetaInfo, QmlDesigner::EnumeratorMetaInfo
*/

namespace Internal {

using namespace QmlJS;

typedef QPair<QString, QString> PropertyInfo;

class PropertyMemberProcessor : public Interpreter::MemberProcessor
{
public:
    virtual bool processProperty(const QString &name, const Interpreter::Value *value)
    {
        const Interpreter::ASTPropertyReference *ref = dynamic_cast<const Interpreter::ASTPropertyReference*>(value);
        if (ref) {
            QString type = "unknown";
            if (ref->ast()->memberType)
                type = ref->ast()->memberType->asString();
            m_properties.append(qMakePair(name, type));
        } else {
            if (const Interpreter::QmlObjectValue * ov = dynamic_cast<const Interpreter::QmlObjectValue *>(value)) {
                QString qualifiedTypeName = ov->packageName().isEmpty() ? ov->className() : ov->packageName() + '.' + ov->className();
                m_properties.append(qMakePair(name, qualifiedTypeName));
            } else {
                Interpreter::TypeId typeId;
                QString typeName = typeId(value);
                if (typeName == QLatin1String("number")) {
                    if (value->asRealValue()) {
                        typeName = "real";
                    } else {
                    typeName = "int";
                    }
                }
                m_properties.append(qMakePair(name, typeName));
            }
        }
        return true;
    }

    QList<PropertyInfo> properties() const { return m_properties; }

private:
    QList<PropertyInfo> m_properties;
};

static inline bool isValueType(const QString &type)
{
    QStringList objectValuesList;
    objectValuesList << "QFont" << "QPoint" << "QPointF" << "QSize" << "QSizeF" << "QVector3D" << "QVector2D";
    return objectValuesList.contains(type);
}

const Interpreter::QmlObjectValue *findQmlPrototype(const Interpreter::ObjectValue *ov, LookupContext *context)
{
    if (!ov)
        return 0;

    const Interpreter::QmlObjectValue * qmlValue = dynamic_cast<const Interpreter::QmlObjectValue *>(ov);
    if (qmlValue)
        return qmlValue;

    return findQmlPrototype(ov->prototype(context->context()), context);
}

QStringList prototypes(const Interpreter::ObjectValue *ov, LookupContext::Ptr context, bool versions = false)
{
    QStringList list;
    if (!ov)
        return list;
    ov = ov->prototype(context->context());
    while (ov) {
        const Interpreter::QmlObjectValue * qmlValue = dynamic_cast<const Interpreter::QmlObjectValue *>(ov);
        if (qmlValue) {
            if (versions) {
                list << qmlValue->packageName() + '.' + qmlValue->className() +
                ' ' + QString::number(qmlValue->version().majorVersion()) +
                '.' + QString::number(qmlValue->version().minorVersion());
            } else {
                list << qmlValue->packageName() + QLatin1Char('.') + qmlValue->className();
            }
        } else {
            if (versions) {
                list << ov->className() + " -1.-1";
            } else {
                list << ov->className();
            }
        }
        ov = ov->prototype(context->context());
    }
    return list;
}

QList<PropertyInfo> getObjectTypes(const Interpreter::ObjectValue *ov, LookupContext *context, bool local = false);

QList<PropertyInfo> getQmlTypes(const Interpreter::QmlObjectValue *ov, LookupContext *context, bool local = false)
{
    QList<PropertyInfo> list;
    if (!ov)
        return list;

    PropertyMemberProcessor processor;
    ov->processMembers(&processor);

    QList<PropertyInfo> newList = processor.properties();

    foreach (PropertyInfo property, newList) {
        QString name = property.first;
        if (!ov->isWritable(name) && ov->isPointer(name)) {
            //dot property
            const Interpreter::QmlObjectValue * qmlValue = dynamic_cast<const Interpreter::QmlObjectValue *>(ov->lookupMember(name, context->context()));
            if (qmlValue) {
                QList<PropertyInfo> dotProperties = getQmlTypes(qmlValue, context);
                foreach (const PropertyInfo &propertyInfo, dotProperties) {
                    QString dotName = propertyInfo.first;
                    QString type = propertyInfo.second;
                    dotName = name + '.' + dotName;
                    list.append(qMakePair(dotName, type));
                }
            }
        }
        if (isValueType(ov->propertyType(name))) {
            const Interpreter::ObjectValue *dotObjectValue = dynamic_cast<const Interpreter::ObjectValue *>(ov->lookupMember(name, context->context()));
            if (dotObjectValue) {
                QList<PropertyInfo> dotProperties = getObjectTypes(dotObjectValue, context);
                foreach (const PropertyInfo &propertyInfo, dotProperties) {
                    QString dotName = propertyInfo.first;
                    QString type = propertyInfo.second;
                    dotName = name + '.' + dotName;
                    list.append(qMakePair(dotName, type));
                }
            }
        }
        QString type = property.second;
        if (!ov->isPointer(name) && !ov->isListProperty(name))
            type = ov->propertyType(name);
        list.append(qMakePair(name, type));
    }

    if (!local) {
        const Interpreter::ObjectValue* prototype = ov->prototype(context->context());

        const Interpreter::QmlObjectValue * qmlObjectValue = dynamic_cast<const Interpreter::QmlObjectValue *>(prototype);

        if (qmlObjectValue) {
            list << getQmlTypes(qmlObjectValue, context);
        } else {
            list << getObjectTypes(prototype, context);
        }
    }

    return list;
}

QList<PropertyInfo> getTypes(const Interpreter::ObjectValue *ov, LookupContext *context, bool local = false)
{
    QList<PropertyInfo> list;

    const Interpreter::QmlObjectValue * qmlObjectValue = dynamic_cast<const Interpreter::QmlObjectValue *>(ov);

    if (qmlObjectValue) {
        list << getQmlTypes(qmlObjectValue, context, local);
    } else {
        list << getObjectTypes(ov, context, local);
    }

    return list;
}

QList<PropertyInfo> getObjectTypes(const Interpreter::ObjectValue *ov, LookupContext *context, bool local)
{
    QList<PropertyInfo> list;
    if (!ov)
        return list;
    PropertyMemberProcessor processor;
    ov->processMembers(&processor);

    list << processor.properties();

    if (!local) {
        const Interpreter::ObjectValue* prototype = ov->prototype(context->context());

        const Interpreter::QmlObjectValue * qmlObjectValue = dynamic_cast<const Interpreter::QmlObjectValue *>(prototype);

        if (qmlObjectValue) {
            list << getQmlTypes(qmlObjectValue, context);
        } else {
            list << getObjectTypes(prototype, context);
        }
    }

    return list;
}

class NodeMetaInfoPrivate
{
public:
    typedef QSharedPointer<NodeMetaInfoPrivate> Pointer;
    NodeMetaInfoPrivate();
    ~NodeMetaInfoPrivate() {}

    bool isValid() const;

    bool isComponent() const
    {
        return m_isComponent;
    }

    QStringList properties() const
    {
        return m_properties;
    }

    QStringList localProperties() const
    {
        return m_localProperties;
    }

    QString defaultPropertyName() const
    {
        if (!m_defaultPropertyName.isEmpty())
            return m_defaultPropertyName;
        return QLatin1String("data");
    }

    QString propertyType(const QString &propertyName) const;

    void setupPrototypes();
    QList<TypeDescription> prototypes() const;

    bool isPropertyWritable(const QString &propertyName) const;
    bool isPropertyPointer(const QString &propertyName) const;
    bool isPropertyList(const QString &propertyName) const;
    bool isPropertyEnum(const QString &propertyName) const;
    QString propertyEnumScope(const QString &propertyName) const;
    QStringList keysForEnum(const QString &enumName) const;
    bool cleverCheckType(const QString &otherType) const;
    QVariant::Type variantTypeId(const QString &properyName) const;

    int majorVersion() const
    { return m_majorVersion; }

    int minorVersion() const
    { return m_minorVersion; }

    QString qualfiedTypeName() const
    { return m_qualfiedTypeName; }

    Model *model() const
    { return m_model; }

    QString packageName() const;

    QString componentSource() const;
    QString componentFileName() const;

    static Pointer create(Model *model, const QString &type, int maj = -1, int min = -1);

     QSet<QString> &prototypeCachePositives()
     {
         return m_prototypeCachePositives;
     }

     QSet<QString> &prototypeCacheNegatives()
     {
         return m_prototypeCacheNegatives;
     }

     static void clearCache()
     {
         m_nodeMetaInfoCache.clear();
     }

private:
    NodeMetaInfoPrivate(Model *model, QString type, int maj = -1, int min = -1);

    const QmlJS::Interpreter::QmlObjectValue *getQmlObjectValue() const;
    const QmlJS::Interpreter::ObjectValue *getObjectValue() const;
    void setupPropertyInfo(QList<PropertyInfo> propertyInfos);
    void setupLocalPropertyInfo(QList<PropertyInfo> propertyInfos);
    QString lookupName() const;
    QStringList lookupNameComponent() const;
    const QmlJS::Interpreter::QmlObjectValue *getNearestQmlObjectValue() const;
    QString fullQualifiedImportAliasType() const;

    QString m_qualfiedTypeName;
    int m_majorVersion;
    int m_minorVersion;
    bool m_isValid;
    bool m_isComponent;
    QStringList m_properties;
    QStringList m_propertyTypes;
    QStringList m_localProperties;
    QString m_defaultPropertyName;
    QList<TypeDescription> m_prototypes;
    QSet<QString> m_prototypeCachePositives;
    QSet<QString> m_prototypeCacheNegatives;

    //storing the pointer would not be save
    QmlJS::LookupContext *lookupContext() const;
    QmlJS::Document *document() const;

    QPointer<Model> m_model;
    static QHash<QString, Pointer> m_nodeMetaInfoCache;
};

QHash<QString, NodeMetaInfoPrivate::Pointer> NodeMetaInfoPrivate::m_nodeMetaInfoCache;


static inline QString stringIdentifier( const QString &type, int maj, int min)
{
    return type + QString::number(maj) + '_' + QString::number(min);
}

NodeMetaInfoPrivate::Pointer NodeMetaInfoPrivate::create(Model *model, const QString &type, int maj, int min)
{
    if (m_nodeMetaInfoCache.contains(stringIdentifier(type, maj, min))) {
        const Pointer &info = m_nodeMetaInfoCache.value(stringIdentifier(type, maj, min));
        if (info->model() == model) {
            return info;
        } else {
            m_nodeMetaInfoCache.clear();
        }
    }

    Pointer newData(new NodeMetaInfoPrivate(model, type, maj, min));
    if (newData->isValid())
        m_nodeMetaInfoCache.insert(stringIdentifier(type, maj, min), newData);
    return newData;
}

NodeMetaInfoPrivate::NodeMetaInfoPrivate() : m_isValid(false)
{

}

NodeMetaInfoPrivate::NodeMetaInfoPrivate(Model *model, QString type, int maj, int min) :
                                        m_qualfiedTypeName(type), m_majorVersion(maj),
                                        m_minorVersion(min), m_isValid(false), m_isComponent(false),
                                        m_model(model)
{
    if (lookupContext()) {
        const Interpreter::QmlObjectValue *objectValue = getQmlObjectValue();
        if (objectValue) {
            setupPropertyInfo(getTypes(objectValue, lookupContext()));
            setupLocalPropertyInfo(getTypes(objectValue, lookupContext(), true));
            m_defaultPropertyName = objectValue->defaultPropertyName();
            setupPrototypes();
            m_isValid = true;
        } else {
            const Interpreter::ObjectValue *objectValue = getObjectValue();
            if (objectValue) {
                const Interpreter::QmlObjectValue *qmlValue = dynamic_cast<const Interpreter::QmlObjectValue *>(objectValue);
                if (qmlValue) {
                    m_majorVersion = qmlValue->version().majorVersion();
                    m_minorVersion = qmlValue->version().minorVersion();
                    m_qualfiedTypeName = qmlValue->packageName() + '.' + qmlValue->className();
                } else {
                    m_isComponent = true;
                }
                setupPropertyInfo(getTypes(objectValue, lookupContext()));
                setupLocalPropertyInfo(getTypes(objectValue, lookupContext(), true));
                m_defaultPropertyName = lookupContext()->context()->defaultPropertyName(objectValue);
                setupPrototypes();
                m_isValid = true;
            }
        }
    }
}

static inline QString getUrlFromType(const QString& typeName)
{
    QStringList nameComponents = typeName.split('.');
    QString result;

    for (int i = 0; i < (nameComponents.count() - 1); i++) {
        result += nameComponents.at(i);
    }

    return result;
}

const QmlJS::Interpreter::QmlObjectValue *NodeMetaInfoPrivate::getQmlObjectValue() const
{
    QmlJS::Interpreter::QmlObjectValue * value = lookupContext()->valueOwner()->cppQmlTypes().typeByQualifiedName(lookupName());
    if (value)
        return value;

    //If no version was specified (-1,-1) the approach above does not work.
    //But we can look up the value "manually"
    //This is usefull to make something like QtQuick.Item -1 -1 work in all cases
    //and fix ambiguities with Qt 4.7.

    if (m_majorVersion != -1 ||   m_minorVersion != -1)
        return 0;   

    const QString old_qualfiedTypeName =  m_qualfiedTypeName;

    //This makes only sense if a package was specified.
    if (m_qualfiedTypeName.split(".").count() < 2)
        return 0;

    const QString package = getUrlFromType(m_qualfiedTypeName);
    const QString type = m_qualfiedTypeName.split('.').last();


    LanguageUtils::ComponentVersion version(9999, 9999);
<<<<<<< HEAD
    QList<Interpreter::QmlObjectValue *> qmlObjectValues = lookupContext()->valueOwner()->cppQmlTypes().typesForImport(package, version);
=======
    //get the correct version
    Document::Ptr doc = lookupContext()->document();
    const Interpreter::Context *context = lookupContext()->context();
    Interpreter::ImportInfo importInfo = context->imports(doc.data())->info(fullQualifiedImportAliasType(), context);

    if (importInfo.isValid())
        version = importInfo.version();

    QList<Interpreter::QmlObjectValue *> qmlObjectValues = lookupContext()->engine()->cppQmlTypes().typesForImport(package, version);
>>>>>>> dbc0fa09
    const Interpreter::QmlObjectValue *qmlValue = 0;
    foreach (Interpreter::QmlObjectValue *value, qmlObjectValues) {
        if (value->className() == type)
            qmlValue = value;
    }

    if (!qmlValue)
        return 0;

    //Now we have to check the different packages.
    const LanguageUtils::FakeMetaObject::Export exp =
            qmlValue->metaObject()->exportInPackage(package);
    const QString convertedName = exp.type;

    //Not available in the requested package
    if (convertedName.isNull())
        return 0;

    //Different name for requested package
    if (type != convertedName)
        return 0;

    return qmlValue;
}

const QmlJS::Interpreter::ObjectValue *NodeMetaInfoPrivate::getObjectValue() const
{
    return lookupContext()->context()->lookupType(document(), lookupNameComponent());
}

QmlJS::LookupContext *NodeMetaInfoPrivate::lookupContext() const
{
    if (m_model && m_model->rewriterView()) {
        return m_model->rewriterView()->lookupContext();
    }
    return 0;
}

QmlJS::Document *NodeMetaInfoPrivate::document() const
{
    if (m_model && m_model->rewriterView()) {
        return m_model->rewriterView()->document();
    }
    return 0;
}

void NodeMetaInfoPrivate::setupLocalPropertyInfo(QList<PropertyInfo> localPropertyInfos)
{
    foreach (const PropertyInfo &propertyInfo, localPropertyInfos) {
        m_localProperties.append(propertyInfo.first);
    }
}

void NodeMetaInfoPrivate::setupPropertyInfo(QList<PropertyInfo> propertyInfos)
{
    foreach (const PropertyInfo &propertyInfo, propertyInfos) {
        m_properties.append(propertyInfo.first);
        m_propertyTypes.append(propertyInfo.second);
    }
}

bool NodeMetaInfoPrivate::isPropertyWritable(const QString &propertyName) const
{
    if (!isValid())
        return false;

    if (propertyName.contains('.')) {
        const QStringList parts = propertyName.split('.');
        const QString objectName = parts.first();
        const QString rawPropertyName = parts.last();
        const QString objectType = propertyType(objectName);

        if (isValueType(objectType)) {
            return true;
        }

        QSharedPointer<NodeMetaInfoPrivate> objectInfo(create(m_model, objectType));
        if (objectInfo->isValid())
            return objectInfo->isPropertyWritable(rawPropertyName);
        else
            return true;
    }

    const QmlJS::Interpreter::QmlObjectValue *qmlObjectValue = getNearestQmlObjectValue();
    if (!qmlObjectValue)
        return true;
    if (qmlObjectValue->hasProperty(propertyName))
        return qmlObjectValue->isWritable(propertyName);
    else
        return true; //all properties of components are writable
}


bool NodeMetaInfoPrivate::isPropertyList(const QString &propertyName) const
{
    if (!isValid())
        return false;

    if (propertyName.contains('.')) {
        const QStringList parts = propertyName.split('.');
        const QString objectName = parts.first();
        const QString rawPropertyName = parts.last();
        const QString objectType = propertyType(objectName);

        if (isValueType(objectType)) {
            return false;
        }

        QSharedPointer<NodeMetaInfoPrivate> objectInfo(create(m_model, objectType));
        if (objectInfo->isValid())
            return objectInfo->isPropertyList(rawPropertyName);
        else
            return true;
    }

    const QmlJS::Interpreter::QmlObjectValue *qmlObjectValue = getNearestQmlObjectValue();
    if (!qmlObjectValue)
        return false;
    return qmlObjectValue->isListProperty(propertyName);
}

bool NodeMetaInfoPrivate::isPropertyPointer(const QString &propertyName) const
{
    if (!isValid())
        return false;

    if (propertyName.contains('.')) {
        const QStringList parts = propertyName.split('.');
        const QString objectName = parts.first();
        const QString rawPropertyName = parts.last();
        const QString objectType = propertyType(objectName);

        if (isValueType(objectType)) {
            return false;
        }

        QSharedPointer<NodeMetaInfoPrivate> objectInfo(create(m_model, objectType));
        if (objectInfo->isValid())
            return objectInfo->isPropertyPointer(rawPropertyName);
        else
            return true;
    }

    const QmlJS::Interpreter::QmlObjectValue *qmlObjectValue = getNearestQmlObjectValue();
    if (!qmlObjectValue)
        return false;
    return qmlObjectValue->isPointer(propertyName);
}

bool NodeMetaInfoPrivate::isPropertyEnum(const QString &propertyName) const
{
    if (!isValid())
        return false;

    if (propertyName.contains('.')) {
        const QStringList parts = propertyName.split('.');
        const QString objectName = parts.first();
        const QString rawPropertyName = parts.last();
        const QString objectType = propertyType(objectName);

        if (isValueType(objectType)) {
            return false;
        }

        QSharedPointer<NodeMetaInfoPrivate> objectInfo(create(m_model, objectType));
        if (objectInfo->isValid())
            return objectInfo->isPropertyEnum(rawPropertyName);
        else
            return false;
    }

    QList<const Interpreter::ObjectValue *> objects;
    objects = Interpreter::PrototypeIterator(getNearestQmlObjectValue(), lookupContext()->context()).all();

    //We have to run the prototype chain
    foreach (const Interpreter::ObjectValue *ov, objects) {
        if (const Interpreter::QmlObjectValue * qmlValue = dynamic_cast<const Interpreter::QmlObjectValue *>(ov)) {
            if (qmlValue->getEnum(propertyType(propertyName)).isValid())
                return true;
        }
    }

    return false;
}

QString NodeMetaInfoPrivate::propertyEnumScope(const QString &propertyName) const
{
    if (!isValid())
        return QString();

    if (propertyName.contains('.')) {
        const QStringList parts = propertyName.split('.');
        const QString objectName = parts.first();
        const QString rawPropertyName = parts.last();
        const QString objectType = propertyType(objectName);

        if (isValueType(objectType)) {
            return QString();
        }

        QSharedPointer<NodeMetaInfoPrivate> objectInfo(create(m_model, objectType));
        if (objectInfo->isValid())
            return objectInfo->propertyEnumScope(rawPropertyName);
        else
            return QString();
    }

    QList<const Interpreter::ObjectValue *> objects;
    objects = Interpreter::PrototypeIterator(getNearestQmlObjectValue(), lookupContext()->context()).all();

    //We have to run the prototype chain
    foreach (const Interpreter::ObjectValue *ov, objects) {
        if (const Interpreter::QmlObjectValue * qmlValue = dynamic_cast<const Interpreter::QmlObjectValue *>(ov)) {
            if (qmlValue->getEnum(propertyType(propertyName)).isValid())
                return qmlValue->className();
        }
    }

    return QString();
}

bool NodeMetaInfoPrivate::cleverCheckType(const QString &otherType) const
{
    if (otherType == qualfiedTypeName())
            return true;

    if (isComponent())
        return false;

    QStringList split = otherType.split('.');
    QString package;
    QString typeName = otherType;
    if (split.count() > 1) {
        package = split.first();
        typeName = split.at(1);
    }
    if (packageName() == package)
        return QString(package + '.' + typeName) == qualfiedTypeName();

    const LanguageUtils::FakeMetaObject::Export exp =
            getQmlObjectValue()->metaObject()->exportInPackage(package);
    const QString convertedName = exp.type;

    return typeName == convertedName;
}

QVariant::Type NodeMetaInfoPrivate::variantTypeId(const QString &properyName) const
{
    QString typeName = propertyType(properyName);
    if (typeName == "string")
        return QVariant::String;

    if (typeName == "color")
        return QVariant::Color;

    if (typeName == "int")
        return QVariant::Int;

    if (typeName == "url")
        return QVariant::Url;

    if (typeName == "real")
        return QVariant::Double;

    if (typeName == "bool")
        return QVariant::Bool;

    if (typeName == "boolean")
        return QVariant::Bool;

    if (typeName == "date")
        return QVariant::Date;

    if (typeName == "alias")
        return QVariant::UserType;

    if (typeName == "var")
        return QVariant::UserType;

    return QVariant::nameToType(typeName.toLatin1().data());
}


QStringList NodeMetaInfoPrivate::keysForEnum(const QString &enumName) const
{
    if (!isValid())
        return QStringList();

    return getNearestQmlObjectValue()->getEnum(enumName).keys();
}

QString NodeMetaInfoPrivate::packageName() const
{
    if (!isComponent())
        return getQmlObjectValue()->packageName();
    return QString();
}

QString NodeMetaInfoPrivate::componentSource() const
{
    if (isComponent()) {
        const Interpreter::ASTObjectValue * astObjectValue = dynamic_cast<const Interpreter::ASTObjectValue *>(getObjectValue());
        if (astObjectValue)
            return astObjectValue->document()->source().mid(astObjectValue->typeName()->identifierToken.begin(),
                                                            astObjectValue->initializer()->rbraceToken.end());
    }
    return QString();
}

QString NodeMetaInfoPrivate::componentFileName() const
{
    if (isComponent()) {
        const Interpreter::ASTObjectValue * astObjectValue = dynamic_cast<const Interpreter::ASTObjectValue *>(getObjectValue());
        if (astObjectValue) {
            QString fileName;
            int line;
            int column;
            if (astObjectValue->getSourceLocation(&fileName, &line, &column))
                return fileName;
        }
    }
    return QString();
}


QString NodeMetaInfoPrivate::lookupName() const
{
    QString className = m_qualfiedTypeName;
    QString packageName;

    QStringList packageClassName = m_qualfiedTypeName.split(QLatin1Char('.'));
    if (packageClassName.size() > 1) {
        className = packageClassName.takeLast();
        packageName = packageClassName.join(QLatin1String("."));
    }

    return Interpreter::CppQmlTypes::qualifiedName(
                packageName,
                className,
                LanguageUtils::ComponentVersion(m_majorVersion, m_minorVersion));
}

QStringList NodeMetaInfoPrivate::lookupNameComponent() const
{
        QString tempString = fullQualifiedImportAliasType();
        return tempString.split('.');
}


bool NodeMetaInfoPrivate::isValid() const
{
    return m_isValid && lookupContext() && document();
}

QString NodeMetaInfoPrivate::propertyType(const QString &propertyName) const
{
    if (!m_properties.contains(propertyName))
        return QString();
    return m_propertyTypes.at(m_properties.indexOf(propertyName));
}

void NodeMetaInfoPrivate::setupPrototypes()
{
    QList<const Interpreter::ObjectValue *> objects;
    if (m_isComponent)
        objects = Interpreter::PrototypeIterator(getObjectValue(), lookupContext()->context()).all();
    else
        objects = Interpreter::PrototypeIterator(getQmlObjectValue(), lookupContext()->context()).all();
    foreach (const Interpreter::ObjectValue *ov, objects) {
        TypeDescription description;
        description.className = ov->className();
        description.minorVersion = -1;
        description.majorVersion = -1;
        if (const Interpreter::QmlObjectValue * qmlValue = dynamic_cast<const Interpreter::QmlObjectValue *>(ov)) {
            description.minorVersion = qmlValue->version().minorVersion();
            description.majorVersion = qmlValue->version().majorVersion();
            if (!qmlValue->packageName().isEmpty())
                description.className = qmlValue->packageName() + '.' + description.className;
            m_prototypes.append(description);
        } else {
            if (lookupContext()->context()->lookupType(document(), QStringList() << ov->className()))
                m_prototypes.append(description);
        }
    }
}


QList<TypeDescription> NodeMetaInfoPrivate::prototypes() const
{
    return m_prototypes;
}

const QmlJS::Interpreter::QmlObjectValue *NodeMetaInfoPrivate::getNearestQmlObjectValue() const
{
    if (m_isComponent)
        return findQmlPrototype(getObjectValue(), lookupContext());
    return getQmlObjectValue();
}

QString NodeMetaInfoPrivate::fullQualifiedImportAliasType() const
{
    if (m_model && m_model->rewriterView())
        return model()->rewriterView()->convertTypeToImportAlias(m_qualfiedTypeName);
    return m_qualfiedTypeName;
}

} //namespace Internal

NodeMetaInfo::NodeMetaInfo() : m_privateData(new Internal::NodeMetaInfoPrivate())
{

}

NodeMetaInfo::NodeMetaInfo(Model *model, QString type, int maj, int min) : m_privateData(Internal::NodeMetaInfoPrivate::create(model, type, maj, min))
{

}

NodeMetaInfo::~NodeMetaInfo()
{
}

NodeMetaInfo::NodeMetaInfo(const NodeMetaInfo &other)
    : m_privateData(other.m_privateData)
{
}

NodeMetaInfo &NodeMetaInfo::operator=(const NodeMetaInfo &other)
{
    if (this != &other)
        this->m_privateData = other.m_privateData;

    return *this;
}

bool NodeMetaInfo::isValid() const
{
    return m_privateData->isValid();
}

bool NodeMetaInfo::isComponent() const
{
    return m_privateData->isComponent();
}

bool NodeMetaInfo::hasProperty(const QString &propertyName) const
{
    return propertyNames().contains(propertyName);
}

QStringList NodeMetaInfo::propertyNames() const
{
    return m_privateData->properties();
}

QStringList NodeMetaInfo::directPropertyNames() const
{
    return m_privateData->localProperties();
}

QString NodeMetaInfo::defaultPropertyName() const
{
    return m_privateData->defaultPropertyName();
}

bool NodeMetaInfo::hasDefaultProperty() const
{
    return !defaultPropertyName().isEmpty();
}

QString NodeMetaInfo::propertyTypeName(const QString &propertyName) const
{
    return m_privateData->propertyType(propertyName);
}

bool NodeMetaInfo::propertyIsWritable(const QString &propertyName) const
{
    return m_privateData->isPropertyWritable(propertyName);
}

bool NodeMetaInfo::propertyIsListProperty(const QString &propertyName) const
{
    return m_privateData->isPropertyList(propertyName);
}

bool NodeMetaInfo::propertyIsEnumType(const QString &propertyName) const
{
    return m_privateData->isPropertyEnum(propertyName);
}

QString NodeMetaInfo::propertyEnumScope(const QString &propertyName) const
{
    return m_privateData->propertyEnumScope(propertyName);
}

QStringList NodeMetaInfo::propertyKeysForEnum(const QString &propertyName) const
{
    return m_privateData->keysForEnum(propertyTypeName(propertyName));
}

QVariant NodeMetaInfo::propertyCastedValue(const QString &propertyName, const QVariant &value) const
{

    QVariant variant = value;
    if (propertyIsEnumType(propertyName)) {
        return variant;
    }

    const QString typeName = propertyTypeName(propertyName);

    QVariant::Type typeId = m_privateData->variantTypeId(propertyName);

    if (variant.type() == QVariant::UserType && variant.userType() == ModelNode::variantUserType()) {
        return variant;
    } else if (typeId == QVariant::UserType && typeName == QLatin1String("QVariant")) {
        return variant;
    } else if (typeId == QVariant::UserType && typeName == QLatin1String("variant")) {
        return variant;
    } else if (typeId == QVariant::UserType && typeName == QLatin1String("var")) {
        return variant;
    } else if (variant.type() == QVariant::List && variant.type() == QVariant::List) {
        // TODO: check the contents of the list
        return variant;
    } else if (typeName == "var" || typeName == "variant") {
        return variant;
    } else if (typeName == "alias") {
        // TODO: The QML compiler resolves the alias type. We probably should do the same.
        return variant;
    } else if (variant.convert(typeId)) {
        return variant;
    }

    return QDeclarativeStringConverters::variantFromString(variant.toString());

}

QList<NodeMetaInfo> NodeMetaInfo::superClasses() const
{
    QList<NodeMetaInfo> list;

    foreach (const Internal::TypeDescription &type,  m_privateData->prototypes()) {
        list.append(NodeMetaInfo(m_privateData->model(), type.className, type.majorVersion, type.minorVersion));
    }
    return list;
}

NodeMetaInfo NodeMetaInfo::directSuperClass() const
{
    QList<NodeMetaInfo> superClassesList = superClasses();
    if (superClassesList.count() > 1)
        return superClassesList.at(1);
    return NodeMetaInfo();
}

QString NodeMetaInfo::typeName() const
{
    return m_privateData->qualfiedTypeName();
}
int NodeMetaInfo::majorVersion() const
{
    return m_privateData->majorVersion();
}
int NodeMetaInfo::minorVersion() const
{
    return m_privateData->minorVersion();
}

QString NodeMetaInfo::componentSource() const
{
    return m_privateData->componentSource();
}

QString NodeMetaInfo::componentFileName() const
{
    return NodeMetaInfo::m_privateData->componentFileName();
}

bool NodeMetaInfo::hasCustomParser() const
{
    return false;
}

bool NodeMetaInfo::availableInVersion(int majorVersion, int minorVersion) const
{
    if (majorVersion == -1 && minorVersion == -1)
        return true;

    return (m_privateData->majorVersion() >= majorVersion)
        || (majorVersion == m_privateData->majorVersion() && m_privateData->minorVersion() >= minorVersion);
}

bool NodeMetaInfo::isSubclassOf(const QString &type, int majorVersion, int minorVersion) const
{
    if (!isValid()) {
        qWarning() << "NodeMetaInfo is invalid";
        return false;
    }

    if (typeName() == type
        && availableInVersion(majorVersion, minorVersion))
        return true;

    if (m_privateData->prototypeCachePositives().contains(Internal::stringIdentifier(type, majorVersion, minorVersion)))
        return true; //take a shortcut - optimization

    if (m_privateData->prototypeCacheNegatives().contains(Internal::stringIdentifier(type, majorVersion, minorVersion)))
        return false; //take a shortcut - optimization

    foreach (const NodeMetaInfo &superClass, superClasses()) {
        if (superClass.m_privateData->cleverCheckType(type)
            && superClass.availableInVersion(majorVersion, minorVersion)) {
                m_privateData->prototypeCachePositives().insert(Internal::stringIdentifier(type, majorVersion, minorVersion));
            return true;
        }
    }
    m_privateData->prototypeCacheNegatives().insert(Internal::stringIdentifier(type, majorVersion, minorVersion));
    return false;
}

void NodeMetaInfo::clearCache()
{
    Internal::NodeMetaInfoPrivate::clearCache();
}

} // namespace QmlDesigner<|MERGE_RESOLUTION|>--- conflicted
+++ resolved
@@ -489,9 +489,6 @@
 
 
     LanguageUtils::ComponentVersion version(9999, 9999);
-<<<<<<< HEAD
-    QList<Interpreter::QmlObjectValue *> qmlObjectValues = lookupContext()->valueOwner()->cppQmlTypes().typesForImport(package, version);
-=======
     //get the correct version
     Document::Ptr doc = lookupContext()->document();
     const Interpreter::Context *context = lookupContext()->context();
@@ -500,8 +497,7 @@
     if (importInfo.isValid())
         version = importInfo.version();
 
-    QList<Interpreter::QmlObjectValue *> qmlObjectValues = lookupContext()->engine()->cppQmlTypes().typesForImport(package, version);
->>>>>>> dbc0fa09
+    QList<Interpreter::QmlObjectValue *> qmlObjectValues = lookupContext()->valueOwner()->cppQmlTypes().typesForImport(package, version);
     const Interpreter::QmlObjectValue *qmlValue = 0;
     foreach (Interpreter::QmlObjectValue *value, qmlObjectValues) {
         if (value->className() == type)
