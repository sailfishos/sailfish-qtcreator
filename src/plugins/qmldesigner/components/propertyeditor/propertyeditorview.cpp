--- conflicted
+++ resolved
@@ -531,16 +531,7 @@
 void PropertyEditorView::selectedNodesChanged(const QList<ModelNode> &,
                                           const QList<ModelNode> &)
 {
-<<<<<<< HEAD
-    Q_UNUSED(lastSelectedNodeList)
-
-    if (selectedNodeList.isEmpty())
-        select(ModelNode());
-    else
-        select(selectedNodeList.constFirst());
-=======
     select();
->>>>>>> 5d706eff
 }
 
 void PropertyEditorView::nodeAboutToBeRemoved(const ModelNode &removedNode)
