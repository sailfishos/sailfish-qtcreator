/****************************************************************************
**
** Copyright (C) 2016 The Qt Company Ltd.
** Contact: https://www.qt.io/licensing/
**
** This file is part of Qt Creator.
**
** Commercial License Usage
** Licensees holding valid commercial Qt licenses may use this file in
** accordance with the commercial license agreement provided with the
** Software or, alternatively, in accordance with the terms contained in
** a written agreement between you and The Qt Company. For licensing terms
** and conditions see https://www.qt.io/terms-conditions. For further
** information use the contact form at https://www.qt.io/contact-us.
**
** GNU General Public License Usage
** Alternatively, this file may be used under the terms of the GNU
** General Public License version 3 as published by the Free Software
** Foundation with exceptions as appearing in the file LICENSE.GPL3-EXCEPT
** included in the packaging of this file. Please review the following
** information to ensure the GNU General Public License requirements will
** be met: https://www.gnu.org/licenses/gpl-3.0.html.
**
****************************************************************************/

#include "modelnodeoperations.h"
#include "modelnodecontextmenu_helper.h"
#include "addimagesdialog.h"
#include "layoutingridlayout.h"
#include "findimplementation.h"


#include "addsignalhandlerdialog.h"

#include <bindingproperty.h>
#include <nodelistproperty.h>
#include <nodehints.h>
#include <nodemetainfo.h>
#include <modelnode.h>
#include <qmlitemnode.h>
#include <variantproperty.h>
#include <rewritingexception.h>
#include <rewritertransaction.h>
#include <documentmanager.h>
#include <qmlanchors.h>
#include <nodelistproperty.h>
#include <nodeproperty.h>
#include <signalhandlerproperty.h>

#include <componentcore_constants.h>
#include <stylesheetmerger.h>

#include <limits>
#include <qmldesignerplugin.h>

#include <coreplugin/messagebox.h>
#include <coreplugin/editormanager/editormanager.h>

#include <coreplugin/coreconstants.h>
#include <coreplugin/modemanager.h>
#include <coreplugin/icore.h>

#include <qmljseditor/qmljsfindreferences.h>

#include <projectexplorer/project.h>
#include <projectexplorer/projectnodes.h>
#include <projectexplorer/projecttree.h>

#include <utils/algorithm.h>
#include <utils/fileutils.h>
#include <utils/qtcassert.h>

#include <QComboBox>
#include <QCoreApplication>
#include <QDialogButtonBox>
#include <QByteArray>
#include <QFileDialog>
#include <QPushButton>
#include <QGridLayout>

#include <algorithm>
#include <functional>
#include <cmath>

namespace QmlDesigner {

const PropertyName auxDataString("anchors_");

static inline void reparentTo(const ModelNode &node, const QmlItemNode &parent)
{

    if (parent.isValid() && node.isValid()) {
        NodeAbstractProperty parentProperty;

        if (parent.hasDefaultPropertyName())
            parentProperty = parent.defaultNodeAbstractProperty();
        else
            parentProperty = parent.nodeAbstractProperty("data");

        parentProperty.reparentHere(node);
    }
}

static inline QPointF getUpperLeftPosition(const QList<ModelNode> &modelNodeList)
{
    QPointF postion(std::numeric_limits<qreal>::max(), std::numeric_limits<qreal>::max());
    foreach (const ModelNode &modelNode, modelNodeList) {
        if (QmlItemNode::isValidQmlItemNode(modelNode)) {
            QmlItemNode qmlIitemNode = QmlItemNode(modelNode);
            if (qmlIitemNode.instancePosition().x() < postion.x())
                postion.setX(qmlIitemNode.instancePosition().x());
            if (qmlIitemNode.instancePosition().y() < postion.y())
                postion.setY(qmlIitemNode.instancePosition().y());
        }
    }

    return postion;
}

static void setUpperLeftPostionToNode(const ModelNode &layoutNode, const QList<ModelNode> &modelNodeList)
{
    QPointF upperLeftPosition = getUpperLeftPosition(modelNodeList);
    layoutNode.variantProperty("x").setValue(qRound(upperLeftPosition.x()));
    layoutNode.variantProperty("y") .setValue(qRound(upperLeftPosition.y()));
}

namespace ModelNodeOperations {

void goIntoComponent(const ModelNode &modelNode)
{
    DocumentManager::goIntoComponent(modelNode);
}

void select(const SelectionContext &selectionState)
{
    if (selectionState.view())
        selectionState.view()->setSelectedModelNodes({selectionState.targetNode()});
}

void deSelect(const SelectionContext &selectionState)
{
    if (selectionState.view()) {
        QList<ModelNode> selectedNodes = selectionState.view()->selectedModelNodes();
        foreach (const ModelNode &node, selectionState.selectedModelNodes()) {
            if (selectedNodes.contains(node))
                selectedNodes.removeAll(node);
        }
        selectionState.view()->setSelectedModelNodes(selectedNodes);
    }
}

void cut(const SelectionContext &)
{
}


void copy(const SelectionContext &)
{
}

void deleteSelection(const SelectionContext &)
{
}

void toFront(const SelectionContext &selectionState)
{
    if (!selectionState.view())
        return;

    try {
        QmlItemNode node = selectionState.firstSelectedModelNode();
        if (node.isValid()) {
            ModelNode modelNode = selectionState.currentSingleSelectedNode();
            NodeListProperty parentProperty = modelNode.parentProperty().toNodeListProperty();
            const int index = parentProperty.indexOf(modelNode);
            const int lastIndex = parentProperty.count() - 1;

            if (index != lastIndex)
                parentProperty.slide(index, lastIndex);
        }
    } catch (const RewritingException &e) { //better save then sorry
        e.showException();
    }
}


void toBack(const SelectionContext &selectionState)
{
    if (!selectionState.view())
        return;
    try {
        QmlItemNode node = selectionState.firstSelectedModelNode();
        if (node.isValid()) {
            ModelNode modelNode = selectionState.currentSingleSelectedNode();
            NodeListProperty parentProperty = modelNode.parentProperty().toNodeListProperty();
            const int index = parentProperty.indexOf(modelNode);

            if (index != 0)
                parentProperty.slide(index, 0);
        }

    } catch (const RewritingException &e) { //better save then sorry
        e.showException();
    }
}

enum OderAction {RaiseItem, LowerItem};

void changeOrder(const SelectionContext &selectionState, OderAction orderAction)
{
    if (!selectionState.view())
        return;

    QTC_ASSERT(selectionState.singleNodeIsSelected(), return);
    ModelNode modelNode = selectionState.currentSingleSelectedNode();

    if (modelNode.isRootNode())
        return;
    if (!modelNode.parentProperty().isNodeListProperty())
        return;

    selectionState.view()->executeInTransaction("DesignerActionManager|raise",[orderAction, selectionState, modelNode](){
        ModelNode modelNode = selectionState.currentSingleSelectedNode();
        NodeListProperty parentProperty = modelNode.parentProperty().toNodeListProperty();
        const int index = parentProperty.indexOf(modelNode);

        if (orderAction == RaiseItem) {

            if (index < parentProperty.count() - 1)
                parentProperty.slide(index, index + 1);
        } else if (orderAction == LowerItem) {
            if (index > 0)
                parentProperty.slide(index, index - 1);
        }
    });
}

void raise(const SelectionContext &selectionState)
{
    changeOrder(selectionState, RaiseItem);
}

void lower(const SelectionContext &selectionState)
{

    changeOrder(selectionState, LowerItem);
}

void paste(const SelectionContext &)
{
}

void undo(const SelectionContext &)
{
}

void redo(const SelectionContext &)
{
}

void setVisible(const SelectionContext &selectionState)
{
    if (!selectionState.view())
        return;

    try {
        selectionState.selectedModelNodes().constFirst().variantProperty("visible").setValue(selectionState.toggled());
    } catch (const RewritingException &e) { //better save then sorry
        e.showException();
    }
}

void setFillWidth(const SelectionContext &selectionState)
{
    if (!selectionState.view()
            || !selectionState.hasSingleSelectedModelNode())
        return;

    try {
        selectionState.firstSelectedModelNode().variantProperty("Layout.fillWidth").setValue(selectionState.toggled());
    } catch (const RewritingException &e) { //better save then sorry
        e.showException();
    }
}

void setFillHeight(const SelectionContext &selectionState)
{
    if (!selectionState.view()
            || !selectionState.hasSingleSelectedModelNode())
        return;

    try {
        selectionState.firstSelectedModelNode().variantProperty("Layout.fillHeight").setValue(selectionState.toggled());
    } catch (const RewritingException &e) { //better save then sorry
        e.showException();
    }
}

void resetSize(const SelectionContext &selectionState)
{
    if (!selectionState.view())
        return;

    selectionState.view()->executeInTransaction("DesignerActionManager|resetSize",[selectionState](){
        foreach (ModelNode node, selectionState.selectedModelNodes()) {
            QmlItemNode itemNode(node);
            if (itemNode.isValid()) {
                itemNode.removeProperty("width");
                itemNode.removeProperty("height");
            }
        }
    });
}

void resetPosition(const SelectionContext &selectionState)
{
    if (!selectionState.view())
        return;

    selectionState.view()->executeInTransaction("DesignerActionManager|resetPosition",[selectionState](){
        foreach (ModelNode node, selectionState.selectedModelNodes()) {
            QmlItemNode itemNode(node);
            if (itemNode.isValid()) {
                itemNode.removeProperty("x");
                itemNode.removeProperty("y");
            }
        }
    });
}

void goIntoComponentOperation(const SelectionContext &selectionState)
{
    goIntoComponent(selectionState.currentSingleSelectedNode());
}

void setId(const SelectionContext &)
{
}

void resetZ(const SelectionContext &selectionState)
{
    if (!selectionState.view())
        return;

    selectionState.view()->executeInTransaction("DesignerActionManager|resetZ",[selectionState](){
        foreach (ModelNode node, selectionState.selectedModelNodes()) {
            QmlItemNode itemNode(node);
            if (itemNode.isValid())
                itemNode.removeProperty("z");
        }
    });
}

static inline void backupPropertyAndRemove(const ModelNode &node, const PropertyName &propertyName)
{
    if (node.hasVariantProperty(propertyName)) {
        node.setAuxiliaryData(auxDataString + propertyName, node.variantProperty(propertyName).value());
        node.removeProperty(propertyName);

    }
    if (node.hasBindingProperty(propertyName)) {
        node.setAuxiliaryData(auxDataString + propertyName, QmlItemNode(node).instanceValue(propertyName));
        node.removeProperty(propertyName);
    }
}


static inline void restoreProperty(const ModelNode &node, const PropertyName &propertyName)
{
    if (node.hasAuxiliaryData(auxDataString + propertyName))
        node.variantProperty(propertyName).setValue(node.auxiliaryData(auxDataString + propertyName));
}

void anchorsFill(const SelectionContext &selectionState)
{
    if (!selectionState.view())
        return;

    selectionState.view()->executeInTransaction("DesignerActionManager|anchorsFill",[selectionState](){
        ModelNode modelNode = selectionState.currentSingleSelectedNode();

        QmlItemNode node = modelNode;
        if (node.isValid()) {
            node.anchors().fill();
            backupPropertyAndRemove(modelNode, "x");
            backupPropertyAndRemove(modelNode, "y");
            backupPropertyAndRemove(modelNode, "width");
            backupPropertyAndRemove(modelNode, "height");
        }
    });
}

void anchorsReset(const SelectionContext &selectionState)
{
    if (!selectionState.view())
        return;

    selectionState.view()->executeInTransaction("DesignerActionManager|anchorsReset",[selectionState](){
        ModelNode modelNode = selectionState.currentSingleSelectedNode();

        QmlItemNode node = modelNode;
        if (node.isValid()) {
            node.anchors().removeAnchors();
            node.anchors().removeMargins();
            restoreProperty(node, "x");
            restoreProperty(node, "y");
            restoreProperty(node, "width");
            restoreProperty(node, "height");
        }
    });
}

using LessThan = std::function<bool (const ModelNode &, const ModelNode&)>;

bool compareByX(const ModelNode &node1, const ModelNode &node2)
{
    QmlItemNode itemNode1 = QmlItemNode(node1);
    QmlItemNode itemNode2 = QmlItemNode(node2);
    if (itemNode1.isValid() && itemNode2.isValid())
        return itemNode1.instancePosition().x() < itemNode2.instancePosition().x();
    return false;
}

bool compareByY(const ModelNode &node1, const ModelNode &node2)
{
    QmlItemNode itemNode1 = QmlItemNode(node1);
    QmlItemNode itemNode2 = QmlItemNode(node2);
    if (itemNode1.isValid() && itemNode2.isValid())
        return itemNode1.instancePosition().y() < itemNode2.instancePosition().y();
    return false;
}

bool compareByGrid(const ModelNode &node1, const ModelNode &node2)
{
    QmlItemNode itemNode1 = QmlItemNode(node1);
    QmlItemNode itemNode2 = QmlItemNode(node2);
    if (itemNode1.isValid() && itemNode2.isValid()) {
        if ((itemNode1.instancePosition().y() + itemNode1.instanceSize().height())  < itemNode2.instancePosition().y())
            return true;
        if ((itemNode2.instancePosition().y() + itemNode2.instanceSize().height())  < itemNode1.instancePosition().y() +  itemNode1.instanceSize().height())
            return false; //first sort y (rows)
        return itemNode1.instancePosition().x() < itemNode2.instancePosition().x();
    }
    return false;
}


static void layoutHelperFunction(const SelectionContext &selectionContext,
                                 const TypeName &layoutType,
                                 const LessThan &lessThan)
{
    if (!selectionContext.view()
             || !selectionContext.view()->model()->hasNodeMetaInfo(layoutType))
        return;

    if (QmlItemNode::isValidQmlItemNode(selectionContext.firstSelectedModelNode())) {
        const QmlItemNode qmlItemNode = QmlItemNode(selectionContext.firstSelectedModelNode());

        if (qmlItemNode.hasInstanceParentItem()) {
            ModelNode layoutNode;
            selectionContext.view()->executeInTransaction("DesignerActionManager|layoutHelperFunction1",[=, &layoutNode](){

                QmlItemNode parentNode = qmlItemNode.instanceParentItem();

                NodeMetaInfo metaInfo = selectionContext.view()->model()->metaInfo(layoutType);

                layoutNode = selectionContext.view()->createModelNode(layoutType, metaInfo.majorVersion(), metaInfo.minorVersion());

                reparentTo(layoutNode, parentNode);
            });

            selectionContext.view()->executeInTransaction("DesignerActionManager|layoutHelperFunction2",[=](){

                QList<ModelNode> sortedSelectedNodes =  selectionContext.selectedModelNodes();
                Utils::sort(sortedSelectedNodes, lessThan);

                setUpperLeftPostionToNode(layoutNode, sortedSelectedNodes);
                LayoutInGridLayout::reparentToNodeAndRemovePositionForModelNodes(layoutNode, sortedSelectedNodes);
                if (layoutType.contains("Layout"))
                    LayoutInGridLayout::setSizeAsPreferredSize(sortedSelectedNodes);
            });
        }
    }
}

void layoutRowPositioner(const SelectionContext &selectionContext)
{
    layoutHelperFunction(selectionContext, "QtQuick.Row", compareByX);
}

void layoutColumnPositioner(const SelectionContext &selectionContext)
{
    layoutHelperFunction(selectionContext, "QtQuick.Column", compareByY);
}

void layoutGridPositioner(const SelectionContext &selectionContext)
{
    layoutHelperFunction(selectionContext, "QtQuick.Grid", compareByGrid);
}

void layoutFlowPositioner(const SelectionContext &selectionContext)
{
    layoutHelperFunction(selectionContext, "QtQuick.Flow", compareByGrid);
}

void layoutRowLayout(const SelectionContext &selectionContext)
{
    try {
        LayoutInGridLayout::ensureLayoutImport(selectionContext);
        layoutHelperFunction(selectionContext, "QtQuick.Layouts.RowLayout", compareByX);
    } catch (RewritingException &e) { //better save then sorry
        e.showException();
    }
}

void layoutColumnLayout(const SelectionContext &selectionContext)
{
    try {
        LayoutInGridLayout::ensureLayoutImport(selectionContext);
        layoutHelperFunction(selectionContext, "QtQuick.Layouts.ColumnLayout", compareByY);
    } catch (RewritingException &e) { //better save then sorry
        e.showException();
    }
}

void layoutGridLayout(const SelectionContext &selectionContext)
{
    try {
        LayoutInGridLayout::ensureLayoutImport(selectionContext);
        LayoutInGridLayout::layout(selectionContext);
    } catch (RewritingException &e) { //better save then sorry
        e.showException();
    }
}

static PropertyNameList sortedPropertyNameList(const PropertyNameList &nameList)
{
    PropertyNameList sortedPropertyNameList = nameList;
    std::stable_sort(sortedPropertyNameList.begin(), sortedPropertyNameList.end());
    return sortedPropertyNameList;
}

static QString toUpper(const QString &signal)
{
    QString ret = signal;
    ret[0] = signal.at(0).toUpper();
    return ret;
}

static void addSignal(const QString &typeName, const QString &itemId, const QString &signalName, bool isRootModelNode)
{
    QScopedPointer<Model> model(Model::create("Item", 2, 0));
    RewriterView rewriterView(RewriterView::Amend, nullptr);

    auto textEdit = qobject_cast<TextEditor::TextEditorWidget*>
            (Core::EditorManager::currentEditor()->widget());

    BaseTextEditModifier modifier(textEdit);

    rewriterView.setCheckSemanticErrors(false);
    rewriterView.setTextModifier(&modifier);

    model->setRewriterView(&rewriterView);

    PropertyName signalHandlerName;

    if (isRootModelNode)
        signalHandlerName = "on" + toUpper(signalName).toUtf8();
    else
        signalHandlerName = itemId.toUtf8() + ".on" + toUpper(signalName).toUtf8();

    foreach (const ModelNode &modelNode, rewriterView.allModelNodes()) {
        if (modelNode.type() == typeName.toUtf8()) {
            modelNode.signalHandlerProperty(signalHandlerName).setSource(QLatin1String("{\n}"));
        }
    }
}

static QStringList cleanSignalNames(const QStringList &input)
{
    QStringList output;

    foreach (const QString &signal, input)
        if (!signal.startsWith(QLatin1String("__")) && !output.contains(signal))
            output.append(signal);

    return output;
}

static QStringList getSortedSignalNameList(const ModelNode &modelNode)
{
    NodeMetaInfo metaInfo = modelNode.metaInfo();
    QStringList signalNames;

    if (metaInfo.isValid()) {
        foreach (const PropertyName &signalName, sortedPropertyNameList(metaInfo.signalNames()))
            if (!signalName.contains("Changed"))
                signalNames.append(QString::fromUtf8(signalName));

        foreach (const PropertyName &propertyName, sortedPropertyNameList(metaInfo.propertyNames()))
            if (!propertyName.contains("."))
                signalNames.append(QString::fromUtf8(propertyName + "Changed"));
    }

    return signalNames;
}

void addSignalHandlerOrGotoImplementation(const SelectionContext &selectionState, bool addAlwaysNewSlot)
{
    ModelNode modelNode;
    if (selectionState.singleNodeIsSelected())
        modelNode = selectionState.selectedModelNodes().constFirst();

    bool isModelNodeRoot = true;

    QmlObjectNode qmlObjectNode(modelNode);

    if (!qmlObjectNode.isValid()) {
        QString title = QCoreApplication::translate("ModelNodeOperations", "Go to Implementation");
        QString description = QCoreApplication::translate("ModelNodeOperations", "Invalid item.");
        Core::AsynchronousMessageBox::warning(title, description);
        return;
    }

    if (!qmlObjectNode.isRootModelNode()) {
        isModelNodeRoot = false;
        qmlObjectNode.view()->executeInTransaction("NavigatorTreeModel:exportItem", [&qmlObjectNode](){
            qmlObjectNode.ensureAliasExport();
        });
    }

    QString itemId = modelNode.id();

    const Utils::FilePath currentDesignDocument = QmlDesignerPlugin::instance()->documentManager().currentDesignDocument()->fileName();
    const QString fileName = currentDesignDocument.toString();
    const QString typeName = currentDesignDocument.toFileInfo().baseName();

    QStringList signalNames = cleanSignalNames(getSortedSignalNameList(selectionState.selectedModelNodes().constFirst()));

    QList<QmlJSEditor::FindReferences::Usage> usages = QmlJSEditor::FindReferences::findUsageOfType(fileName, typeName);

    if (usages.isEmpty()) {
        QString title = QCoreApplication::translate("ModelNodeOperations", "Go to Implementation");
        QString description = QCoreApplication::translate("ModelNodeOperations", "Cannot find an implementation.");
        Core::AsynchronousMessageBox::warning(title, description);
        return;
    }

    usages = FindImplementation::run(usages.constFirst().path, typeName, itemId);

    Core::ModeManager::activateMode(Core::Constants::MODE_EDIT);

    if (!usages.isEmpty() && (addAlwaysNewSlot || usages.count() < 2)  && (!isModelNodeRoot  || addAlwaysNewSlot)) {
        Core::EditorManager::openEditorAt(usages.constFirst().path, usages.constFirst().line, usages.constFirst().col);

        if (!signalNames.isEmpty()) {
            auto dialog = new AddSignalHandlerDialog(Core::ICore::dialogParent());
            dialog->setSignals(signalNames);

            AddSignalHandlerDialog::connect(dialog, &AddSignalHandlerDialog::signalSelected, [=] {
                dialog->deleteLater();

                if (dialog->signal().isEmpty())
                    return;

                qmlObjectNode.view()->executeInTransaction("NavigatorTreeModel:exportItem", [=](){

                    addSignal(typeName, itemId, dialog->signal(), isModelNodeRoot);
                });

                addSignal(typeName, itemId, dialog->signal(), isModelNodeRoot);

                //Move cursor to correct curser position
                const QString filePath = Core::EditorManager::currentDocument()->filePath().toString();
                QList<QmlJSEditor::FindReferences::Usage> usages = FindImplementation::run(filePath, typeName, itemId);
                Core::EditorManager::openEditorAt(filePath, usages.constFirst().line, usages.constFirst().col + 1);
            } );
            dialog->show();

        }
        return;
    }

    Core::EditorManager::openEditorAt(usages.constFirst().path, usages.constFirst().line, usages.constFirst().col + 1);
}

void removeLayout(const SelectionContext &selectionContext)
{
    if (!selectionContext.view()
            || !selectionContext.hasSingleSelectedModelNode())
        return;

    ModelNode layout = selectionContext.currentSingleSelectedNode();

    if (!QmlItemNode::isValidQmlItemNode(layout))
        return;

    QmlItemNode layoutItem(layout);

    QmlItemNode parent = layoutItem.instanceParentItem();

    if (!parent.isValid())
        return;

    selectionContext.view()->executeInTransaction("DesignerActionManager|removeLayout", [selectionContext, &layoutItem, parent](){
        foreach (const ModelNode &modelNode, selectionContext.currentSingleSelectedNode().directSubModelNodes()) {
            if (QmlItemNode::isValidQmlItemNode(modelNode)) {

                QmlItemNode qmlItem(modelNode);
                if (modelNode.simplifiedTypeName() == "Item"
                        && modelNode.id().contains("spacer")) {
                    qmlItem.destroy();
                } else {
                    QPointF pos = qmlItem.instancePosition();
                    pos = layoutItem.instanceTransform().map(pos);
                    modelNode.variantProperty("x").setValue(pos.x());
                    modelNode.variantProperty("y").setValue(pos.y());
                }
            }
            if (modelNode.isValid())
                parent.modelNode().defaultNodeListProperty().reparentHere(modelNode);
        }
        layoutItem.destroy();
    });
}

void removePositioner(const SelectionContext &selectionContext)
{
    removeLayout(selectionContext);
}

void moveToComponent(const SelectionContext &selectionContext)
{
    ModelNode modelNode;
    if (selectionContext.singleNodeIsSelected())
        modelNode = selectionContext.selectedModelNodes().constFirst();

    if (modelNode.isValid())
        selectionContext.view()->model()->rewriterView()->moveToComponent(modelNode);
}

void goImplementation(const SelectionContext &selectionState)
{
    addSignalHandlerOrGotoImplementation(selectionState, false);
}

void addNewSignalHandler(const SelectionContext &selectionState)
{
    addSignalHandlerOrGotoImplementation(selectionState, true);
}

void addItemToStackedContainer(const SelectionContext &selectionContext)
{
    AbstractView *view = selectionContext.view();

    QTC_ASSERT(view && selectionContext.hasSingleSelectedModelNode(), return);
    ModelNode container = selectionContext.currentSingleSelectedNode();
    QTC_ASSERT(container.isValid(), return);
    QTC_ASSERT(container.metaInfo().isValid(), return);

    const PropertyName propertyName = getIndexPropertyName(container);
    QTC_ASSERT(container.metaInfo().hasProperty(propertyName), return);
    BindingProperty binding = container.bindingProperty(propertyName);

    /* Check if there is already a TabBar attached. */
    ModelNode potentialTabBar;
    if (binding.isValid()) {
        AbstractProperty bindingTarget = binding.resolveToProperty();
        if (bindingTarget.isValid()) { // In this case the stacked container might be hooked up to a TabBar
            potentialTabBar = bindingTarget.parentModelNode();

            if (!(potentialTabBar.metaInfo().isValid()
                  && potentialTabBar.metaInfo().isSubclassOf("QtQuick.Controls.TabBar")))
                potentialTabBar = ModelNode();
        }
    }

    view->executeInTransaction("DesignerActionManager:addItemToStackedContainer", [=](){

        NodeMetaInfo itemMetaInfo = view->model()->metaInfo("QtQuick.Item", -1, -1);
        QTC_ASSERT(itemMetaInfo.isValid(), return);
        QTC_ASSERT(itemMetaInfo.majorVersion() == 2, return);

        QmlDesigner::ModelNode itemNode =
                view->createModelNode("QtQuick.Item", itemMetaInfo.majorVersion(), itemMetaInfo.minorVersion());

        container.defaultNodeListProperty().reparentHere(itemNode);

        if (potentialTabBar.isValid()) {// The stacked container is hooked up to a TabBar
            NodeMetaInfo tabButtonMetaInfo = view->model()->metaInfo("QtQuick.Controls.TabButton", -1, -1);
            if (tabButtonMetaInfo.isValid()) {
                const int buttonIndex = potentialTabBar.directSubModelNodes().count();
                ModelNode tabButtonNode =
                        view->createModelNode("QtQuick.Controls.TabButton",
                                              tabButtonMetaInfo.majorVersion(),
                                              tabButtonMetaInfo.minorVersion());

                tabButtonNode.variantProperty("text").setValue(QString::fromLatin1("Tab %1").arg(buttonIndex));
                potentialTabBar.defaultNodeListProperty().reparentHere(tabButtonNode);

            }
        }
    });
}

PropertyName getIndexPropertyName(const ModelNode &modelNode)
{
    const PropertyName propertyName = NodeHints::fromModelNode(modelNode).indexPropertyForStackedContainer().toUtf8();

    if (modelNode.metaInfo().hasProperty(propertyName))
        return propertyName;

    if (modelNode.metaInfo().hasProperty("currentIndex"))
        return "currentIndex";

    if (modelNode.metaInfo().hasProperty("index"))
        return "index";

    return PropertyName();
}

static void setIndexProperty(const AbstractProperty &property, const QVariant &value)
{
    if (!property.exists() || property.isVariantProperty()) {
        /* Using QmlObjectNode ensures we take states into account. */
        property.parentQmlObjectNode().setVariantProperty(property.name(), value);
        return;
    } else if (property.isBindingProperty()) {
        /* Track one binding to the original source, incase a TabBar is attached */
        const AbstractProperty orignalProperty = property.toBindingProperty().resolveToProperty();
        if (orignalProperty.isValid() && (orignalProperty.isVariantProperty() || !orignalProperty.exists())) {
            orignalProperty.parentQmlObjectNode().setVariantProperty(orignalProperty.name(), value);
            return;
        }
    }

    const QString propertyName = QString::fromUtf8(property.name());

    QString title = QCoreApplication::translate("ModelNodeOperations", "Cannot Set Property %1").arg(propertyName);
    QString description = QCoreApplication::translate("ModelNodeOperations", "The property %1 is bound to an expression.").arg(propertyName);
    Core::AsynchronousMessageBox::warning(title, description);
}

void increaseIndexOfStackedContainer(const SelectionContext &selectionContext)
{
    AbstractView *view = selectionContext.view();

    QTC_ASSERT(view && selectionContext.hasSingleSelectedModelNode(), return);
    ModelNode container = selectionContext.currentSingleSelectedNode();
    QTC_ASSERT(container.isValid(), return);
    QTC_ASSERT(container.metaInfo().isValid(), return);

    const PropertyName propertyName = getIndexPropertyName(container);
    QTC_ASSERT(container.metaInfo().hasProperty(propertyName), return);

    QmlItemNode containerItemNode(container);
    QTC_ASSERT(containerItemNode.isValid(), return);

    int value = containerItemNode.instanceValue(propertyName).toInt();
    ++value;

    const int maxValue = container.directSubModelNodes().count();

    QTC_ASSERT(value < maxValue, return);

    setIndexProperty(container.property(propertyName), value);
}

void decreaseIndexOfStackedContainer(const SelectionContext &selectionContext)
{
    AbstractView *view = selectionContext.view();

    QTC_ASSERT(view && selectionContext.hasSingleSelectedModelNode(), return);
    ModelNode container = selectionContext.currentSingleSelectedNode();
    QTC_ASSERT(container.isValid(), return);
    QTC_ASSERT(container.metaInfo().isValid(), return);

    const PropertyName propertyName = getIndexPropertyName(container);
    QTC_ASSERT(container.metaInfo().hasProperty(propertyName), return);

    QmlItemNode containerItemNode(container);
    QTC_ASSERT(containerItemNode.isValid(), return);

    int value = containerItemNode.instanceValue(propertyName).toInt();
    --value;

    QTC_ASSERT(value > -1, return);

    setIndexProperty(container.property(propertyName), value);
}

void addTabBarToStackedContainer(const SelectionContext &selectionContext)
{
    AbstractView *view = selectionContext.view();

    QTC_ASSERT(view && selectionContext.hasSingleSelectedModelNode(), return);
    ModelNode container = selectionContext.currentSingleSelectedNode();
    QTC_ASSERT(container.isValid(), return);
    QTC_ASSERT(container.metaInfo().isValid(), return);

    NodeMetaInfo tabBarMetaInfo = view->model()->metaInfo("QtQuick.Controls.TabBar", -1, -1);
    QTC_ASSERT(tabBarMetaInfo.isValid(), return);
    QTC_ASSERT(tabBarMetaInfo.majorVersion() == 2, return);

    NodeMetaInfo tabButtonMetaInfo = view->model()->metaInfo("QtQuick.Controls.TabButton", -1, -1);
    QTC_ASSERT(tabButtonMetaInfo.isValid(), return);
    QTC_ASSERT(tabButtonMetaInfo.majorVersion() == 2, return);

    QmlItemNode containerItemNode(container);
    QTC_ASSERT(containerItemNode.isValid(), return);

    const PropertyName indexPropertyName = getIndexPropertyName(container);
    QTC_ASSERT(container.metaInfo().hasProperty(indexPropertyName), return);

    view->executeInTransaction("DesignerActionManager:addItemToStackedContainer",
                               [view, container, containerItemNode, tabBarMetaInfo, tabButtonMetaInfo, indexPropertyName](){

        ModelNode tabBarNode =
                view->createModelNode("QtQuick.Controls.TabBar",
                                      tabBarMetaInfo.majorVersion(),
                                      tabBarMetaInfo.minorVersion());

        container.parentProperty().reparentHere(tabBarNode);

        const int maxValue = container.directSubModelNodes().count();

        QmlItemNode tabBarItem(tabBarNode);

        tabBarItem.anchors().setAnchor(AnchorLineLeft, containerItemNode, AnchorLineLeft);
        tabBarItem.anchors().setAnchor(AnchorLineRight, containerItemNode, AnchorLineRight);
        tabBarItem.anchors().setAnchor(AnchorLineBottom, containerItemNode, AnchorLineTop);

        for (int i = 0; i < maxValue; ++i) {
            ModelNode tabButtonNode =
                    view->createModelNode("QtQuick.Controls.TabButton",
                                          tabButtonMetaInfo.majorVersion(),
                                          tabButtonMetaInfo.minorVersion());

            tabButtonNode.variantProperty("text").setValue(QString::fromLatin1("Tab %1").arg(i));
            tabBarNode.defaultNodeListProperty().reparentHere(tabButtonNode);
        }

        const QString id = tabBarNode.validId();

        container.removeProperty(indexPropertyName);
        const QString expression = id + "." + QString::fromLatin1(indexPropertyName);
        container.bindingProperty(indexPropertyName).setExpression(expression);
    });

}

bool addFontToProject(const QStringList &fileNames, const QString &defaultDirectory)
{
    QString directory = AddImagesDialog::getDirectory(fileNames, defaultDirectory);

    if (directory.isEmpty())
        return true;

    bool allSuccessful = true;
    for (const QString &fileName : fileNames) {
        const QString targetFile = directory + "/" + QFileInfo(fileName).fileName();
        const bool success = QFile::copy(fileName, targetFile);

        auto document = QmlDesignerPlugin::instance()->currentDesignDocument();

        QTC_ASSERT(document, return false);

        if (success) {
            ProjectExplorer::Node *node = ProjectExplorer::ProjectTree::nodeForFile(document->fileName());
            if (node) {
                ProjectExplorer::FolderNode *containingFolder = node->parentFolderNode();
                if (containingFolder)
                    containingFolder->addFiles(QStringList(targetFile));
            }
        } else {
            allSuccessful = false;
        }
    }

    return allSuccessful;
}


bool addImageToProject(const QStringList &fileNames, const QString &defaultDirectory)
{
    QString directory = AddImagesDialog::getDirectory(fileNames, defaultDirectory);

    if (directory.isEmpty())
        return true;

    bool allSuccessful = true;
    for (const QString &fileName : fileNames) {
        const QString targetFile = directory + "/" + QFileInfo(fileName).fileName();
        const bool success = QFile::copy(fileName, targetFile);

        auto document = QmlDesignerPlugin::instance()->currentDesignDocument();

        QTC_ASSERT(document, return false);

        if (success) {
            ProjectExplorer::Node *node = ProjectExplorer::ProjectTree::nodeForFile(document->fileName());
            if (node) {
                ProjectExplorer::FolderNode *containingFolder = node->parentFolderNode();
                if (containingFolder)
                    containingFolder->addFiles(QStringList(targetFile));
            }
        } else {
            allSuccessful = false;
        }
    }

    return allSuccessful;
}

void createFlowActionArea(const SelectionContext &selectionContext)
{
    AbstractView *view = selectionContext.view();

    QTC_ASSERT(view && selectionContext.hasSingleSelectedModelNode(), return);
    ModelNode container = selectionContext.currentSingleSelectedNode();
    QTC_ASSERT(container.isValid(), return);
    QTC_ASSERT(container.metaInfo().isValid(), return);

    NodeMetaInfo actionAreaMetaInfo = view->model()->metaInfo("FlowView.FlowActionArea", -1, -1);
    QTC_ASSERT(actionAreaMetaInfo.isValid(), return);

    const QPointF pos = selectionContext.scenePosition().isNull() ? QPointF() : selectionContext.scenePosition() - QmlItemNode(container).flowPosition();

    view->executeInTransaction("DesignerActionManager:createFlowActionArea",
                               [view, container, actionAreaMetaInfo, pos](){

                                   ModelNode flowActionNode =
                                       view->createModelNode("FlowView.FlowActionArea",
                                                             actionAreaMetaInfo.majorVersion(),
                                                             actionAreaMetaInfo.minorVersion());

                                   if (!pos.isNull()) {
                                       flowActionNode.variantProperty("x").setValue(pos.x());
                                       flowActionNode.variantProperty("y").setValue(pos.y());
                                   }

                                   container.defaultNodeListProperty().reparentHere(flowActionNode);
                                   view->setSelectedModelNode(flowActionNode);
                               });

}

void addTransition(const SelectionContext &selectionContext)
{
    if (selectionContext.view()) {
        AbstractView *view = selectionContext.view();
        QmlFlowTargetNode targetNode = selectionContext.targetNode();
        QmlFlowTargetNode sourceNode = selectionContext.currentSingleSelectedNode();

        QTC_ASSERT(targetNode.isValid(), return);
        QTC_ASSERT(sourceNode.isValid(), return);



        view->executeInTransaction("DesignerActionManager:addTransition",
                                   [targetNode, &sourceNode](){
                                       sourceNode.assignTargetItem(targetNode);
                                   });
    }
}

void addFlowEffect(const SelectionContext &selectionContext, const TypeName &typeName)
{
   AbstractView *view = selectionContext.view();

   QTC_ASSERT(view && selectionContext.hasSingleSelectedModelNode(), return);
   ModelNode container = selectionContext.currentSingleSelectedNode();
   QTC_ASSERT(container.isValid(), return);
   QTC_ASSERT(container.metaInfo().isValid(), return);
   QTC_ASSERT(QmlItemNode::isFlowTransition(container), return);

   NodeMetaInfo effectMetaInfo = view->model()->metaInfo("FlowView." + typeName, -1, -1);
   QTC_ASSERT(typeName == "None" || effectMetaInfo.isValid(), return);

   view->executeInTransaction("DesignerActionManager:addFlowEffect",
                              [view, container, effectMetaInfo](){

                                  if (container.hasProperty("effect"))
                                      container.removeProperty("effect");

                                  if (effectMetaInfo.isValid()) {
                                      ModelNode effectNode =
                                          view->createModelNode(effectMetaInfo.typeName(),
                                                                effectMetaInfo.majorVersion(),
                                                                effectMetaInfo.minorVersion());

                                      container.nodeProperty("effect").reparentHere(effectNode);
                                      view->setSelectedModelNode(effectNode);
                                  }
   });
}

void setFlowStartItem(const SelectionContext &selectionContext)
{
    AbstractView *view = selectionContext.view();

    QTC_ASSERT(view && selectionContext.hasSingleSelectedModelNode(), return);
    ModelNode node = selectionContext.currentSingleSelectedNode();
    QTC_ASSERT(node.isValid(), return);
    QTC_ASSERT(node.metaInfo().isValid(), return);
    QmlFlowItemNode flowItem(node);
    QTC_ASSERT(flowItem.isValid(), return);
    QTC_ASSERT(flowItem.flowView().isValid(), return);
    view->executeInTransaction("DesignerActionManager:setFlowStartItem",
                               [&flowItem](){
        flowItem.flowView().setStartFlowItem(flowItem);
    });
<<<<<<< HEAD
=======
}


bool static hasStudioComponentsImport(const SelectionContext &context)
{
    if (context.view() && context.view()->model()) {
        Import import = Import::createLibraryImport("QtQuick.Studio.Components", "1.0");
        return context.view()->model()->hasImport(import, true, true);
    }

    return false;
}

static inline void setAdjustedPos(const QmlDesigner::ModelNode &modelNode)
{
    if (modelNode.hasParentProperty()) {
        ModelNode parentNode = modelNode.parentProperty().parentModelNode();

        const QPointF instancePos = QmlItemNode(modelNode).instancePosition();
        const int x = instancePos.x() - parentNode.variantProperty("x").value().toInt();
        const int y = instancePos.y() - parentNode.variantProperty("y").value().toInt();

        modelNode.variantProperty("x").setValue(x);
        modelNode.variantProperty("y").setValue(y);
    }
}

void reparentToNodeAndAdjustPosition(const ModelNode &parentModelNode,
                                     const QList<ModelNode> &modelNodeList)
{
    for (ModelNode modelNode : modelNodeList) {
        reparentTo(modelNode, parentModelNode);
        setAdjustedPos(modelNode);

        for (const VariantProperty &variantProperty : modelNode.variantProperties()) {
            if (variantProperty.name().contains("anchors."))
                modelNode.removeProperty(variantProperty.name());
        }
        for (const BindingProperty &bindingProperty : modelNode.bindingProperties()) {
            if (bindingProperty.name().contains("anchors."))
                modelNode.removeProperty(bindingProperty.name());
        }
    }
}

void addToGroupItem(const SelectionContext &selectionContext)
{
    const TypeName typeName = "QtQuick.Studio.Components.GroupItem";

    try {
        if (!hasStudioComponentsImport(selectionContext)) {
            Import studioImport = Import::createLibraryImport("QtQuick.Studio.Components", "1.0");
            selectionContext.view()-> model()->changeImports({studioImport}, {});
        }

        if (!selectionContext.view())
            return;

        if (QmlItemNode::isValidQmlItemNode(selectionContext.firstSelectedModelNode())) {
            const QmlItemNode qmlItemNode = QmlItemNode(selectionContext.firstSelectedModelNode());

            if (qmlItemNode.hasInstanceParentItem()) {
                ModelNode groupNode;
                selectionContext.view()->executeInTransaction("DesignerActionManager|addToGroupItem1",[=, &groupNode](){

                    QmlItemNode parentNode = qmlItemNode.instanceParentItem();
                    NodeMetaInfo metaInfo = selectionContext.view()->model()->metaInfo(typeName);
                    groupNode = selectionContext.view()->createModelNode(typeName, metaInfo.majorVersion(), metaInfo.minorVersion());
                    reparentTo(groupNode, parentNode);
                });
                selectionContext.view()->executeInTransaction("DesignerActionManager|addToGroupItem2",[=](){

                    QList<ModelNode> selectedNodes = selectionContext.selectedModelNodes();
                    setUpperLeftPostionToNode(groupNode, selectedNodes);

                    reparentToNodeAndAdjustPosition(groupNode, selectedNodes);
                });
            }
        }
    } catch (RewritingException &e) {
        e.showException();
    }
}

void selectFlowEffect(const SelectionContext &selectionContext)
{
    if (!selectionContext.singleNodeIsSelected())
        return;

    ModelNode node = selectionContext.currentSingleSelectedNode();
    QmlVisualNode transition(node);

    QTC_ASSERT(transition.isValid(), return);
    QTC_ASSERT(transition.isFlowTransition(), return);

    if (node.hasNodeProperty("effect")) {
        selectionContext.view()->setSelectedModelNode(node.nodeProperty("effect").modelNode());
    }
}

static QString baseDirectory(const QUrl &url)
{
    QString filePath = url.toLocalFile();
    return QFileInfo(filePath).absoluteDir().path();
}

static void getTypeAndImport(const SelectionContext &selectionContext,
                             QString &type,
                             QString &import)
{
    static QString s_lastBrowserPath;
    QString path = s_lastBrowserPath;

    if (path.isEmpty())
        path = baseDirectory(selectionContext.view()->model()->fileUrl());

    QString newFile = QFileDialog::getOpenFileName(Core::ICore::dialogParent(),
                                                   ComponentCoreConstants::addCustomEffectDialogDisplayString,
                                                   path,
                                                   "*.qml");

    if (!newFile.isEmpty()) {
        QFileInfo file(newFile);

        type = file.fileName();
        type.remove(".qml");

        s_lastBrowserPath = file.absolutePath();

        import = QFileInfo(s_lastBrowserPath).baseName();
    }
}

void addCustomFlowEffect(const SelectionContext &selectionContext)
{

    TypeName typeName;

    QString typeString;
    QString importString;

    getTypeAndImport(selectionContext, typeString, importString);

    typeName = typeString.toUtf8();

    if (typeName.isEmpty())
        return;

    qDebug() << Q_FUNC_INFO << typeName << importString;

    const Import import = Import::createFileImport("FlowEffects");

    if (!importString.isEmpty() && !selectionContext.view()->model()->hasImport(import, true, true)) {
        selectionContext.view()-> model()->changeImports({import}, {});
    }

    AbstractView *view = selectionContext.view();

    QTC_ASSERT(view && selectionContext.hasSingleSelectedModelNode(), return);
    ModelNode container = selectionContext.currentSingleSelectedNode();
    QTC_ASSERT(container.isValid(), return);
    QTC_ASSERT(container.metaInfo().isValid(), return);
    QTC_ASSERT(QmlItemNode::isFlowTransition(container), return);

    NodeMetaInfo effectMetaInfo = view->model()->metaInfo(typeName, -1, -1);
    QTC_ASSERT(typeName == "None" || effectMetaInfo.isValid(), return);

    view->executeInTransaction("DesignerActionManager:addFlowEffect",
                               [view, container, effectMetaInfo](){

                                   if (container.hasProperty("effect"))
                                       container.removeProperty("effect");

                                   if (effectMetaInfo.isValid()) {
                                       ModelNode effectNode =
                                           view->createModelNode(effectMetaInfo.typeName(),
                                                                 effectMetaInfo.majorVersion(),
                                                                 effectMetaInfo.minorVersion());

                                       container.nodeProperty("effect").reparentHere(effectNode);
                                       view->setSelectedModelNode(effectNode);
                                   }
    });
}

static QString fromCamelCase(const QString &s)
{
    static QRegularExpression regExp1 {"(.)([A-Z][a-z]+)"};
    static QRegularExpression regExp2 {"([a-z0-9])([A-Z])"};

    QString result = s;
    result.replace(regExp1, "\\1 \\2");
    result.replace(regExp2, "\\1 \\2");

    return result;
}

QString getTemplateDialog(const Utils::FilePath &projectPath)
{

    const Utils::FilePath templatesPath = projectPath.pathAppended("templates");

    const QStringList templateFiles = QDir(templatesPath.toString()).entryList({"*.qml"});

    QStringList names;

    for (const QString &name : templateFiles) {
        QString cleanS = name;
        cleanS.remove(".qml");
        names.append(fromCamelCase(cleanS));
    }

    QDialog *dialog = new QDialog(Core::ICore::dialogParent());
    dialog->setMinimumWidth(480);
    dialog->setModal(true);

    dialog->setWindowTitle(QCoreApplication::translate("TemplateMerge","Merge With Template"));

    auto mainLayout = new QGridLayout(dialog);

    auto comboBox = new QComboBox;

    comboBox->setSizePolicy(QSizePolicy::Expanding, QSizePolicy::Preferred);

    for (const QString &templateName :  names)
        comboBox->addItem(templateName);

    QString templateFile;

    auto setTemplate = [comboBox, &templateFile](const QString &newFile) {
        if (comboBox->findText(newFile) < 0)
            comboBox->addItem(newFile);

        comboBox->setCurrentText(newFile);
        templateFile = newFile;
    };

    QPushButton *browseButton = new QPushButton(QCoreApplication::translate("TemplateMerge", "&Browse..."), dialog);

    mainLayout->addWidget(new QLabel(QCoreApplication::translate("TemplateMerge", "Template:")), 0, 0);
    mainLayout->addWidget(comboBox, 1, 0, 1, 3);
    mainLayout->addWidget(browseButton, 1, 3, 1 , 1);

    QDialogButtonBox *buttonBox = new QDialogButtonBox(QDialogButtonBox::Ok
                                                       | QDialogButtonBox::Cancel);
    mainLayout->addWidget(buttonBox, 2, 2, 1, 2);

    QObject::connect(browseButton, &QPushButton::clicked, dialog, [setTemplate, &projectPath]() {

        const QString newFile = QFileDialog::getOpenFileName(Core::ICore::dialogParent(),
                                                             QCoreApplication::translate("TemplateMerge", "Browse Template"),
                                                             projectPath.toString(),
                                                             "*.qml");
        if (!newFile.isEmpty())
            setTemplate(newFile);
    });

    QObject::connect(buttonBox, &QDialogButtonBox::accepted, dialog, [dialog](){
        dialog->accept();
        dialog->deleteLater();
    });

    QString result;

    QObject::connect(buttonBox, &QDialogButtonBox::rejected, dialog, [dialog](){
        dialog->reject();
        dialog->deleteLater();
    });

    QObject::connect(dialog, &QDialog::accepted, [&result, comboBox](){
        result = comboBox->currentText();
    });

    dialog->exec();

    if (!result.isEmpty() && !QFileInfo(result).exists()) {
        result = templateFiles.at(names.indexOf(result));
        result = templatesPath.pathAppended(result).toString();
    }

    return result;
}

void styleMerge(const SelectionContext &selectionContext, const QString &templateFile)
{
    Model *parentModel = selectionContext.view()->model();

    QTC_ASSERT(parentModel, return);

    QScopedPointer<Model> templateModel(Model::create("QtQuick.Item", 2, 1, parentModel));
    Q_ASSERT(templateModel.data());

    templateModel->setFileUrl(QUrl::fromLocalFile(templateFile));

    QPlainTextEdit textEditTemplate;
    Utils::FileReader reader;

    QTC_ASSERT(reader.fetch(templateFile), return);
    QString qmlTemplateString = QString::fromUtf8(reader.data());
    QString imports;

    for (const Import &import : parentModel->imports())
        imports += QStringLiteral("import ") + import.toString(true) + QLatin1Char(';') + QLatin1Char('\n');

    textEditTemplate.setPlainText(imports + qmlTemplateString);
    NotIndentingTextEditModifier textModifierTemplate(&textEditTemplate);

    QScopedPointer<RewriterView> templateRewriterView(new RewriterView(RewriterView::Amend, nullptr));
    templateRewriterView->setTextModifier(&textModifierTemplate);
    templateModel->attachView(templateRewriterView.data());
    templateRewriterView->setCheckSemanticErrors(false);

    ModelNode templateRootNode = templateRewriterView->rootModelNode();
    QTC_ASSERT(templateRootNode.isValid(), return);

    QScopedPointer<Model> styleModel(Model::create("QtQuick.Item", 2, 1, parentModel));
    Q_ASSERT(styleModel.data());

    styleModel->setFileUrl(QUrl::fromLocalFile(templateFile));

    QPlainTextEdit textEditStyle;
    RewriterView *parentRewriterView = selectionContext.view()->model()->rewriterView();
    QTC_ASSERT(parentRewriterView, return);
    textEditStyle.setPlainText(parentRewriterView->textModifierContent());
    NotIndentingTextEditModifier textModifierStyle(&textEditStyle);

    QScopedPointer<RewriterView> styleRewriterView(new RewriterView(RewriterView::Amend, nullptr));
    styleRewriterView->setTextModifier(&textModifierStyle);
    styleModel->attachView(styleRewriterView.data());

    StylesheetMerger merger(templateRewriterView.data(), styleRewriterView.data());

    try {
        merger.merge();
    } catch (Exception &e) {
        e.showException();
    }

    try {
        parentRewriterView->textModifier()->textDocument()->setPlainText(templateRewriterView->textModifierContent());
    } catch (Exception &e) {
        e.showException();
    }
}

void mergeWithTemplate(const SelectionContext &selectionContext)
{
    const Utils::FilePath projectPath = Utils::FilePath::fromString(baseDirectory(selectionContext.view()->model()->fileUrl()));

    const QString templateFile = getTemplateDialog(projectPath);

    if (QFileInfo(templateFile).exists())
        styleMerge(selectionContext, templateFile);
>>>>>>> 42cad897
}

} // namespace Mode

} //QmlDesigner<|MERGE_RESOLUTION|>--- conflicted
+++ resolved
@@ -1110,8 +1110,6 @@
                                [&flowItem](){
         flowItem.flowView().setStartFlowItem(flowItem);
     });
-<<<<<<< HEAD
-=======
 }
 
 
@@ -1465,7 +1463,6 @@
 
     if (QFileInfo(templateFile).exists())
         styleMerge(selectionContext, templateFile);
->>>>>>> 42cad897
 }
 
 } // namespace Mode
