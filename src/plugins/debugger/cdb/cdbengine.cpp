/****************************************************************************
**
** Copyright (C) 2016 The Qt Company Ltd.
** Contact: https://www.qt.io/licensing/
**
** This file is part of Qt Creator.
**
** Commercial License Usage
** Licensees holding valid commercial Qt licenses may use this file in
** accordance with the commercial license agreement provided with the
** Software or, alternatively, in accordance with the terms contained in
** a written agreement between you and The Qt Company. For licensing terms
** and conditions see https://www.qt.io/terms-conditions. For further
** information use the contact form at https://www.qt.io/contact-us.
**
** GNU General Public License Usage
** Alternatively, this file may be used under the terms of the GNU
** General Public License version 3 as published by the Free Software
** Foundation with exceptions as appearing in the file LICENSE.GPL3-EXCEPT
** included in the packaging of this file. Please review the following
** information to ensure the GNU General Public License requirements will
** be met: https://www.gnu.org/licenses/gpl-3.0.html.
**
****************************************************************************/

#include "cdbengine.h"

#include "stringinputstream.h"
#include "cdboptionspage.h"
#include "cdbparsehelpers.h"

#include <app/app_version.h>

#include <debugger/breakhandler.h>
#include <debugger/debuggeractions.h>
#include <debugger/debuggercore.h>
#include <debugger/debuggerinternalconstants.h>
#include <debugger/debuggerprotocol.h>
#include <debugger/debuggermainwindow.h>
#include <debugger/debuggerruncontrol.h>
#include <debugger/debuggertooltipmanager.h>
#include <debugger/disassembleragent.h>
#include <debugger/disassemblerlines.h>
#include <debugger/memoryagent.h>
#include <debugger/moduleshandler.h>
#include <debugger/registerhandler.h>
#include <debugger/stackhandler.h>
#include <debugger/threadshandler.h>
#include <debugger/watchhandler.h>
#include <debugger/procinterrupt.h>
#include <debugger/sourceutils.h>
#include <debugger/shared/cdbsymbolpathlisteditor.h>
#include <debugger/shared/hostutils.h>
#include <debugger/terminal.h>

#include <coreplugin/icore.h>
#include <coreplugin/messagebox.h>
#include <projectexplorer/taskhub.h>
#include <texteditor/texteditor.h>

#include <utils/synchronousprocess.h>
#include <utils/qtcprocess.h>
#include <utils/winutils.h>
#include <utils/qtcassert.h>
#include <utils/savedaction.h>
#include <utils/consoleprocess.h>
#include <utils/fileutils.h>
#include <utils/hostosinfo.h>

#include <cplusplus/findcdbbreakpoint.h>
#include <cpptools/cppmodelmanager.h>
#include <cpptools/cppworkingcopy.h>

#include <QDir>

#include <cctype>

constexpr bool debug = false;
constexpr bool debugLocals = false;
constexpr bool debugSourceMapping = false;
constexpr bool debugBreakpoints = false;

#define CB(callback) [this](const DebuggerResponse &r) { callback(r); }

#if 0
#  define STATE_DEBUG(state, func, line, notifyFunc) qDebug("%s in %s at %s:%d", notifyFunc, stateName(state), func, line);
#else
#  define STATE_DEBUG(state, func, line, notifyFunc)
#endif

/*!
    \class Debugger::Internal::CdbEngine

    Cdb engine version 2: Run the CDB process on pipes and parse its output.
    The engine relies on a CDB extension Qt Creator provides as an extension
    library (32/64bit), which is loaded into cdb.exe. It serves to:

    \list
    \li Notify the engine about the state of the debugging session:
        \list
        \li idle: (hooked up with .idle_cmd) debuggee stopped
        \li accessible: Debuggee stopped, cdb.exe accepts commands
        \li inaccessible: Debuggee runs, no way to post commands
        \li session active/inactive: Lost debuggee, terminating.
        \endlist
    \li Hook up with output/event callbacks and produce formatted output to be able
       to catch application output and exceptions.
    \li Provide some extension commands that produce output in a standardized (GDBMI)
      format that ends up in handleExtensionMessage(), for example:
      \list
      \li pid     Return debuggee pid for interrupting.
      \li locals  Print locals from SymbolGroup
      \li expandLocals Expand locals in symbol group
      \li registers, modules, threads
      \endlist
   \endlist

   Debugger commands can be posted by calling:

   \list

    \li postCommand(): Does not expect a response
    \li postBuiltinCommand(): Run a builtin-command producing free-format, multiline output
       that is captured by enclosing it in special tokens using the 'echo' command and
       then invokes a callback with a CdbBuiltinCommand structure.
    \li postExtensionCommand(): Run a command provided by the extension producing
       one-line output and invoke a callback with a CdbExtensionCommand structure
       (output is potentially split up in chunks).
    \endlist


    Startup sequence:
    [Console: The console stub launches the process. On process startup,
              launchCDB() is called with AttachExternal].
    setupEngine() calls launchCDB() with the startparameters. The debuggee
    runs into the initial breakpoint (session idle). EngineSetupOk is
    notified (inferior still stopped). setupInferior() is then called
    which does breakpoint synchronization and issues the extension 'pid'
    command to obtain the inferior pid (which also hooks up the output callbacks).
     handlePid() notifies notifyInferiorSetupOk.
    runEngine() is then called which issues 'g' to continue the inferior.
    Shutdown mostly uses notifyEngineSpontaneousShutdown() as cdb just quits
    when the inferior exits (except attach modes).
*/

using namespace ProjectExplorer;
using namespace Utils;

namespace Debugger {
namespace Internal {

static const char localsPrefixC[] = "local.";

// Base data structure for command queue entries with callback
class CdbCommand
{
public:
    CdbCommand() = default;
    CdbCommand(CdbEngine::CommandHandler h) : handler(h) {}

    CdbEngine::CommandHandler handler;
};

// Accessed by DebuggerRunTool
DebuggerEngine *createCdbEngine()
{
    return new CdbEngine;
}

void addCdbOptionPages(QList<Core::IOptionsPage *> *opts)
{
    if (HostOsInfo::isWindowsHost()) {
        opts->push_back(new CdbOptionsPage);
        opts->push_back(new CdbPathsPage);
    }
}

#define QT_CREATOR_CDB_EXT "qtcreatorcdbext"

CdbEngine::CdbEngine() :
    m_tokenPrefix("<token>"),
    m_extensionCommandPrefix("!" QT_CREATOR_CDB_EXT ".")
{
    setObjectName("CdbEngine");
    setDebuggerName("CDB");

    DisplayFormats stringFormats;
    stringFormats.append(SimpleFormat);
    stringFormats.append(SeparateFormat);

    WatchHandler *wh = watchHandler();
    wh->addTypeFormats("QString", stringFormats);
    wh->addTypeFormats("QString *", stringFormats);
    wh->addTypeFormats("QByteArray", stringFormats);
    wh->addTypeFormats("QByteArray *", stringFormats);
    wh->addTypeFormats("std__basic_string", stringFormats);  // Python dumper naming convention for std::[w]string

    DisplayFormats imageFormats;
    imageFormats.append(SimpleFormat);
    imageFormats.append(EnhancedFormat);
    wh->addTypeFormats("QImage", imageFormats);
    wh->addTypeFormats("QImage *", imageFormats);

    connect(action(CreateFullBacktrace), &QAction::triggered,
            this, &CdbEngine::createFullBacktrace);
    connect(&m_process, QOverload<int, QProcess::ExitStatus>::of(&QProcess::finished),
            this, &CdbEngine::processFinished);
    connect(&m_process, &QProcess::errorOccurred, this, &CdbEngine::processError);
    connect(&m_process, &QProcess::readyReadStandardOutput,
            this, &CdbEngine::readyReadStandardOut);
    connect(&m_process, &QProcess::readyReadStandardError,
            this, &CdbEngine::readyReadStandardOut);
    connect(action(UseDebuggingHelpers), &SavedAction::valueChanged,
            this, &CdbEngine::updateLocals);

    if (action(UseCodeModel)->isChecked())
        m_codeModelSnapshot = CppTools::CppModelManager::instance()->snapshot();
}

void CdbEngine::init()
{
    m_effectiveStartMode = NoStartMode;
    m_accessible = false;
    m_stopMode = NoStopRequested;
    m_nextCommandToken  = 0;
    m_currentBuiltinResponseToken = -1;
    m_lastOperateByInstruction = true; // Default CDB setting.
    m_hasDebuggee = false;
    m_sourceStepInto = false;
    m_watchPointX = m_watchPointY = 0;
    m_ignoreCdbOutput = false;
    m_autoBreakPointCorrection = false;
    m_wow64State = wow64Uninitialized;

    m_outputBuffer.clear();
    m_commandForToken.clear();
    m_currentBuiltinResponse.clear();
    m_extensionMessageBuffer.clear();
    m_pendingBreakpointMap.clear();
    m_interrupCallbacks.clear();
    m_symbolAddressCache.clear();
    m_coreStopReason.reset();

    // Create local list of mappings in native separators
    m_sourcePathMappings.clear();
    const QString &packageSources = runParameters().qtPackageSourceLocation;
    if (!packageSources.isEmpty()) {
        for (const QString &buildPath : qtBuildPaths()) {
            m_sourcePathMappings.push_back({QDir::toNativeSeparators(buildPath),
                                            QDir::toNativeSeparators(packageSources)});
        }
    }

    const QSharedPointer<GlobalDebuggerOptions> globalOptions = Internal::globalDebuggerOptions();
    SourcePathMap sourcePathMap = globalOptions->sourcePathMap;
    if (!sourcePathMap.isEmpty()) {
        for (auto it = sourcePathMap.constBegin(), cend = sourcePathMap.constEnd(); it != cend; ++it) {
            m_sourcePathMappings.push_back({QDir::toNativeSeparators(it.key()),
                                            QDir::toNativeSeparators(expand(it.value()))});
        }
    }
    // update source path maps from debugger start params
    mergeStartParametersSourcePathMap();
    QTC_ASSERT(m_process.state() != QProcess::Running, SynchronousProcess::stopProcess(m_process));
}

CdbEngine::~CdbEngine() = default;

void CdbEngine::adjustOperateByInstruction(bool operateByInstruction)
{
    if (m_lastOperateByInstruction == operateByInstruction)
        return;
    m_lastOperateByInstruction = operateByInstruction;
    runCommand({QLatin1String(m_lastOperateByInstruction ? "l-t" : "l+t"), NoFlags});
    runCommand({QLatin1String(m_lastOperateByInstruction ? "l-s" : "l+s"), NoFlags});
}

bool CdbEngine::canHandleToolTip(const DebuggerToolTipContext &context) const
{
    Q_UNUSED(context);
    // Tooltips matching local variables are already handled in the
    // base class. We don't handle anything else here in CDB
    // as it can slow debugging down.
    return false;
}

// Determine full path to the CDB extension library.
QString CdbEngine::extensionLibraryName(bool is64Bit)
{
    // Determine extension lib name and path to use
    QString rc;
    QTextStream(&rc) << QFileInfo(QCoreApplication::applicationDirPath()).path()
                     << "/lib/" << (is64Bit ? QT_CREATOR_CDB_EXT "64" : QT_CREATOR_CDB_EXT "32")
                     << '/' << QT_CREATOR_CDB_EXT << ".dll";
    return rc;
}

<<<<<<< HEAD
int CdbEngine::elapsedLogTime() const
=======
// Determine environment for CDB.exe, start out with run config and
// add CDB extension path merged with system value should there be one.
static QStringList mergeEnvironment(QStringList runConfigEnvironment,
                                    QString cdbExtensionPath)
{
    // Determine CDB extension path from Qt Creator
    static const char cdbExtensionPathVariableC[] = "_NT_DEBUGGER_EXTENSION_PATH";
    const QByteArray oldCdbExtensionPath = qgetenv(cdbExtensionPathVariableC);
    if (!oldCdbExtensionPath.isEmpty()) {
        cdbExtensionPath.append(';');
        cdbExtensionPath.append(QString::fromLocal8Bit(oldCdbExtensionPath));
    }
    // We do not assume someone sets _NT_DEBUGGER_EXTENSION_PATH in the run
    // config, just to make sure, delete any existing entries
    const QString cdbExtensionPathVariableAssign =
            QLatin1String(cdbExtensionPathVariableC) + '=';
    for (QStringList::iterator it = runConfigEnvironment.begin(); it != runConfigEnvironment.end() ; ) {
        if (it->startsWith(cdbExtensionPathVariableAssign)) {
            it = runConfigEnvironment.erase(it);
            break;
        } else {
            ++it;
        }
    }
    runConfigEnvironment.append(cdbExtensionPathVariableAssign +
                                QDir::toNativeSeparators(cdbExtensionPath));
    return runConfigEnvironment;
}

int CdbEngine::elapsedLogTime()
>>>>>>> 0b2b21bb
{
    return m_logTimer.restart();
}

void CdbEngine::createFullBacktrace()
{
    runCommand({"~*kp", BuiltinCommand, [](const DebuggerResponse &response) {
        Internal::openTextEditor("Backtrace $", response.data.data());
    }});
}

void CdbEngine::handleSetupFailure(const QString &errorMessage)
{
    showMessage(errorMessage, LogError);
    Core::AsynchronousMessageBox::critical(tr("Failed to Start the Debugger"), errorMessage);
    notifyEngineSetupFailed();
}

void CdbEngine::setupEngine()
{
    if (debug)
        qDebug(">setupEngine");

    init();
    if (!m_logTimer.elapsed())
        m_logTimer.start();

    // Console: Launch the stub with the suspended application and attach to it
    // CDB in theory has a command line option '-2' that launches a
    // console, too, but that immediately closes when the debuggee quits.
    // Use the Creator stub instead.
    DebuggerRunParameters sp = runParameters();
    if (terminal()) {
        m_effectiveStartMode = AttachExternal;
        sp.inferior.executable.clear();
        sp.inferior.commandLineArguments.clear();
        sp.attachPID = ProcessHandle(terminal()->applicationPid());
        sp.startMode = AttachExternal;
        sp.useTerminal = false; // Force no terminal.
        showMessage(QString("Attaching to %1...").arg(sp.attachPID.pid()), LogMisc);
    } else {
        m_effectiveStartMode = sp.startMode;
    }

    // Start engine which will run until initial breakpoint:
    // Determine binary (force MSVC), extension lib name and path to use
    // The extension is passed as relative name with the path variable set
    //(does not work with absolute path names)
    if (sp.debugger.executable.isEmpty()) {
        handleSetupFailure(tr("There is no CDB executable specified."));
        return;
    }

    bool cdbIs64Bit = Utils::is64BitWindowsBinary(sp.debugger.executable);
    if (!cdbIs64Bit)
        m_wow64State = noWow64Stack;
    const QFileInfo extensionFi(CdbEngine::extensionLibraryName(cdbIs64Bit));
    if (!extensionFi.isFile()) {
        handleSetupFailure(tr("Internal error: The extension %1 cannot be found.\n"
                           "If you have updated %2 via Maintenance Tool, you may "
                           "need to rerun the Tool and select \"Add or remove components\" "
                           "and then select the "
                           "Qt > Tools > Qt Creator CDB Debugger Support component.\n"
                           "If you build %2 from sources and want to use a CDB executable "
                           "with another bitness than your %2 build, "
                           "you will need to build a separate CDB extension with the "
                           "same bitness as the CDB you want to use.").
                arg(QDir::toNativeSeparators(extensionFi.absoluteFilePath()),
                    Core::Constants::IDE_DISPLAY_NAME));
        return;
    }

    // Prepare command line.
    CommandLine debugger{FilePath::fromString(sp.debugger.executable)};

    const QString extensionFileName = extensionFi.fileName();
    const bool isRemote = sp.startMode == AttachToRemoteServer;
    if (isRemote) { // Must be first
        debugger.addArgs({"-remote", sp.remoteChannel});
    } else {
        debugger.addArg("-a" + extensionFileName);
    }

    // Source line info/No terminal breakpoint / Pull extension
    debugger.addArgs({"-lines", "-G",
                      // register idle (debuggee stop) notification
                      "-c", ".idle_cmd " + m_extensionCommandPrefix + "idle"});

    if (sp.useTerminal) // Separate console
        debugger.addArg("-2");

    if (boolSetting(IgnoreFirstChanceAccessViolation))
        debugger.addArg("-x");

    const QStringList &sourcePaths = stringListSetting(CdbSourcePaths);
    if (!sourcePaths.isEmpty())
        debugger.addArgs({"-srcpath", sourcePaths.join(';')});

    QStringList symbolPaths = stringListSetting(CdbSymbolPaths);
    QString symbolPath = sp.inferior.environment.value("_NT_ALT_SYMBOL_PATH");
    if (!symbolPath.isEmpty())
        symbolPaths += symbolPath;
    symbolPath = sp.inferior.environment.value("_NT_SYMBOL_PATH");
    if (!symbolPath.isEmpty())
        symbolPaths += symbolPath;
    debugger.addArgs({"-y", symbolPaths.join(';')});

    switch (sp.startMode) {
    case StartInternal:
    case StartExternal:
        debugger.addArg(QDir::toNativeSeparators(sp.inferior.executable));
        // Complete native argument string.
        debugger.addArgs(sp.inferior.commandLineArguments, CommandLine::Raw);
        break;
    case AttachToRemoteServer:
        break;
    case AttachExternal:
    case AttachCrashedExternal:
        debugger.addArgs({"-p", QString::number(sp.attachPID.pid())});
        if (sp.startMode == AttachCrashedExternal) {
            debugger.addArgs({"-e", sp.crashParameter, "-g"});
        } else {
            if (terminal())
                debugger.addArgs({"-pr", "-pb"});
        }
        break;
    case AttachCore:
        debugger.addArgs({"-z", sp.coreFile});
        break;
    default:
        handleSetupFailure(QString("Internal error: Unsupported start mode %1.").arg(sp.startMode));
        return;
    }

    const QString msg = QString("Launching %1\nusing %2 of %3.")
                            .arg(debugger.toUserOutput(),
                                 QDir::toNativeSeparators(extensionFi.absoluteFilePath()),
                                 extensionFi.lastModified().toString(Qt::SystemLocaleShortDate));
    showMessage(msg, LogMisc);

    m_outputBuffer.clear();
    m_autoBreakPointCorrection = false;

    Utils::Environment inferiorEnvironment = sp.inferior.environment.size() == 0
            ? Utils::Environment::systemEnvironment() : sp.inferior.environment;

    // Make sure that QTestLib uses OutputDebugString for logging.
    const QString qtLoggingToConsoleKey = QStringLiteral("QT_LOGGING_TO_CONSOLE");
    if (!sp.useTerminal && !inferiorEnvironment.hasKey(qtLoggingToConsoleKey))
        inferiorEnvironment.set(qtLoggingToConsoleKey, "0");

    static const char cdbExtensionPathVariableC[] = "_NT_DEBUGGER_EXTENSION_PATH";
    inferiorEnvironment.prependOrSet(cdbExtensionPathVariableC, extensionFi.absolutePath());
    const QByteArray oldCdbExtensionPath = qgetenv(cdbExtensionPathVariableC);
    if (!oldCdbExtensionPath.isEmpty()) {
        inferiorEnvironment.appendOrSet(cdbExtensionPathVariableC,
                                        QString::fromLocal8Bit(oldCdbExtensionPath));
    }

    m_process.setEnvironment(inferiorEnvironment);
    if (!sp.inferior.workingDirectory.isEmpty())
        m_process.setWorkingDirectory(sp.inferior.workingDirectory);

    m_process.setCommand(debugger);
    m_process.start();
    if (!m_process.waitForStarted()) {
        handleSetupFailure(QString("Internal error: Cannot start process %1: %2").
                arg(debugger.toUserOutput(), m_process.errorString()));
        return;
    }

    const qint64 pid = m_process.processId();
    showMessage(QString("%1 running as %2").arg(debugger.executable().toUserOutput()).arg(pid),
                LogMisc);
    m_hasDebuggee = true;
    m_initialSessionIdleHandled = false;
    if (isRemote) { // We do not get an 'idle' in a remote session, but are accessible
        m_accessible = true;
        runCommand({".load " + extensionFileName, NoFlags});
        handleInitialSessionIdle();
    }
}

void CdbEngine::handleInitialSessionIdle()
{
    m_initialSessionIdleHandled = true;
    const DebuggerRunParameters &rp = runParameters();
    if (!rp.commandsAfterConnect.isEmpty())
        runCommand({rp.commandsAfterConnect, NoFlags});
    //operateByInstructionTriggered(operatesByInstruction());
    // QmlCppEngine expects the QML engine to be connected before any breakpoints are hit
    // (attemptBreakpointSynchronization() will be directly called then)
    if (rp.breakOnMain) {
        BreakpointParameters bp(BreakpointAtMain);
        if (rp.startMode == StartInternal || rp.startMode == StartExternal) {
            const QString &moduleFileName = Utils::FilePath::fromString(rp.inferior.executable)
                                                .fileName();
            bp.module = moduleFileName.left(moduleFileName.indexOf('.'));
        }
        QString function = cdbAddBreakpointCommand(bp, m_sourcePathMappings);
        runCommand({function, BuiltinCommand, [this](const DebuggerResponse &r) {
                        handleBreakInsert(r, Breakpoint());
                    }});
    }
    // Take ownership of the breakpoint. Requests insertion. TODO: Cpp only?
    BreakpointManager::claimBreakpointsForEngine(this);
    runCommand({".symopt+0x8000"}); // disable searching public symbol table - improving the symbol lookup speed
    runCommand({"sxn 0x4000001f", NoFlags}); // Do not break on WowX86 exceptions.
    runCommand({"sxn ibp", NoFlags}); // Do not break on initial breakpoints.
    runCommand({".asm source_line", NoFlags}); // Source line in assembly
    runCommand({m_extensionCommandPrefix
                + "setparameter maxStringLength=" + action(MaximalStringLength)->value().toString()
                + " maxStackDepth=" + action(MaximalStackDepth)->value().toString()
                + " firstChance=" + (action(FirstChanceExceptionTaskEntry)->value().toBool() ? "1" : "0")
                + " secondChance=" + (action(SecondChanceExceptionTaskEntry)->value().toBool() ? "1" : "0")
                , NoFlags});

    if (boolSetting(CdbUsePythonDumper))
        runCommand({"print(sys.version)", ScriptCommand, CB(setupScripting)});

    runCommand({"pid", ExtensionCommand, [this](const DebuggerResponse &response) {
        // Fails for core dumps.
        if (response.resultClass == ResultDone)
            notifyInferiorPid(response.data.toProcessHandle());
        if (response.resultClass == ResultDone || runParameters().startMode == AttachCore) {
            STATE_DEBUG(state(), Q_FUNC_INFO, __LINE__, "notifyEngineSetupOk")
                    notifyEngineSetupOk();
        }  else {
            showMessage(QString("Failed to determine inferior pid: %1").
                        arg(response.data["msg"].data()), LogError);
            STATE_DEBUG(state(), Q_FUNC_INFO, __LINE__, "notifyEngineSetupFailed")
                        notifyEngineSetupFailed();
        }
    }});
}

static QString msvcRunTime(const Abi::OSFlavor flavour)
{
    switch (flavour)  {
    case Abi::WindowsMsvc2005Flavor:
        return QLatin1String("MSVCR80");
    case Abi::WindowsMsvc2008Flavor:
        return QLatin1String("MSVCR90");
    case Abi::WindowsMsvc2010Flavor:
        return QLatin1String("MSVCR100");
    case Abi::WindowsMsvc2012Flavor:
        return QLatin1String("MSVCR110");
    case Abi::WindowsMsvc2013Flavor:
        return QLatin1String("MSVCR120");
    case Abi::WindowsMsvc2015Flavor:
        return QLatin1String("MSVCR140");
    default:
        break;
    }
    return QLatin1String("MSVCRT"); // MinGW, others.
}

static QString breakAtFunctionCommand(const QString &function,
                                      const QString &module = QString())
{
     QString result = "bu ";
     if (!module.isEmpty()) {
         result += module;
         result += '!';
     }
     result += function;
     return result;
}

void CdbEngine::runEngine()
{
    if (debug)
        qDebug("runEngine");

    const QStringList breakEvents = stringListSetting(CdbBreakEvents);
    for (const QString &breakEvent : breakEvents)
        runCommand({"sxe " + breakEvent, NoFlags});
    // Break functions: each function must be fully qualified,
    // else the debugger will slow down considerably.
    const auto cb = [this](const DebuggerResponse &r) { handleBreakInsert(r, Breakpoint()); };
    if (boolSetting(CdbBreakOnCrtDbgReport)) {
        Abi::OSFlavor flavor = runParameters().toolChainAbi.osFlavor();
        // CrtDebugReport cannot be safely resolved for vc 19
        if ((flavor > Abi::WindowsMsvc2005Flavor && flavor <= Abi::WindowsMsvc2013Flavor) ||
                flavor > Abi::WindowsMSysFlavor || flavor <= Abi::WindowsCEFlavor) {
            const QString module = msvcRunTime(flavor);
            const QString debugModule = module + 'D';
            const QString wideFunc = QString::fromLatin1(CdbOptionsPage::crtDbgReport).append('W');
            runCommand({breakAtFunctionCommand(QLatin1String(CdbOptionsPage::crtDbgReport), module), BuiltinCommand, cb});
            runCommand({breakAtFunctionCommand(wideFunc, module), BuiltinCommand, cb});
            runCommand({breakAtFunctionCommand(QLatin1String(CdbOptionsPage::crtDbgReport), debugModule), BuiltinCommand, cb});
        }
    }
//    if (boolSetting(BreakOnWarning)) {
//        runCommand({"bm /( QtCored4!qWarning", BuiltinCommand}); // 'bm': All overloads.
//        runCommand({"bm /( Qt5Cored!QMessageLogger::warning", BuiltinCommand});
//    }
//    if (boolSetting(BreakOnFatal)) {
//        runCommand({"bm /( QtCored4!qFatal", BuiltinCommand}); // 'bm': All overloads.
//        runCommand({"bm /( Qt5Cored!QMessageLogger::fatal", BuiltinCommand});
//    }
    if (runParameters().startMode == AttachCore) {
        QTC_ASSERT(!m_coreStopReason.isNull(), return; );
        notifyEngineRunOkAndInferiorUnrunnable();
        processStop(*m_coreStopReason, false);
    } else {
        doContinueInferior();
    }
}

bool CdbEngine::commandsPending() const
{
    return !m_commandForToken.isEmpty();
}

void CdbEngine::shutdownInferior()
{
    if (debug)
        qDebug("CdbEngine::shutdownInferior in state '%s', process running %d",
               qPrintable(stateName(state())), isCdbProcessRunning());

    if (!isCdbProcessRunning()) { // Direct launch: Terminated with process.
        if (debug)
            qDebug("notifyInferiorShutdownFinished");
        STATE_DEBUG(state(), Q_FUNC_INFO, __LINE__, "notifyInferiorShutdownFinished")
    } else if (m_accessible) { // except console.
        if (runParameters().startMode == AttachExternal || runParameters().startMode == AttachCrashedExternal)
            detachDebugger();
        STATE_DEBUG(state(), Q_FUNC_INFO, __LINE__, "notifyInferiorShutdownFinished")
    } else {
        // A command got stuck.
        if (commandsPending()) {
            showMessage("Cannot shut down inferior due to pending commands.", LogWarning);
            STATE_DEBUG(state(), Q_FUNC_INFO, __LINE__, "notifyInferiorShutdownFinished")
        } else if (!canInterruptInferior()) {
            showMessage("Cannot interrupt the inferior.", LogWarning);
            STATE_DEBUG(state(), Q_FUNC_INFO, __LINE__, "notifyInferiorShutdownFinished")
        } else {
            interruptInferior(); // Calls us again
            return;
        }
    }

    notifyInferiorShutdownFinished();
}

/* shutdownEngine/processFinished:
 * Note that in the case of launching a process by the debugger, the debugger
 * automatically quits a short time after reporting the session becoming
 * inaccessible without debuggee (notifyInferiorExited). In that case,
 * processFinished() must not report any arbitrarily notifyEngineShutdownOk()
 * as not to confuse the state engine.
 */

void CdbEngine::shutdownEngine()
{
    if (debug)
        qDebug("CdbEngine::shutdownEngine in state '%s', process running %d,"
               "accessible=%d,commands pending=%d",
               qPrintable(stateName(state())), isCdbProcessRunning(), m_accessible,
               commandsPending());

    if (!isCdbProcessRunning()) { // Direct launch: Terminated with process.
        STATE_DEBUG(state(), Q_FUNC_INFO, __LINE__, "notifyEngineShutdownOk")
        notifyEngineShutdownFinished();
        return;
    }

    // No longer trigger anything from messages
    m_ignoreCdbOutput = true;
    // Go for kill if there are commands pending.
    if (m_accessible && !commandsPending()) {
        // detach (except console): Wait for debugger to finish.
        if (runParameters().startMode == AttachExternal || runParameters().startMode == AttachCrashedExternal)
            detachDebugger();
        // Remote requires a bit more force to quit.
        if (m_effectiveStartMode == AttachToRemoteServer) {
            runCommand({m_extensionCommandPrefix + "shutdownex", NoFlags});
            runCommand({"qq", NoFlags});
        } else {
            runCommand({"q", NoFlags});
        }
    } else {
        // Remote process. No can do, currently
        SynchronousProcess::stopProcess(m_process);
    }
}

void CdbEngine::abortDebuggerProcess()
{
    m_process.kill();
}

void CdbEngine::processFinished()
{
    if (debug)
        qDebug("CdbEngine::processFinished %dms '%s' (exit state=%d, ex=%d)",
               elapsedLogTime(), qPrintable(stateName(state())),
               m_process.exitStatus(), m_process.exitCode());

    notifyDebuggerProcessFinished(m_process.exitCode(), m_process.exitStatus(), "CDB");
}

void CdbEngine::detachDebugger()
{
    runCommand({".detach", NoFlags});
}

static inline bool isWatchIName(const QString &iname)
{
    return iname.startsWith("watch");
}

bool CdbEngine::hasCapability(unsigned cap) const
{
    return cap & (DisassemblerCapability
                  | RegisterCapability
                  | ShowMemoryCapability
                  | WatchpointByAddressCapability
                  | JumpToLineCapability
                  | AddWatcherCapability
                  | WatchWidgetsCapability
                  | ReloadModuleCapability
                  | BreakOnThrowAndCatchCapability // Sort-of: Can break on throw().
                  | BreakConditionCapability|TracePointCapability
                  | BreakIndividualLocationsCapability
                  | BreakModuleCapability
                  | CreateFullBacktraceCapability
                  | OperateByInstructionCapability
                  | RunToLineCapability
                  | MemoryAddressCapability
                  | AdditionalQmlStackCapability);
}

void CdbEngine::executeStepIn(bool byInstruction)
{
    adjustOperateByInstruction(byInstruction);
    if (!m_lastOperateByInstruction)
        m_sourceStepInto = true; // See explanation at handleStackTrace().
    runCommand({"t", NoFlags}); // Step into-> t (trace)
    STATE_DEBUG(state(), Q_FUNC_INFO, __LINE__, "notifyInferiorRunRequested")
    notifyInferiorRunRequested();
}

void CdbEngine::executeStepOut()
{
    runCommand({"gu", NoFlags}); // Step out-> gu (go up)
    STATE_DEBUG(state(), Q_FUNC_INFO, __LINE__, "notifyInferiorRunRequested")
    notifyInferiorRunRequested();
}

void CdbEngine::executeStepOver(bool byInstruction)
{
    adjustOperateByInstruction(byInstruction);
    runCommand({"p", NoFlags}); // Step over -> p
    STATE_DEBUG(state(), Q_FUNC_INFO, __LINE__, "notifyInferiorRunRequested")
    notifyInferiorRunRequested();
}

void CdbEngine::continueInferior()
{
    STATE_DEBUG(state(), Q_FUNC_INFO, __LINE__, "notifyInferiorRunRequested")
    notifyInferiorRunRequested();
    doContinueInferior();
}

void CdbEngine::doContinueInferior()
{
    runCommand({"g", NoFlags});
}

bool CdbEngine::canInterruptInferior() const
{
    return m_effectiveStartMode != AttachToRemoteServer && inferiorPid();
}

void CdbEngine::interruptInferior()
{
    if (debug)
        qDebug() << "CdbEngine::interruptInferior()" << stateName(state());

    if (!canInterruptInferior()) {
        // Restore running state if inferior can't be stoped.
        showMessage(tr("Interrupting is not possible in remote sessions."), LogError);
        STATE_DEBUG(state(), Q_FUNC_INFO, __LINE__, "notifyInferiorStopOk")
        notifyInferiorStopOk();
        STATE_DEBUG(state(), Q_FUNC_INFO, __LINE__, "notifyInferiorRunRequested")
        notifyInferiorRunRequested();
        STATE_DEBUG(state(), Q_FUNC_INFO, __LINE__, "notifyInferiorRunOk")
        notifyInferiorRunOk();
        return;
    }
    doInterruptInferior();
}

void CdbEngine::handleDoInterruptInferior(const QString &errorMessage)
{
    if (errorMessage.isEmpty()) {
        showMessage("Interrupted " + QString::number(inferiorPid()));
    } else {
        showMessage(errorMessage, LogError);
        notifyInferiorStopFailed();
    }
    m_signalOperation->disconnect(this);
    m_signalOperation.clear();
}

void CdbEngine::doInterruptInferior(const InterruptCallback &callback)
{
    const bool requestInterrupt = m_stopMode == NoStopRequested;
    if (callback) {
        m_interrupCallbacks.push_back(callback);
        if (!m_initialSessionIdleHandled)
            return;
        if (m_stopMode == NoStopRequested)
            m_stopMode = Callback;
    } else {
        m_stopMode = Interrupt;
    }

    if (!requestInterrupt)
        return; // we already requested a stop no need to interrupt twice
    showMessage(QString("Interrupting process %1...").arg(inferiorPid()), LogMisc);
    QTC_ASSERT(!m_signalOperation, notifyInferiorStopFailed(); return);
    QTC_ASSERT(device(), notifyInferiorRunFailed(); return);
    m_signalOperation = device()->signalOperation();
    QTC_ASSERT(m_signalOperation, notifyInferiorStopFailed(); return;);
    connect(m_signalOperation.data(), &DeviceProcessSignalOperation::finished,
            this, &CdbEngine::handleDoInterruptInferior);

    m_signalOperation->setDebuggerCommand(runParameters().debugger.executable);
    m_signalOperation->interruptProcess(inferiorPid());
}

void CdbEngine::executeRunToLine(const ContextData &data)
{
    // Add one-shot breakpoint
    BreakpointParameters bp;
    bp.oneShot = true;
    if (data.address) {
        bp.type =BreakpointByAddress;
        bp.address = data.address;
    } else {
        bp.type =BreakpointByFileAndLine;
        bp.fileName = data.fileName;
        bp.lineNumber = data.lineNumber;
    }

    runCommand({cdbAddBreakpointCommand(bp, m_sourcePathMappings), BuiltinCommand,
               [this](const DebuggerResponse &r) { handleBreakInsert(r, Breakpoint()); }});
    continueInferior();
}

void CdbEngine::executeRunToFunction(const QString &functionName)
{
    // Add one-shot breakpoint
    BreakpointParameters bp(BreakpointByFunction);
    bp.functionName = functionName;
    bp.oneShot = true;
    runCommand({cdbAddBreakpointCommand(bp, m_sourcePathMappings), BuiltinCommand,
               [this](const DebuggerResponse &r) { handleBreakInsert(r, Breakpoint()); }});
    continueInferior();
}

void CdbEngine::setRegisterValue(const QString &name, const QString &value)
{
    // Value is decimal or 0x-hex-prefixed
    runCommand({"r " + name + '=' + value, NoFlags});
    reloadRegisters();
}

void CdbEngine::executeJumpToLine(const ContextData &data)
{
    if (data.address) {
        // Goto address directly.
        jumpToAddress(data.address);
        gotoLocation(Location(data.address));
    } else {
        // Jump to source line: Resolve source line address and go to that location
        QString cmd;
        StringInputStream str(cmd);
        str << "? `" << QDir::toNativeSeparators(data.fileName) << ':' << data.lineNumber << '`';
        runCommand({cmd, BuiltinCommand, [this, data](const DebuggerResponse &r) {
                        handleJumpToLineAddressResolution(r, data); }});
    }
}

void CdbEngine::jumpToAddress(quint64 address)
{
    // Fake a jump to address by setting the PC register.
    QString cmd;
    StringInputStream str(cmd);
    // PC-register depending on 64/32bit.
    str << "r " << (runParameters().toolChainAbi.wordWidth() == 64 ? "rip" : "eip") << '=';
    str.setHexPrefix(true);
    str.setIntegerBase(16);
    str << address;
    runCommand({cmd, NoFlags});
}

void CdbEngine::handleJumpToLineAddressResolution(const DebuggerResponse &response, const ContextData &context)
{
    if (response.data.data().isEmpty())
        return;
    // Evaluate expression: 5365511549 = 00000001`3fcf357d
    // Set register 'rip' to hex address and goto lcoation
    QString answer = response.data.data().trimmed();
    const int equalPos = answer.indexOf(" = ");
    if (equalPos == -1)
        return;
    answer.remove(0, equalPos + 3);
    const int apPos = answer.indexOf('`');
    if (apPos != -1)
        answer.remove(apPos, 1);
    bool ok;
    const quint64 address = answer.toULongLong(&ok, 16);
    if (ok && address) {
        jumpToAddress(address);
        gotoLocation(Location(context.fileName, context.lineNumber));
    }
}

static inline bool isAsciiWord(const QString &s)
{
    for (const QChar &c : s) {
        if (!c.isLetterOrNumber() || c.toLatin1() == 0)
            return false;
    }
    return true;
}

void CdbEngine::assignValueInDebugger(WatchItem *w, const QString &expr, const QVariant &value)
{
    if (debug)
        qDebug() << "CdbEngine::assignValueInDebugger" << w->iname << expr << value;

    if (state() != InferiorStopOk || stackHandler()->currentIndex() < 0) {
        qWarning("Internal error: assignValueInDebugger: Invalid state or no stack frame.");
        return;
    }
    QString cmd;
    StringInputStream str(cmd);
    switch (value.type()) {
    case QVariant::String: {
        // Convert qstring to Utf16 data not considering endianness for Windows.
        const QString s = value.toString();
        if (isAsciiWord(s)) {
            str << m_extensionCommandPrefix << "assign \"" << w->iname << '=' << s << '"';
        } else {
            const QByteArray utf16(reinterpret_cast<const char *>(s.utf16()), 2 * s.size());
            str << m_extensionCommandPrefix << "assign -u " << w->iname << '='
                << QString::fromLatin1(utf16.toHex());
        }
    }
        break;
    default:
        str << m_extensionCommandPrefix << "assign " << w->iname << '='
            << value.toString();
        break;
    }

    runCommand({cmd, NoFlags});
    // Update all locals in case we change a union or something pointed to
    // that affects other variables, too.
    updateLocals();
}

void CdbEngine::handleThreads(const DebuggerResponse &response)
{
    if (debug) {
        qDebug("CdbEngine::handleThreads %s",
               qPrintable(DebuggerResponse::stringFromResultClass(response.resultClass)));
    }
    if (response.resultClass == ResultDone) {
        threadsHandler()->setThreads(response.data);
        // Continue sequence
        reloadFullStack();
    } else {
        showMessage(response.data["msg"].data(), LogError);
    }
}

void CdbEngine::executeDebuggerCommand(const QString &command)
{
    runCommand({command, NoFlags});
}

// Post command to the cdb process
void CdbEngine::runCommand(const DebuggerCommand &dbgCmd)
{
    QString cmd = dbgCmd.function + dbgCmd.argsToString();
    if (!m_accessible) {
        doInterruptInferior([this, dbgCmd](){
            runCommand(dbgCmd);
        });
        const QString msg = QString("Attempt to issue command \"%1\" to non-accessible session (%2)... interrupting")
                .arg(cmd, stateName(state()));
        showMessage(msg, LogMisc);
        return;
    }

    QString fullCmd;
    if (dbgCmd.flags == NoFlags) {
        fullCmd = cmd;
    } else {
        const int token = m_nextCommandToken++;
        StringInputStream str(fullCmd);
        if (dbgCmd.flags == BuiltinCommand) {
            // Post a built-in-command producing free-format output with a callback.
            // In order to catch the output, it is enclosed in 'echo' commands
            // printing a specially formatted token to be identifiable in the output.
            str << ".echo \"" << m_tokenPrefix << token << "<\"\n"
                << cmd << "\n"
                << ".echo \"" << m_tokenPrefix << token << ">\"";
        } else if (dbgCmd.flags == ExtensionCommand) {
            // Post an extension command producing one-line output with a callback,
            // pass along token for identification in hash.
            str << m_extensionCommandPrefix << dbgCmd.function << "%1%2";
            if (dbgCmd.args.isString())
                str <<  ' ' << dbgCmd.argsToString();
            cmd = fullCmd.arg("", "");
            fullCmd = fullCmd.arg(" -t ").arg(token);
        } else if (dbgCmd.flags == ScriptCommand) {
            // Add extension prefix and quotes the script command
            // pass along token for identification in hash.
            str << m_extensionCommandPrefix + "script %1%2 " << dbgCmd.function;
            if (!dbgCmd.args.isNull())
                str << '(' << dbgCmd.argsToPython() << ')';
            cmd = fullCmd.arg("", "");
            fullCmd = fullCmd.arg(" -t ").arg(token);
        }
        m_commandForToken.insert(token, dbgCmd);
    }
    if (debug) {
        qDebug("CdbEngine::postCommand %dms '%s' %s, pending=%d",
               elapsedLogTime(), qPrintable(dbgCmd.function), qPrintable(stateName(state())),
               m_commandForToken.size());
    }
    if (debug) {
        qDebug("CdbEngine::postCommand: resulting command '%s'\n", qPrintable(fullCmd));
    }
    showMessage(cmd, LogInput);
    m_process.write(fullCmd.toLocal8Bit() + '\n');
}

void CdbEngine::activateFrame(int index)
{
    // TODO: assembler,etc
    if (index < 0)
        return;
    const StackFrames &frames = stackHandler()->frames();
    if (index >= frames.size()) {
        reloadFullStack(); // Clicked on "More...".
        return;
    }

    const StackFrame frame = frames.at(index);
    if (frame.language != CppLanguage) {
        gotoLocation(frame);
        return;
    }

    if (debug || debugLocals)
        qDebug("activateFrame idx=%d '%s' %d", index,
               qPrintable(frame.file), frame.line);
    stackHandler()->setCurrentIndex(index);
    gotoLocation(frame);
    if (m_pythonVersion > 0x030000)
        runCommand({".frame 0x" + QString::number(index, 16), NoFlags});
    updateLocals();
}

void CdbEngine::doUpdateLocals(const UpdateParameters &updateParameters)
{
    if (m_pythonVersion > 0x030000) {
        watchHandler()->notifyUpdateStarted(updateParameters);

        DebuggerCommand cmd("theDumper.fetchVariables", ScriptCommand);
        watchHandler()->appendFormatRequests(&cmd);
        watchHandler()->appendWatchersAndTooltipRequests(&cmd);

        const static bool alwaysVerbose = qEnvironmentVariableIsSet("QTC_DEBUGGER_PYTHON_VERBOSE");
        cmd.arg("passexceptions", alwaysVerbose);
        cmd.arg("fancy", boolSetting(UseDebuggingHelpers));
        cmd.arg("autoderef", boolSetting(AutoDerefPointers));
        cmd.arg("dyntype", boolSetting(UseDynamicType));
        cmd.arg("partialvar", updateParameters.partialVariable);
        cmd.arg("qobjectnames", boolSetting(ShowQObjectNames));
        cmd.arg("timestamps", boolSetting(LogTimeStamps));

        StackFrame frame = stackHandler()->currentFrame();
        cmd.arg("context", frame.context);
        cmd.arg("nativemixed", isNativeMixedActive());

        cmd.arg("stringcutoff", action(MaximalStringLength)->value().toString());
        cmd.arg("displaystringlimit", action(DisplayStringLimit)->value().toString());

        if (boolSetting(UseCodeModel)) {
            QStringList variables = getUninitializedVariables(m_codeModelSnapshot,
                                                              frame.function, frame.file, frame.line);
            cmd.arg("uninitialized", variables);
        }

        cmd.callback = [this](const DebuggerResponse &response) {
            if (response.resultClass == ResultDone) {
                const GdbMi &result = response.data["result"];
                showMessage(result.toString(), LogMisc);
                updateLocalsView(result);
            } else {
                showMessage(response.data["msg"].data(), LogError);
            }
            watchHandler()->notifyUpdateFinished();
        };

        runCommand(cmd);
    } else {

        const bool partialUpdate = !updateParameters.partialVariable.isEmpty();
        const bool isWatch = isWatchIName(updateParameters.partialVariable);

        const int frameIndex = stackHandler()->currentIndex();
        if (frameIndex < 0 && !isWatch) {
            watchHandler()->removeAllData();
            return;
        }
        const StackFrame frame = stackHandler()->currentFrame();
        if (!frame.isUsable()) {
            watchHandler()->removeAllData();
            return;
        }

        watchHandler()->notifyUpdateStarted(updateParameters);

        /* Watchers: Forcibly discard old symbol group as switching from
     * thread 0/frame 0 -> thread 1/assembly -> thread 0/frame 0 will otherwise re-use it
     * and cause errors as it seems to go 'stale' when switching threads.
     * Initial expand, get uninitialized and query */
        QString arguments;
        StringInputStream str(arguments);

        if (!partialUpdate) {
            str << "-D";
            // Pre-expand
            const QSet<QString> expanded = watchHandler()->expandedINames();
            if (!expanded.isEmpty()) {
                str << blankSeparator << "-e ";
                int i = 0;
                for (const QString &e : expanded) {
                    if (i++)
                        str << ',';
                    str << e;
                }
            }
        }
        str << blankSeparator << "-v";
        if (boolSetting(UseDebuggingHelpers))
            str << blankSeparator << "-c";
        if (boolSetting(SortStructMembers))
            str << blankSeparator << "-a";
        const QString typeFormats = watchHandler()->typeFormatRequests();
        if (!typeFormats.isEmpty())
            str << blankSeparator << "-T " << typeFormats;
        const QString individualFormats = watchHandler()->individualFormatRequests();
        if (!individualFormats.isEmpty())
            str << blankSeparator << "-I " << individualFormats;
        // Uninitialized variables if desired. Quote as safeguard against shadowed
        // variables in case of errors in uninitializedVariables().
        if (boolSetting(UseCodeModel)) {
            const QStringList variables = getUninitializedVariables(m_codeModelSnapshot,
                                                                    frame.function, frame.file, frame.line);
            if (!variables.isEmpty()) {
                str << blankSeparator << "-u \"";
                int i = 0;
                for (const QString &u : variables) {
                    if (i++)
                        str << ',';
                    str << localsPrefixC << u;
                }
                str << '"';
            }
        }
        // Perform watches synchronization only for full updates
        if (!partialUpdate)
            str << blankSeparator << "-W";
        if (!partialUpdate || isWatch) {
            const QMap<QString, int> watchers = WatchHandler::watcherNames();
            if (!watchers.isEmpty()) {
                for (auto it = watchers.constBegin(), cend = watchers.constEnd(); it != cend; ++it) {
                    str << blankSeparator << "-w " << "watch." + QString::number(it.value())
                        << " \"" << it.key() << '"';
                }
            }
        }

        // Required arguments: frame
        str << blankSeparator << frameIndex;

        if (partialUpdate)
            str << blankSeparator << updateParameters.partialVariable;

        DebuggerCommand cmd("locals", ExtensionCommand);
        cmd.args = arguments;
        cmd.callback = [this, partialUpdate](const DebuggerResponse &r) { handleLocals(r, partialUpdate); };
        runCommand(cmd);
    }
}

void CdbEngine::updateAll()
{
    updateLocals();
}

void CdbEngine::selectThread(const Thread &thread)
{
    runCommand({'~' + thread->id() + " s", BuiltinCommand,
               [this](const DebuggerResponse &) { reloadFullStack(); }});
}

// Default address range for showing disassembly.
enum { DisassemblerRange = 512 };

/* Called with a stack frame (address and function) or just a function
 * name from the context menu. When address and function are
 * passed, try to emulate gdb's behaviour to display the whole function.
 * CDB's 'u' (disassemble) command takes a symbol,
 * but displays only 10 lines per default. So, to ensure the agent's
 * address is in that range, resolve the function symbol, cache it and
 * request the disassembly for a range that contains the agent's address. */

void CdbEngine::fetchDisassembler(DisassemblerAgent *agent)
{
    QTC_ASSERT(m_accessible, return);
    const Location location = agent->location();
    if (debug)
        qDebug() << "CdbEngine::fetchDisassembler 0x"
                 << QString::number(location.address(), 16)
                 << location.from() << '!' << location.functionName();
    if (!location.functionName().isEmpty()) {
        // Resolve function (from stack frame with function and address
        // or just function from editor).
        postResolveSymbol(location.from(), location.functionName(), agent);
    } else if (location.address()) {
        // No function, display a default range.
        postDisassemblerCommand(location.address(), agent);
    } else {
        QTC_ASSERT(false, return);
    }
}

void CdbEngine::postDisassemblerCommand(quint64 address, DisassemblerAgent *agent)
{
    postDisassemblerCommand(address - DisassemblerRange / 2,
                            address + DisassemblerRange / 2, agent);
}

void CdbEngine::postDisassemblerCommand(quint64 address, quint64 endAddress,
                                        DisassemblerAgent *agent)
{
    QString ba;
    StringInputStream str(ba);
    str <<  "u " << hex <<hexPrefixOn << address << ' ' << endAddress;
    DebuggerCommand cmd;
    cmd.function = ba;
    cmd.callback = [agent](const DebuggerResponse &response) {
        // Parse: "00000000`77606060 cc              int     3"
        agent->setContents(parseCdbDisassembler(response.data.data()));
    };
    cmd.flags = BuiltinCommand;
    runCommand(cmd);
}

void CdbEngine::postResolveSymbol(const QString &module, const QString &function,
                                  DisassemblerAgent *agent)
{
    QString symbol = module.isEmpty() ? QString('*') : module;
    symbol += '!';
    symbol += function;
    const QList<quint64> addresses = m_symbolAddressCache.values(symbol);
    if (addresses.isEmpty()) {
        showMessage("Resolving symbol: " + symbol + "...", LogMisc);
        runCommand({"x " + symbol, BuiltinCommand,
                    [this, symbol, agent](const DebuggerResponse &r) { handleResolveSymbol(r, symbol, agent); }});
    } else {
        showMessage(QString("Using cached addresses for %1.").arg(symbol), LogMisc);
        handleResolveSymbolHelper(addresses, agent);
    }
}

void CdbEngine::showScriptMessages(const QString &message) const
{
    GdbMi gdmiMessage;
    gdmiMessage.fromString(message);
    if (!gdmiMessage.isValid())
        showMessage(message, LogMisc);
    for (const GdbMi &msg : gdmiMessage["msg"]) {
        if (msg.name() == "bridgemessage")
            showMessage(msg["msg"].data(), LogMisc);
        else
            showMessage(msg.data(), LogMisc);
    }
}

// Parse address from 'x' response.
// "00000001`3f7ebe80 module!foo (void)"
static inline quint64 resolvedAddress(const QString &line)
{
    const int blankPos = line.indexOf(' ');
    if (blankPos >= 0) {
        QString addressBA = line.left(blankPos);
        if (addressBA.size() > 9 && addressBA.at(8) == '`')
            addressBA.remove(8, 1);
        bool ok;
        const quint64 address = addressBA.toULongLong(&ok, 16);
        if (ok)
            return address;
    }
    return 0;
}

void CdbEngine::handleResolveSymbol(const DebuggerResponse &response, const QString &symbol,
                                    DisassemblerAgent *agent)
{
    // Insert all matches of (potentially) ambiguous symbols
    if (!response.data.data().isEmpty()) {
        foreach (const QString &line, response.data.data().split('\n')) {
            if (const quint64 address = resolvedAddress(line)) {
                m_symbolAddressCache.insert(symbol, address);
                showMessage(QString("Obtained 0x%1 for %2").
                            arg(address, 0, 16).arg(symbol), LogMisc);
            }
        }
    } else {
        showMessage("Symbol resolution failed: " + response.data["msg"].data(), LogError);
    }
    handleResolveSymbolHelper(m_symbolAddressCache.values(symbol), agent);
}

// Find the function address matching needle in a list of function
// addresses obtained from the 'x' command. Check for the
// minimum POSITIVE offset (needle >= function address.)
static inline quint64 findClosestFunctionAddress(const QList<quint64> &addresses,
                                                 quint64 needle)
{
    const int size = addresses.size();
    if (!size)
        return 0;
    if (size == 1)
       return addresses.front();
    int closestIndex = 0;
    quint64 closestOffset = 0xFFFFFFFF;
    for (int i = 0; i < size; i++) {
        if (addresses.at(i) <= needle) {
            const quint64 offset = needle - addresses.at(i);
            if (offset < closestOffset) {
                closestOffset = offset;
                closestIndex = i;
            }
        }
    }
    return addresses.at(closestIndex);
}

static inline QString msgAmbiguousFunction(const QString &functionName,
                                           quint64 address,
                                           const QList<quint64> &addresses)
{
    QString result;
    QTextStream str(&result);
    str.setIntegerBase(16);
    str.setNumberFlags(str.numberFlags() | QTextStream::ShowBase);
    str << "Several overloads of function '" << functionName
        << "()' were found (";
    for (int i = 0; i < addresses.size(); ++i) {
        if (i)
            str << ", ";
        str << addresses.at(i);

    }
    str << "), using " << address << '.';
    return result;
}

void CdbEngine::handleResolveSymbolHelper(const QList<quint64> &addresses, DisassemblerAgent *agent)
{
    // Disassembly mode: Determine suitable range containing the
    // agent's address within the function to display.
    const quint64 agentAddress = agent->address();
    quint64 functionAddress = 0;
    quint64 endAddress = 0;
    if (agentAddress) {
        // We have an address from the agent, find closest.
        if (const quint64 closest = findClosestFunctionAddress(addresses, agentAddress)) {
            if (closest <= agentAddress) {
                functionAddress = closest;
                endAddress = agentAddress + DisassemblerRange / 2;
            }
        }
    } else {
        // No agent address, disassembly was started with a function name only.
        if (!addresses.isEmpty()) {
            functionAddress = addresses.first();
            endAddress = functionAddress + DisassemblerRange / 2;
            if (addresses.size() > 1)
                showMessage(msgAmbiguousFunction(agent->location().functionName(), functionAddress, addresses), LogMisc);
        }
    }
    // Disassemble a function, else use default range around agent address
    if (functionAddress) {
        if (const quint64 remainder = endAddress % 8)
            endAddress += 8 - remainder;
        postDisassemblerCommand(functionAddress, endAddress, agent);
    } else if (agentAddress) {
        postDisassemblerCommand(agentAddress, agent);
    } else {
        QTC_CHECK(false);
    }
}

void CdbEngine::fetchMemory(MemoryAgent *agent, quint64 address, quint64 length)
{
    if (debug)
        qDebug("CdbEngine::fetchMemory %llu bytes from 0x%llx", length, address);
    DebuggerCommand cmd("memory", ExtensionCommand);
    QString args;
    StringInputStream str(args);
    str << address << ' ' << length;
    cmd.args = args;
    cmd.callback = [=] (const DebuggerResponse &response) {
        if (!agent)
            return;
        if (response.resultClass == ResultDone) {
            const QByteArray data = QByteArray::fromHex(response.data.data().toUtf8());
            if (unsigned(data.size()) == length)
                agent->addData(address, data);
        } else {
            showMessage(response.data["msg"].data(), LogWarning);
            agent->addData(address, QByteArray(int(length), char()));
        }
    };
    runCommand(cmd);
}

void CdbEngine::changeMemory(MemoryAgent *, quint64 addr, const QByteArray &data)
{
    QTC_ASSERT(!data.isEmpty(), return);
    runCommand({cdbWriteMemoryCommand(addr, data), NoFlags});
}

void CdbEngine::reloadModules()
{
    runCommand({"modules", ExtensionCommand, CB(handleModules)});
}

void CdbEngine::loadSymbols(const QString & /* moduleName */)
{
}

void CdbEngine::loadAllSymbols()
{
}

void CdbEngine::requestModuleSymbols(const QString &moduleName)
{
    Q_UNUSED(moduleName)
}

void CdbEngine::reloadRegisters()
{
    if (!threadsHandler()->currentThread())
        return;
    runCommand({"registers", ExtensionCommand, CB(handleRegistersExt)});
}

void CdbEngine::reloadSourceFiles()
{
}

void CdbEngine::reloadFullStack()
{
    if (debug)
        qDebug("%s", Q_FUNC_INFO);
    DebuggerCommand cmd("stack", ExtensionCommand);
    cmd.args = QStringLiteral("unlimited");
    cmd.callback = CB(handleStackTrace);
    runCommand(cmd);
}

void CdbEngine::listBreakpoints()
{
    DebuggerCommand cmd("breakpoints", ExtensionCommand);
    cmd.args = QStringLiteral("-v");
    cmd.callback = CB(handleBreakPoints);
    runCommand(cmd);
}

void CdbEngine::handleModules(const DebuggerResponse &response)
{
    if (response.resultClass == ResultDone) {
        if (response.data.type() == GdbMi::List) {
            ModulesHandler *handler = modulesHandler();
            handler->beginUpdateAll();
            for (const GdbMi &gdbmiModule : response.data) {
                Module module;
                module.moduleName = gdbmiModule["name"].data();
                module.modulePath = gdbmiModule["image"].data();
                module.startAddress = gdbmiModule["start"].data().toULongLong(nullptr, 0);
                module.endAddress = gdbmiModule["end"].data().toULongLong(nullptr, 0);
                if (gdbmiModule["deferred"].type() == GdbMi::Invalid)
                    module.symbolsRead = Module::ReadOk;
                handler->updateModule(module);
            }
            handler->endUpdateAll();
        } else {
            showMessage("Parse error in modules response.", LogError);
            qWarning("Parse error in modules response:\n%s", qPrintable(response.data.data()));
        }
    }  else {
        showMessage(QString("Failed to determine modules: %1").
                    arg(response.data["msg"].data()), LogError);
    }
}

void CdbEngine::handleRegistersExt(const DebuggerResponse &response)
{
    if (response.resultClass == ResultDone) {
        if (response.data.type() == GdbMi::List) {
            RegisterHandler *handler = registerHandler();
            for (const GdbMi &item : response.data) {
                Register reg;
                reg.name = item["name"].data();
                reg.description = item["description"].data();
                reg.reportedType = item["type"].data();
                if (reg.reportedType.startsWith('I'))
                    reg.kind = IntegerRegister;
                else if (reg.reportedType.startsWith('F'))
                    reg.kind = FloatRegister;
                else if (reg.reportedType.startsWith('V'))
                    reg.kind = VectorRegister;
                else
                    reg.kind = OtherRegister;
                reg.value.fromString(item["value"].data(), HexadecimalFormat);
                reg.size = item["size"].data().toInt();
                handler->updateRegister(reg);
            }
            handler->commitUpdates();
        } else {
            showMessage("Parse error in registers response.", LogError);
            qWarning("Parse error in registers response:\n%s", qPrintable(response.data.data()));
        }
    }  else {
        showMessage(QString("Failed to determine registers: %1").
                    arg(response.data["msg"].data()), LogError);
    }
}

void CdbEngine::handleLocals(const DebuggerResponse &response, bool partialUpdate)
{
    if (response.resultClass == ResultDone) {
        showMessage(response.data.toString(), LogDebug);

        GdbMi partial;
        partial.m_name = "partial";
        partial.m_data = QString::number(partialUpdate ? 1 : 0);

        GdbMi all;
        all.addChild(response.data);
        all.addChild(partial);
        updateLocalsView(all);
    } else {
        showMessage(response.data["msg"].data(), LogWarning);
    }
    watchHandler()->notifyUpdateFinished();
}

void CdbEngine::handleExpandLocals(const DebuggerResponse &response)
{
    if (response.resultClass != ResultDone)
        showMessage(response.data["msg"].data(), LogError);
}

enum CdbExecutionStatus {
CDB_STATUS_NO_CHANGE=0, CDB_STATUS_GO = 1, CDB_STATUS_GO_HANDLED = 2,
CDB_STATUS_GO_NOT_HANDLED = 3, CDB_STATUS_STEP_OVER = 4,
CDB_STATUS_STEP_INTO = 5, CDB_STATUS_BREAK = 6, CDB_STATUS_NO_DEBUGGEE = 7,
CDB_STATUS_STEP_BRANCH = 8, CDB_STATUS_IGNORE_EVENT = 9,
CDB_STATUS_RESTART_REQUESTED = 10, CDB_STATUS_REVERSE_GO = 11,
CDB_STATUS_REVERSE_STEP_BRANCH = 12, CDB_STATUS_REVERSE_STEP_OVER = 13,
CDB_STATUS_REVERSE_STEP_INTO = 14 };

static const char *cdbStatusName(unsigned long s)
{
    switch (s) {
    case CDB_STATUS_NO_CHANGE:
        return "No change";
    case CDB_STATUS_GO:
        return "go";
    case CDB_STATUS_GO_HANDLED:
        return "go_handled";
    case CDB_STATUS_GO_NOT_HANDLED:
        return "go_not_handled";
    case CDB_STATUS_STEP_OVER:
        return "step_over";
    case CDB_STATUS_STEP_INTO:
        return "step_into";
    case CDB_STATUS_BREAK:
        return "break";
    case CDB_STATUS_NO_DEBUGGEE:
        return "no_debuggee";
    case CDB_STATUS_STEP_BRANCH:
        return "step_branch";
    case CDB_STATUS_IGNORE_EVENT:
        return "ignore_event";
    case CDB_STATUS_RESTART_REQUESTED:
        return "restart_requested";
    case CDB_STATUS_REVERSE_GO:
        return "reverse_go";
    case CDB_STATUS_REVERSE_STEP_BRANCH:
        return "reverse_step_branch";
    case CDB_STATUS_REVERSE_STEP_OVER:
        return "reverse_step_over";
    case CDB_STATUS_REVERSE_STEP_INTO:
        return "reverse_step_into";
    }
    return "unknown";
}

/* Examine how to react to a stop. */
enum StopActionFlags
{
    // Report options
    StopReportLog = 0x1,
    StopReportStatusMessage = 0x2,
    StopReportParseError = 0x4,
    StopShowExceptionMessageBox = 0x8,
    // Notify stop or just continue
    StopNotifyStop = 0x10,
    StopIgnoreContinue = 0x20,
    // Hit on break in artificial stop thread (created by DebugBreak()).
    StopInArtificialThread = 0x40,
    StopShutdownInProgress = 0x80 // Shutdown in progress
};

static inline QString msgTracePointTriggered(const Breakpoint &, const QString &displayName,
                                             const QString &threadId)
{
    return CdbEngine::tr("Trace point %1 in thread %2 triggered.")
            .arg(displayName).arg(threadId);
}

static inline QString msgCheckingConditionalBreakPoint(const Breakpoint &bp, const QString &displayName,
                                                       const QString &threadId)
{
    return CdbEngine::tr("Conditional breakpoint %1 in thread %2 triggered, examining expression \"%3\".")
            .arg(displayName).arg(threadId, bp->condition());
}

unsigned CdbEngine::examineStopReason(const GdbMi &stopReason,
                                      QString *message,
                                      QString *exceptionBoxMessage,
                                      bool conditionalBreakPointTriggered)
{
    // Report stop reason (GDBMI)
    unsigned rc  = 0;
    if (isDying())
        rc |= StopShutdownInProgress;
    if (debug)
        qDebug("%s", qPrintable(stopReason.toString(true, 4)));
    const QString reason = stopReason["reason"].data();
    if (reason.isEmpty()) {
        *message = tr("Malformed stop response received.");
        rc |= StopReportParseError|StopNotifyStop;
        return rc;
    }
    // Additional stop messages occurring for debuggee function calls (widgetAt, etc). Just log.
    if (state() == InferiorStopOk) {
        *message = QString("Ignored stop notification from function call (%1).").arg(reason);
        rc |= StopReportLog;
        return rc;
    }
    const int threadId = stopReason["threadId"].toInt();
    if (reason == "breakpoint") {
        // Note: Internal breakpoints (run to line) are reported with id=0.
        // Step out creates temporary breakpoints with id 10000.

        const QString responseId = stopReason["breakpointId"].data();
        QString displayName;
        Breakpoint bp = breakHandler()->findBreakpointByResponseId(responseId);
        if (!bp) {
            if (const SubBreakpoint sub = breakHandler()->findSubBreakpointByResponseId(responseId)) {
                bp = sub->breakpoint();
                displayName = sub->displayName;
            }
        } else {
            displayName = bp->displayName();
        }
        if (bp) {
            if (!bp->message().isEmpty()) {
                showMessage(bp->message() + '\n', AppOutput);
                showMessage(bp->message(), LogMisc);
            }
            // Trace point? Just report.
            if (bp->isTracepoint()) {
                *message = msgTracePointTriggered(bp, displayName, QString::number(threadId));
                return StopReportLog|StopIgnoreContinue;
            }
            // Trigger evaluation of BP expression unless we are already in the response.
            if (!conditionalBreakPointTriggered && !bp->condition().isEmpty()) {
                *message = msgCheckingConditionalBreakPoint(bp, displayName, QString::number(threadId));
                QString args = bp->condition();
                if (args.contains(' ') && !args.startsWith('"')) {
                    args.prepend('"');
                    args.append('"');
                }
                DebuggerCommand cmd("expression", ExtensionCommand);
                cmd.args = args;
                cmd.callback = [this, bp, stopReason](const DebuggerResponse &response) {
                    handleExpression(response, bp, stopReason);
                };
                runCommand(cmd);

                return StopReportLog;
            }

            QString tid = QString::number(threadId);
            if (bp->type() == WatchpointAtAddress)
                *message = bp->msgWatchpointByAddressTriggered(bp->address(), tid);
            else if (bp->type() == WatchpointAtExpression)
                *message = bp->msgWatchpointByExpressionTriggered(bp->expression(), tid);
            else
                *message = bp->msgBreakpointTriggered(tid);
            rc |= StopReportStatusMessage;
        }
        rc |= StopNotifyStop;
        return rc;
    }
    if (reason == "exception") {
        if (m_stopMode == Callback)
            rc |= StopIgnoreContinue;
        WinException exception;
        exception.fromGdbMI(stopReason);
        QString description = exception.toString();
        // It is possible to hit on a set thread name or WOW86 exception while stepping (if something
        // pulls DLLs. Avoid showing a 'stopped' Message box.
        if (exception.exceptionCode == winExceptionSetThreadName
            || exception.exceptionCode == winExceptionWX86Breakpoint)
            return StopNotifyStop;
        if (exception.exceptionCode == winExceptionCtrlPressed) {
            // Detect interruption by pressing Ctrl in a console and force a switch to thread 0.
            *message = msgInterrupted();
            rc |= StopReportStatusMessage|StopNotifyStop|StopInArtificialThread;
            return rc;
        }
        if (isDebuggerWinException(exception.exceptionCode)) {
            rc |= StopReportStatusMessage|StopNotifyStop;
            // Detect interruption by DebugBreak() and force a switch to thread 0.
            if (exception.function == "ntdll!DbgBreakPoint")
                rc |= StopInArtificialThread;
            *message = msgInterrupted();
            return rc;
        }
        *exceptionBoxMessage = msgStoppedByException(description, QString::number(threadId));
        *message = description;
        rc |= StopShowExceptionMessageBox|StopReportStatusMessage|StopNotifyStop;
        return rc;
    }
    *message = msgStopped(reason);
    rc |= StopReportStatusMessage|StopNotifyStop;
    return rc;
}



void CdbEngine::processStop(const GdbMi &stopReason, bool conditionalBreakPointTriggered)
{
    // Further examine stop and report to user
    QString message;
    QString exceptionBoxMessage;
    bool forcedThread = false;
    const unsigned stopFlags = examineStopReason(stopReason, &message, &exceptionBoxMessage,
                                                 conditionalBreakPointTriggered);
    m_stopMode = NoStopRequested;
    // Do the non-blocking log reporting
    if (stopFlags & StopReportLog)
        showMessage(message, LogMisc);
    if (stopFlags & StopReportStatusMessage)
        showStatusMessage(message);
    if (stopFlags & StopReportParseError)
        showMessage(message, LogError);
    // Ignore things like WOW64, report tracepoints.
    if (stopFlags & StopIgnoreContinue) {
        doContinueInferior();
        return;
    }
    // Notify about state and send off command sequence to get stack, etc.
    if (stopFlags & StopNotifyStop) {
        if (runParameters().startMode != AttachCore) {
            if (state() == InferiorStopRequested) {
                STATE_DEBUG(state(), Q_FUNC_INFO, __LINE__, "notifyInferiorStopOk")
                        notifyInferiorStopOk();
            } else {
                STATE_DEBUG(state(), Q_FUNC_INFO, __LINE__, "notifyInferiorSpontaneousStop")
                        notifyInferiorSpontaneousStop();
            }
        }
        // Prevent further commands from being sent if shutdown is in progress
        if (stopFlags & StopShutdownInProgress) {
            showMessage("Shutdown request detected...");
            return;
        }
        const bool sourceStepInto = m_sourceStepInto;
        m_sourceStepInto = false;
        // Start sequence to get all relevant data.
        if (stopFlags & StopInArtificialThread) {
            showMessage(tr("Switching to main thread..."), LogMisc);
            runCommand({"~0 s", NoFlags});
            forcedThread = true;
            // Re-fetch stack again.
            reloadFullStack();
        } else {
            const GdbMi stack = stopReason["stack"];
            if (stack.isValid()) {
                switch (parseStackTrace(stack, sourceStepInto)) {
                case ParseStackStepInto: // Hit on a frame while step into, see parseStackTrace().
                    executeStepIn(operatesByInstruction());
                    return;
                case ParseStackStepOut: // Hit on a frame with no source while step into.
                    executeStepOut();
                    return;
                case ParseStackWow64:
                    runCommand({"lm m wow64", BuiltinCommand,
                               [this, stack](const DebuggerResponse &r) { handleCheckWow64(r, stack); }});
                    break;
                }
            } else {
                showMessage(stopReason["stackerror"].data(), LogError);
            }
        }
        const GdbMi threads = stopReason["threads"];
        if (threads.isValid()) {
            threadsHandler()->setThreads(threads);
            if (forcedThread)
                threadsHandler()->setCurrentThread(threadsHandler()->threadForId("0"));
        } else {
            showMessage(stopReason["threaderror"].data(), LogError);
        }
        // Fire off remaining commands asynchronously
        if (!m_pendingBreakpointMap.isEmpty())
            listBreakpoints();
        if (isRegistersWindowVisible())
            reloadRegisters();
        if (isModulesWindowVisible())
            reloadModules();
    }
    // After the sequence has been sent off and CDB is pondering the commands,
    // pop up a message box for exceptions.
    if (stopFlags & StopShowExceptionMessageBox)
        showStoppedByExceptionMessageBox(exceptionBoxMessage);
}

void CdbEngine::handleBreakInsert(const DebuggerResponse &response, const Breakpoint &bp)
{
    const QStringList reply = response.data.data().split('\n');
    if (reply.isEmpty())
        return;
    for (const QString &line : reply)
        showMessage(line);
    if (!reply.last().startsWith("Ambiguous symbol error") &&
            (reply.length() < 2 || !reply.at(reply.length() - 2).startsWith("Ambiguous symbol error"))) {
        return;
    }
    // *** WARNING: Unable to verify checksum for C:\dev\builds\qt5\qtbase\lib\Qt5Cored.dll
    // *** WARNING: Unable to verify checksum for untitled2.exe", "Matched: untitled2!main+0xc (000007f6`a103241c)
    // Matched: untitled123!main+0x1b6 (000007f6`be2f25c6)
    // Matched: untitled123!<lambda_4956dbaf7bce78acbc6759af75f3884a>::operator() (000007f6`be2f26b0)
    // Matched: untitled123!<lambda_4956dbaf7bce78acbc6759af75f3884a>::<helper_func_cdecl> (000007f6`be2f2730)
    // Matched: untitled123!<lambda_4956dbaf7bce78acbc6759af75f3884a>::operator QString (__cdecl*)(void) (000007f6`be2f27b0)
    // Matched: untitled123!<lambda_4956dbaf7bce78acbc6759af75f3884a>::<helper_func_vectorcall> (000007f6`be2f27d0)
    // Matched: untitled123!<lambda_4956dbaf7bce78acbc6759af75f3884a>::operator QString (__vectorcall*)(void) (000007f6`be2f2850)
    // Ambiguous symbol error at '`untitled2!C:\dev\src\tmp\unttitled2\main.cpp:18`'
    //               ^ Extra character error in 'bu1004 `untitled2!C:\dev\src\tmp\untitled2\main.cpp:18`'

    // Happens regularly for Run to Line and Jump to Line.
    if (!bp)
        return;

    // add break point for every match
    const int parentResponseId = bp->responseId().toInt();
    quint16 subBreakPointID = 0;
    const QLatin1String matchPrefix("Matched: ");
    for (auto line = reply.constBegin(), end = reply.constEnd(); line != end; ++line) {
        if (!line->startsWith(matchPrefix))
            continue;
        const int addressStartPos = line->lastIndexOf('(') + 1;
        const int addressEndPos = line->indexOf(')', addressStartPos);
        if (addressStartPos == 0 || addressEndPos == -1)
            continue;

        QString addressString = line->mid(addressStartPos, addressEndPos - addressStartPos);
        addressString.replace("`", "");
        bool ok = true;
        quint64 address = addressString.toULongLong(&ok, 16);
        if (!ok)
            continue;

        ++subBreakPointID;
        const QString responseId(QString::number(parentResponseId + subBreakPointID));
        SubBreakpoint sub = bp->findOrCreateSubBreakpoint(responseId);
        sub->responseId = responseId;
        sub->params = bp->parameters();
        sub->params.type = BreakpointByAddress;
        sub->params.address = address;
        QString functionName(line->mid(matchPrefix.size(),
                                       addressStartPos - 1 - matchPrefix.size()));
        const int functionStart = functionName.indexOf('!') + 1;
        const int functionOffset = functionName.lastIndexOf('+');
        if (functionOffset > 0)
            functionName.truncate(functionOffset);
        if (functionStart > 0)
            functionName = functionName.mid(functionStart);
        sub->params.functionName = functionName;
        sub->displayName = bp->displayName() + '.' + QString::number(subBreakPointID);
        runCommand({cdbAddBreakpointCommand(sub->params, m_sourcePathMappings, sub->responseId), NoFlags});
    }
}

void CdbEngine::handleCheckWow64(const DebuggerResponse &response, const GdbMi &stack)
{
    // Using the lm (list modules) command to check if there is a 32 bit subsystem in this debuggee.
    // expected reply if there is a 32 bit stack:
    // start             end                 module name
    // 00000000`77490000 00000000`774d5000   wow64      (deferred)
    if (response.data.data().contains("wow64")) {
        runCommand({"k", BuiltinCommand,
                    [this, stack](const DebuggerResponse &r) { ensureUsing32BitStackInWow64(r, stack); }});
        return;
    }
    m_wow64State = noWow64Stack;
    parseStackTrace(stack, false);
}

void CdbEngine::ensureUsing32BitStackInWow64(const DebuggerResponse &response, const GdbMi &stack)
{
    // Parsing the header of the stack output to check which bitness
    // the cdb is currently using.
    foreach (const QStringRef &line, response.data.data().splitRef('\n')) {
        if (!line.startsWith("Child"))
            continue;
        if (line.startsWith("ChildEBP")) {
            m_wow64State = wow64Stack32Bit;
            parseStackTrace(stack, false);
            return;
        } else if (line.startsWith("Child-SP")) {
            m_wow64State = wow64Stack64Bit;
            runCommand({"!wow64exts.sw", BuiltinCommand, CB(handleSwitchWow64Stack)});
            return;
        }
    }
    m_wow64State = noWow64Stack;
    parseStackTrace(stack, false);
}

void CdbEngine::handleSwitchWow64Stack(const DebuggerResponse &response)
{
    if (response.data.data() == "Switched to 32bit mode")
        m_wow64State = wow64Stack32Bit;
    else if (response.data.data() == "Switched to 64bit mode")
        m_wow64State = wow64Stack64Bit;
    else
        m_wow64State = noWow64Stack;
    // reload threads and the stack after switching the mode
    runCommand({"threads", ExtensionCommand, CB(handleThreads)});
}

void CdbEngine::handleSessionAccessible(unsigned long cdbExState)
{
    const DebuggerState s = state();
    if (!m_hasDebuggee || s == InferiorRunOk) // suppress reports
        return;

    if (debug)
        qDebug("CdbEngine::handleSessionAccessible %dms in state '%s'/'%s'",
               elapsedLogTime(), cdbStatusName(cdbExState),
               qPrintable(stateName(state())));

    switch (s) {
    case EngineShutdownRequested:
        shutdownEngine();
        break;
    case InferiorShutdownRequested:
        shutdownInferior();
        break;
    default:
        break;
    }
}

void CdbEngine::handleSessionInaccessible(unsigned long cdbExState)
{
    const DebuggerState s = state();

    // suppress reports
    if (!m_hasDebuggee || (s == InferiorRunOk && cdbExState != CDB_STATUS_NO_DEBUGGEE))
        return;

    if (debug)
        qDebug("CdbEngine::handleSessionInaccessible %dms in state '%s', '%s'",
               elapsedLogTime(), cdbStatusName(cdbExState),
               qPrintable(stateName(state())));

    switch (state()) {
    case EngineSetupRequested:
        break;
    case EngineRunRequested:
        STATE_DEBUG(state(), Q_FUNC_INFO, __LINE__, "notifyEngineRunAndInferiorRunOk")
        notifyEngineRunAndInferiorRunOk();
        break;
    case InferiorRunOk:
    case InferiorStopOk:
        // Inaccessible without debuggee (exit breakpoint)
        // We go for spontaneous engine shutdown instead.
        if (cdbExState == CDB_STATUS_NO_DEBUGGEE) {
            if (debug)
                qDebug("Lost debuggeee");
            m_hasDebuggee = false;
        }
        break;
    case InferiorRunRequested:
        STATE_DEBUG(state(), Q_FUNC_INFO, __LINE__, "notifyInferiorRunOk")
        notifyInferiorRunOk();
        resetLocation();
        break;
    case EngineShutdownRequested:
        break;
    default:
        break;
    }
}

void CdbEngine::handleSessionIdle(const QString &message)
{
    if (!m_hasDebuggee)
        return;

    if (debug)
        qDebug("CdbEngine::handleSessionIdle %dms '%s' in state '%s'",
               elapsedLogTime(), qPrintable(message),
               qPrintable(stateName(state())));

    for (const InterruptCallback &callback : m_interrupCallbacks)
        callback();
    m_interrupCallbacks.clear();

    if (!m_initialSessionIdleHandled) { // Temporary stop at beginning
        handleInitialSessionIdle();
        // Store stop reason to be handled in runEngine().
        if (runParameters().startMode == AttachCore) {
            m_coreStopReason.reset(new GdbMi);
            m_coreStopReason->fromString(message);
        }
        return;
    }

    GdbMi stopReason;
    stopReason.fromString(message);
    processStop(stopReason, false);
}

void CdbEngine::handleExtensionMessage(char t, int token, const QString &what, const QString &message)
{
    if (debug) {
        QDebug nospace = qDebug().nospace();
        nospace << "handleExtensionMessage " << t << ' ' << token << ' ' << what
                << ' ' << stateName(state());
        if (t == 'N' || debug)
            nospace << ' ' << message;
        else
            nospace << ' ' << message.size() << " bytes";
    }

    // Is there a reply expected, some command queued?
    if (t == 'R' || t == 'N') {
        if (token == -1) { // Default token, user typed in extension command
            showScriptMessages(message);
            return;
        }
        // Did the command finish? Take off queue and complete, invoke CB
        const DebuggerCommand command = m_commandForToken.take(token);
        if (debug)
            qDebug("### Completed extension command '%s' for token=%d, pending=%d",
                   qPrintable(command.function), token, m_commandForToken.size());

        if (!command.callback) {
            if (!message.isEmpty()) // log unhandled output
                showScriptMessages(message);
            return;
        }
        DebuggerResponse response;
        response.data.m_name = "data";
        if (t == 'R') {
            response.resultClass = ResultDone;
            response.data.fromString(message);
            if (!response.data.isValid()) {
                response.data.m_data = message;
                response.data.m_type = GdbMi::Tuple;
            } else {
                showScriptMessages(message);
            }
        } else {
            response.resultClass = ResultError;
            GdbMi msg;
            msg.m_name = "msg";
            msg.m_data = message;
            msg.m_type = GdbMi::Tuple;
            response.data.m_type = GdbMi::Tuple;
            response.data.addChild(msg);
        }
        command.callback(response);
        return;
    }

    if (what == "debuggee_output") {
        const QByteArray decoded = QByteArray::fromHex(message.toUtf8());
        showMessage(QString::fromUtf16(reinterpret_cast<const ushort *>(decoded.data()), decoded.size() / 2),
                    AppOutput);
        return;
    }

    if (what == "event") {
        if (message.startsWith("Process exited"))
            notifyInferiorExited();
        showStatusMessage(message,  5000);
        return;
    }

    if (what == "session_accessible") {
        if (!m_accessible) {
            m_accessible = true;
            handleSessionAccessible(message.toULong());
        }
        return;
    }

    if (what == "session_inaccessible") {
        if (m_accessible) {
            m_accessible = false;
            handleSessionInaccessible(message.toULong());
        }
        return;
    }

    if (what == "session_idle") {
        handleSessionIdle(message);
        return;
    }

    if (what == "exception") {
        WinException exception;
        GdbMi gdbmi;
        gdbmi.fromString(message);
        exception.fromGdbMI(gdbmi);
        // Don't show the Win32 x86 emulation subsystem breakpoint hit or the
        // set thread names exception.
        if (exception.exceptionCode == winExceptionWX86Breakpoint
                || exception.exceptionCode == winExceptionSetThreadName) {
            return;
        }
        const QString message = exception.toString(true);
        showStatusMessage(message);
        // Report C++ exception in application output as well.
        if (exception.exceptionCode == winExceptionCppException)
            showMessage(message + '\n', AppOutput);
        if (!isDebuggerWinException(exception.exceptionCode)) {
            const Task::TaskType type =
                    isFatalWinException(exception.exceptionCode) ? Task::Error : Task::Warning;
            const FilePath fileName = FilePath::fromUserInput(exception.file);
            const QString taskEntry = tr("Debugger encountered an exception: %1").arg(
                        exception.toString(false).trimmed());
            TaskHub::addTask(type, taskEntry,
                             Constants::TASK_CATEGORY_DEBUGGER_RUNTIME,
                             fileName, exception.lineNumber);
        }
        return;
    }
}

// Check for a CDB prompt '0:000> ' ('process:thread> ')..no regexps for QByteArray...
enum { CdbPromptLength = 7 };

static inline bool isCdbPrompt(const QString &c)
{
    return c.size() >= CdbPromptLength && c.at(6) == ' ' && c.at(5) == '>' && c.at(1) == ':'
            && std::isdigit(c.at(0).unicode())
            && std::isdigit(c.at(2).unicode())
            && std::isdigit(c.at(3).unicode())
            && std::isdigit(c.at(4).unicode());
}

// Check for '<token>32>' or '<token>32<'
static inline bool checkCommandToken(const QString &tokenPrefix, const QString &c,
                                  int *token, bool *isStart)
{
    *token = 0;
    *isStart = false;
    const int tokenPrefixSize = tokenPrefix.size();
    const int size = c.size();
    if (size < tokenPrefixSize + 2 || !std::isdigit(c.at(tokenPrefixSize).unicode()))
        return false;
    switch (c.at(size - 1).unicode()) {
    case '>':
        *isStart = false;
        break;
    case '<':
        *isStart = true;
        break;
    default:
        return false;
    }
    if (!c.startsWith(tokenPrefix))
        return false;
    bool ok;
    *token = c.midRef(tokenPrefixSize, size - tokenPrefixSize - 1).toInt(&ok);
    return ok;
}

void CdbEngine::parseOutputLine(QString line)
{
    // The hooked output callback in the extension suppresses prompts,
    // it should happen only in initial and exit stages. Note however that
    // if the output is not hooked, sequences of prompts are possible which
    // can mix things up.
    while (isCdbPrompt(line))
        line.remove(0, CdbPromptLength);
    // An extension notification (potentially consisting of several chunks)
    static const QString creatorExtPrefix = "<qtcreatorcdbext>|";
    if (line.startsWith(creatorExtPrefix)) {
        // "<qtcreatorcdbext>|type_char|token|remainingChunks|serviceName|message"
        const char type = char(line.at(creatorExtPrefix.size()).unicode());
        // integer token
        const int tokenPos = creatorExtPrefix.size() + 2;
        const int tokenEndPos = line.indexOf('|', tokenPos);
        QTC_ASSERT(tokenEndPos != -1, return);
        const int token = line.midRef(tokenPos, tokenEndPos - tokenPos).toInt();
        // remainingChunks
        const int remainingChunksPos = tokenEndPos + 1;
        const int remainingChunksEndPos = line.indexOf('|', remainingChunksPos);
        QTC_ASSERT(remainingChunksEndPos != -1, return);
        const int remainingChunks = line.midRef(remainingChunksPos, remainingChunksEndPos - remainingChunksPos).toInt();
        // const char 'serviceName'
        const int whatPos = remainingChunksEndPos + 1;
        const int whatEndPos = line.indexOf('|', whatPos);
        QTC_ASSERT(whatEndPos != -1, return);
        const QString what = line.mid(whatPos, whatEndPos - whatPos);
        // Build up buffer, call handler once last chunk was encountered
        m_extensionMessageBuffer += line.midRef(whatEndPos + 1);
        if (remainingChunks == 0) {
            handleExtensionMessage(type, token, what, m_extensionMessageBuffer);
            m_extensionMessageBuffer.clear();
        }
        return;
    }
    // Check for command start/end tokens within which the builtin command
    // output is enclosed
    int token = 0;
    bool isStartToken = false;
    const bool isCommandToken = checkCommandToken(m_tokenPrefix, line, &token, &isStartToken);
    if (debug)
        qDebug("Reading CDB stdout '%s',\n  isCommand=%d, token=%d, isStart=%d",
               qPrintable(line), isCommandToken, token, isStartToken);

    // If there is a current command, wait for end of output indicated by token,
    // command, trigger handler and finish, else append to its output.
    if (m_currentBuiltinResponseToken != -1) {
        QTC_ASSERT(!isStartToken, return);
        if (isCommandToken) {
            // Did the command finish? Invoke callback and remove from queue.
            const DebuggerCommand &command = m_commandForToken.take(token);
            if (debug)
                qDebug("### Completed builtin command '%s' for token=%d, %d lines, pending=%d",
                       qPrintable(command.function), m_currentBuiltinResponseToken,
                       m_currentBuiltinResponse.count('\n'), m_commandForToken.size() - 1);
            QTC_ASSERT(token == m_currentBuiltinResponseToken, return);
            showMessage(m_currentBuiltinResponse, LogMisc);
            if (command.callback) {
                DebuggerResponse response;
                response.token = token;
                response.data.m_name = "data";
                response.data.m_data = m_currentBuiltinResponse;
                response.data.m_type = GdbMi::Tuple;
                response.resultClass = ResultDone;
                command.callback(response);
            }
            m_currentBuiltinResponseToken = -1;
            m_currentBuiltinResponse.clear();
        } else {
            // Record output of current command
            if (!m_currentBuiltinResponse.isEmpty())
                m_currentBuiltinResponse.push_back('\n');
            m_currentBuiltinResponse.push_back(line);
        }
        return;
    }
    if (isCommandToken) {
        // Beginning command token encountered, start to record output.
        m_currentBuiltinResponseToken = token;
        if (debug)
            qDebug("### Gathering output for token %d", token);
        return;
    }
    const char versionString[] = "Microsoft (R) Windows Debugger Version";
    if (line.startsWith(versionString)) {
        QRegExp versionRegEx("(\\d+)\\.(\\d+)\\.\\d+\\.\\d+");
        if (versionRegEx.indexIn(line) > -1) {
            bool ok = true;
            int major = versionRegEx.cap(1).toInt(&ok);
            int minor = versionRegEx.cap(2).toInt(&ok);
            if (ok) {
                // for some incomprehensible reasons Microsoft cdb version 6.2 is newer than 6.12
                m_autoBreakPointCorrection = major > 6 || (major == 6 && minor >= 2 && minor < 10);
                showMessage(line, LogMisc);
                showMessage("Using "
                            + QLatin1String(m_autoBreakPointCorrection ? "CDB " : "codemodel ")
                            + "based breakpoint correction.", LogMisc);
            }
        }
    } else if (line.startsWith("ModLoad: ")) {
        // output(64): ModLoad: 00007ffb`842b0000 00007ffb`843ee000   C:\Windows\system32\KERNEL32.DLL
        // output(32): ModLoad: 00007ffb 00007ffb   C:\Windows\system32\KERNEL32.DLL
        QRegExp moduleRegExp("[0-9a-fA-F]+(`[0-9a-fA-F]+)? [0-9a-fA-F]+(`[0-9a-fA-F]+)? (.*)");
        if (moduleRegExp.indexIn(line) > -1)
            showStatusMessage(tr("Module loaded: %1").arg(moduleRegExp.cap(3).trimmed()), 3000);
    } else {
        showMessage(line, LogMisc);
    }
}

void CdbEngine::readyReadStandardOut()
{
    if (m_ignoreCdbOutput)
        return;
    m_outputBuffer += m_process.readAllStandardOutput();
    // Split into lines and parse line by line.
    while (true) {
        const int endOfLinePos = m_outputBuffer.indexOf('\n');
        if (endOfLinePos == -1) {
            break;
        } else {
            // Check for '\r\n'
            QByteArray line = m_outputBuffer.left(endOfLinePos);
            if (!line.isEmpty() && line.at(line.size() - 1) == '\r')
                line.truncate(line.size() - 1);
            parseOutputLine(QString::fromLocal8Bit(line));
            m_outputBuffer.remove(0, endOfLinePos + 1);
        }
    }
}

void CdbEngine::readyReadStandardError()
{
    showMessage(QString::fromLocal8Bit(m_process.readAllStandardError()), LogError);
}

void CdbEngine::processError()
{
    showMessage(m_process.errorString(), LogError);
}

#if 0
// Join breakpoint ids for a multi-breakpoint id commands like 'bc', 'be', 'bd'
static QByteArray multiBreakpointCommand(const char *cmdC, const Breakpoints &bps)
{
    QByteArray cmd(cmdC);
    ByteArrayInputStream str(cmd);
    for (const BreakpointData *bp : bps)
        str << ' ' << bp->bpNumber;
    return cmd;
}
#endif

bool CdbEngine::stateAcceptsBreakpointChanges() const
{
    switch (state()) {
    case InferiorRunOk:
    case InferiorStopOk:
    return true;
    default:
        break;
    }
    return false;
}

bool CdbEngine::acceptsBreakpoint(const BreakpointParameters &bp) const
{
    if (bp.isCppBreakpoint()) {
        switch (bp.type) {
        case UnknownBreakpointType:
        case LastBreakpointType:
        case BreakpointAtFork:
        case WatchpointAtExpression:
        case BreakpointAtSysCall:
        case BreakpointOnQmlSignalEmit:
        case BreakpointAtJavaScriptThrow:
            return false;
        case WatchpointAtAddress:
        case BreakpointByFileAndLine:
        case BreakpointByFunction:
        case BreakpointByAddress:
        case BreakpointAtThrow:
        case BreakpointAtCatch:
        case BreakpointAtMain:
        case BreakpointAtExec:
            break;
        }
        return true;
    }
    return isNativeMixedEnabled();
}

// Context for fixing file/line-type breakpoints, for delayed creation.
class BreakpointCorrectionContext
{
public:
    explicit BreakpointCorrectionContext(const CPlusPlus::Snapshot &s,
                                         const CppTools::WorkingCopy &workingCopy) :
        m_snapshot(s), m_workingCopy(workingCopy) {}

    unsigned fixLineNumber(const QString &fileName, unsigned lineNumber) const;

private:
    const CPlusPlus::Snapshot m_snapshot;
    CppTools::WorkingCopy m_workingCopy;
};

static CPlusPlus::Document::Ptr getParsedDocument(const QString &fileName,
                                                  const CppTools::WorkingCopy &workingCopy,
                                                  const CPlusPlus::Snapshot &snapshot)
{
    QByteArray src;
    if (workingCopy.contains(fileName)) {
        src = workingCopy.source(fileName);
    } else {
        FileReader reader;
        if (reader.fetch(fileName)) // ### FIXME error reporting
            src = QString::fromLocal8Bit(reader.data()).toUtf8();
    }

    CPlusPlus::Document::Ptr doc = snapshot.preprocessedDocument(src, fileName);
    doc->parse();
    return doc;
}

unsigned BreakpointCorrectionContext::fixLineNumber(const QString &fileName,
                                                    unsigned lineNumber) const
{
    const CPlusPlus::Document::Ptr doc = getParsedDocument(fileName, m_workingCopy, m_snapshot);
    CPlusPlus::FindCdbBreakpoint findVisitor(doc->translationUnit());
    const unsigned correctedLine = findVisitor(lineNumber);
    if (!correctedLine) {
        qWarning("Unable to find breakpoint location for %s:%d",
                 qPrintable(QDir::toNativeSeparators(fileName)), lineNumber);
        return lineNumber;
    }
    if (debug)
        qDebug("Code model: Breakpoint line %u -> %u in %s",
               lineNumber, correctedLine, qPrintable(fileName));
    return correctedLine;
}

void CdbEngine::insertBreakpoint(const Breakpoint &bp)
{
    BreakpointParameters parameters = bp->requestedParameters();
    const auto handleBreakInsertCB = [this, bp](const DebuggerResponse &r) { handleBreakInsert(r, bp); };
    BreakpointParameters response = parameters;
    const QString responseId = breakPointCdbId(bp);
    QScopedPointer<BreakpointCorrectionContext> lineCorrection(
                new BreakpointCorrectionContext(m_codeModelSnapshot, CppTools::CppModelManager::instance()->workingCopy()));
    if (!m_autoBreakPointCorrection
            && parameters.type == BreakpointByFileAndLine
            && boolSetting(CdbBreakPointCorrection)) {
        response.lineNumber = int(lineCorrection->fixLineNumber(
                                      parameters.fileName, unsigned(parameters.lineNumber)));
        QString cmd = cdbAddBreakpointCommand(response, m_sourcePathMappings, responseId);
        runCommand({cmd, BuiltinCommand, handleBreakInsertCB});
    } else {
        QString cmd = cdbAddBreakpointCommand(parameters, m_sourcePathMappings, responseId);
        runCommand({cmd, BuiltinCommand, handleBreakInsertCB});
    }
    if (!parameters.enabled)
        runCommand({"bd " + responseId, NoFlags});
    // Ensure enabled/disabled is correct in handler and line number is there.
    bp->setParameters(response);
    bp->setResponseId(responseId);
    bp->setDisplayName(QString::number(bp->modelId()));
    notifyBreakpointInsertProceeding(bp);
    notifyBreakpointInsertOk(bp);
    m_pendingBreakpointMap.insert(bp);
    if (debugBreakpoints)
        qDebug("Adding %d %s\n", bp->modelId(), qPrintable(response.toString()));
    listBreakpoints();
}

void CdbEngine::removeBreakpoint(const Breakpoint &bp)
{
    runCommand({cdbClearBreakpointCommand(bp), NoFlags});
    notifyBreakpointRemoveProceeding(bp);
    notifyBreakpointRemoveOk(bp);
    m_pendingBreakpointMap.remove(bp);
}

static QString enableBreakpointCommand(const QString &responseId, bool on)
{
    const QString command(on ? QString("be") : QString("bd"));
    return command + ' ' + responseId;
}

void CdbEngine::updateBreakpoint(const Breakpoint &bp)
{
    BreakpointParameters parameters = bp->requestedParameters();
    const auto handleBreakInsertCB = [this, bp](const DebuggerResponse &r) { handleBreakInsert(r, bp); };
    BreakpointParameters response = parameters;
    const QString responseId = breakPointCdbId(bp);
    notifyBreakpointChangeProceeding(bp);
    if (debugBreakpoints)
        qDebug("Changing %d:\n    %s\nTo %s\n", bp->modelId(),
            qPrintable(bp->parameters().toString()),
            qPrintable(parameters.toString()));
    if (parameters.enabled != bp->isEnabled()) {
        // Change enabled/disabled breakpoints without triggering update.
        bp->forFirstLevelChildren([this, parameters](SubBreakpointItem *sbp){
            breakHandler()->requestSubBreakpointEnabling({sbp}, parameters.enabled);
        });
        if (!bp->hasChildren())
            runCommand({enableBreakpointCommand(bp->responseId(), parameters.enabled), NoFlags});
        response.pending = false;
        response.enabled = parameters.enabled;
        bp->setParameters(response);
    } else {
        // Delete and re-add, triggering update
        runCommand({cdbClearBreakpointCommand(bp), NoFlags});
        QString cmd = cdbAddBreakpointCommand(parameters, m_sourcePathMappings, responseId);
        runCommand({cmd, BuiltinCommand, handleBreakInsertCB});
        m_pendingBreakpointMap.insert(bp);
        listBreakpoints();
    }
    notifyBreakpointChangeOk(bp);
}

void CdbEngine::enableSubBreakpoint(const SubBreakpoint &sbp, bool on)
{
    runCommand({enableBreakpointCommand(sbp->responseId, on), NoFlags});
    if (on && !sbp->breakpoint()->isEnabled())
        sbp->breakpoint()->setEnabled(true);
}

// Pass a file name through source mapping and normalize upper/lower case (for the editor
// manager to correctly process it) and convert to clean path.
CdbEngine::NormalizedSourceFileName CdbEngine::sourceMapNormalizeFileNameFromDebugger(const QString &f)
{
    // 1) Check cache.
    QMap<QString, NormalizedSourceFileName>::const_iterator it = m_normalizedFileCache.constFind(f);
    if (it != m_normalizedFileCache.constEnd())
        return it.value();
    if (debugSourceMapping)
        qDebug(">sourceMapNormalizeFileNameFromDebugger %s", qPrintable(f));
    // Do we have source path mappings? ->Apply.
    const QString fileName = cdbSourcePathMapping(QDir::toNativeSeparators(f), m_sourcePathMappings,
                                                  DebuggerToSource);
    // Up/lower case normalization according to Windows.
    const QString normalized = FileUtils::normalizePathName(fileName);
    if (debugSourceMapping)
        qDebug(" sourceMapNormalizeFileNameFromDebugger %s->%s", qPrintable(fileName), qPrintable(normalized));
    // Check if it really exists, that is normalize worked and QFileInfo confirms it.
    const bool exists = !normalized.isEmpty() && QFileInfo(normalized).isFile();
    NormalizedSourceFileName result(QDir::cleanPath(normalized.isEmpty() ? fileName : normalized), exists);
    if (!exists) {
        // At least upper case drive letter if failed.
        if (result.fileName.size() > 2 && result.fileName.at(1) == ':')
            result.fileName[0] = result.fileName.at(0).toUpper();
    }
    m_normalizedFileCache.insert(f, result);
    if (debugSourceMapping)
        qDebug("<sourceMapNormalizeFileNameFromDebugger %s %d", qPrintable(result.fileName), result.exists);
    return result;
}

// Parse frame from GDBMI. Duplicate of the gdb code, but that
// has more processing.
static StackFrames parseFrames(const GdbMi &gdbmi, bool *incomplete = nullptr)
{
    if (incomplete)
        *incomplete = false;
    StackFrames rc;
    const int count = gdbmi.childCount();
    rc.reserve(count);
    for (int i = 0; i  < count; i++) {
        const GdbMi &frameMi = gdbmi.childAt(i);
        if (!frameMi.childCount()) { // Empty item indicates "More...".
            if (incomplete)
                *incomplete = true;
            break;
        }
        StackFrame frame;
        frame.level = QString::number(i);
        const GdbMi fullName = frameMi["fullname"];
        if (fullName.isValid()) {
            frame.file = fullName.data();
            frame.line = frameMi["line"].data().toInt();
            frame.usable = false; // To be decided after source path mapping.
            const GdbMi languageMi = frameMi["language"];
            if (languageMi.isValid() && languageMi.data() == "js")
                frame.language = QmlLanguage;
        }
        frame.function = frameMi["function"].data();
        frame.module = frameMi["from"].data();
        frame.context = frameMi["context"].data();
        frame.address = frameMi["address"].data().toULongLong(nullptr, 16);
        rc.push_back(frame);
    }
    return rc;
}

unsigned CdbEngine::parseStackTrace(const GdbMi &data, bool sourceStepInto)
{
    // Parse frames, find current. Special handling for step into:
    // When stepping into on an actual function (source mode) by executing 't', an assembler
    // frame pointing at the jmp instruction is hit (noticeable by top function being
    // 'ILT+'). If that is the case, execute another 't' to step into the actual function.
    // Note that executing 't 2' does not work since it steps 2 instructions on a non-call code line.
    // If the operate by instruction flag is set, always use the first frame.
    int current = -1;
    bool incomplete;
    StackFrames frames = parseFrames(data, &incomplete);
    const int count = frames.size();
    for (int i = 0; i < count; i++) {
        if (m_wow64State == wow64Uninitialized) {
            showMessage("Checking for wow64 subsystem...", LogMisc);
            return ParseStackWow64;
        }
        const bool hasFile = !frames.at(i).file.isEmpty();
        // jmp-frame hit by step into, do another 't' and abort sequence.
        if (!hasFile && i == 0 && sourceStepInto) {
            if (frames.at(i).function.contains("ILT+")) {
                showMessage("Step into: Call instruction hit, performing additional step...", LogMisc);
                return ParseStackStepInto;
            }
            showMessage("Step into: Hit frame with no source, step out...", LogMisc);
            return ParseStackStepOut;
        }
        if (hasFile) {
            const NormalizedSourceFileName fileName = sourceMapNormalizeFileNameFromDebugger(frames.at(i).file);
            if (!fileName.exists && i == 0 && sourceStepInto) {
                showMessage("Step into: Hit frame with no source, step out...", LogMisc);
                return ParseStackStepOut;
            }
            frames[i].file = fileName.fileName;
            frames[i].usable = fileName.exists;
            if (current == -1 && frames[i].usable)
                current = i;
        }
    }
    if (count && current == -1) // No usable frame, use assembly.
        current = 0;
    // Set
    stackHandler()->setFrames(frames, incomplete);
    activateFrame(current);
    return 0;
}

void CdbEngine::loadAdditionalQmlStack()
{
    runCommand({"qmlstack", ExtensionCommand, CB(handleAdditionalQmlStack)});
}

void CdbEngine::handleAdditionalQmlStack(const DebuggerResponse &response)
{
    QString errorMessage;
    do {
        if (response.resultClass != ResultDone) {
            errorMessage = response.data["msg"].data();
            break;
        }
        if (!response.data.isValid()) {
            errorMessage = "GDBMI parser error";
            break;
        }
        StackFrames qmlFrames = parseFrames(response.data);
        const int qmlFrameCount = qmlFrames.size();
        if (!qmlFrameCount) {
            errorMessage = "Empty stack";
            break;
        }
        for (int i = 0; i < qmlFrameCount; ++i)
            qmlFrames[i].fixQrcFrame(runParameters());
        stackHandler()->prependFrames(qmlFrames);
    } while (false);
    if (!errorMessage.isEmpty())
        showMessage("Unable to obtain QML stack trace: " + errorMessage, LogError);
}

void CdbEngine::setupScripting(const DebuggerResponse &response)
{
    GdbMi data = response.data["msg"];
    if (response.resultClass != ResultDone) {
        showMessage(data["msg"].data(), LogMisc);
        return;
    }
    if (data.childCount() == 0) {
        showMessage(QString("No output from sys.version"), LogWarning);
        return;
    }

    const QString &verOutput = data.childAt(0).data();
    const QString firstToken = verOutput.split(' ').constFirst();
    const QVector<QStringRef> pythonVersion = firstToken.splitRef('.');

    bool ok = false;
    if (pythonVersion.size() == 3) {
        m_pythonVersion |= pythonVersion[0].toInt(&ok);
        if (ok) {
            m_pythonVersion = m_pythonVersion << 8;
            m_pythonVersion |= pythonVersion[1].toInt(&ok);
            if (ok) {
                m_pythonVersion = m_pythonVersion << 8;
                m_pythonVersion |= pythonVersion[2].toInt(&ok);
            }
        }
    }
    if (!ok) {
        m_pythonVersion = 0;
        showMessage(QString("Cannot parse sys.version:\n%1").arg(verOutput), LogWarning);
        return;
    }

    QString dumperPath = QDir::toNativeSeparators(Core::ICore::resourcePath() + "/debugger");
    dumperPath.replace('\\', "\\\\");
    runCommand({"sys.path.insert(1, '" + dumperPath + "')", ScriptCommand});
    runCommand({"from cdbbridge import Dumper", ScriptCommand});
    runCommand({"print(dir())", ScriptCommand});
    runCommand({"theDumper = Dumper()", ScriptCommand});

    const QString path = stringSetting(ExtraDumperFile);
    if (!path.isEmpty() && QFileInfo(path).isReadable()) {
        DebuggerCommand cmd("theDumper.addDumperModule", ScriptCommand);
        cmd.arg("path", path);
        runCommand(cmd);
    }
    const QString commands = stringSetting(ExtraDumperCommands);
    if (!commands.isEmpty()) {
        for (const auto &command : commands.split('\n', QString::SkipEmptyParts))
            runCommand({command, ScriptCommand});
    }

    runCommand({"theDumper.loadDumpers(None)", ScriptCommand,
                [this](const DebuggerResponse &response) {
                    watchHandler()->addDumpers(response.data["result"]["dumpers"]);
    }});
}

void CdbEngine::mergeStartParametersSourcePathMap()
{
    const DebuggerRunParameters &rp = runParameters();
    QMap<QString, QString>::const_iterator end = rp.sourcePathMap.end();
    for (QMap<QString, QString>::const_iterator it = rp.sourcePathMap.begin(); it != end; ++it) {
        SourcePathMapping spm(QDir::toNativeSeparators(it.key()), QDir::toNativeSeparators(it.value()));
        if (!m_sourcePathMappings.contains(spm))
            m_sourcePathMappings.push_back(spm);
    }
}

void CdbEngine::handleStackTrace(const DebuggerResponse &response)
{
    GdbMi stack = response.data;
    if (response.resultClass == ResultDone) {
        if (parseStackTrace(stack, false) == ParseStackWow64) {
            runCommand({"lm m wow64", BuiltinCommand,
                       [this, stack](const DebuggerResponse &r) { handleCheckWow64(r, stack); }});
        }
    } else {
        showMessage(stack["msg"].data(), LogError);
    }
}

void CdbEngine::handleExpression(const DebuggerResponse &response, const Breakpoint &bp, const GdbMi &stopReason)
{
    int value = 0;
    if (response.resultClass == ResultDone)
        value = response.data.toInt();
    else
        showMessage(response.data["msg"].data(), LogError);
    // Is this a conditional breakpoint?
    const QString message = value ?
        tr("Value %1 obtained from evaluating the condition of breakpoint %2, stopping.").
        arg(value).arg(bp->displayName()) :
        tr("Value 0 obtained from evaluating the condition of breakpoint %1, continuing.").
        arg(bp->displayName());
    showMessage(message, LogMisc);
    // Stop if evaluation is true, else continue
    if (value)
        processStop(stopReason, true);
    else
        doContinueInferior();
}

void CdbEngine::handleWidgetAt(const DebuggerResponse &response)
{
    bool success = false;
    QString message;
    do {
        if (response.resultClass != ResultDone) {
            message = response.data["msg"].data();
            break;
        }
        // Should be "namespace::QWidget:0x555"
        QString watchExp = response.data.data();
        const int sepPos = watchExp.lastIndexOf(':');
        if (sepPos == -1) {
            message = QString("Invalid output: %1").arg(watchExp);
            break;
        }
        // 0x000 -> nothing found
        if (!watchExp.midRef(sepPos + 1).toULongLong(nullptr, 0)) {
            message = QString("No widget could be found at %1, %2.").arg(m_watchPointX).arg(m_watchPointY);
            break;
        }
        // Turn into watch expression: "*(namespace::QWidget*)0x555"
        watchExp.replace(sepPos, 1, "*)");
        watchExp.insert(0, "*(");
        watchHandler()->watchExpression(watchExp);
        success = true;
    } while (false);
    if (!success)
        showMessage(message, LogWarning);
    m_watchPointX = m_watchPointY = 0;
}

static void formatCdbBreakPointResponse(int modelId, const QString &responseId, const BreakpointParameters &r, QTextStream &str)
{
    str << "Obtained breakpoint " << modelId << " (#" << responseId << ')';
    if (r.pending) {
        str << ", pending";
    } else {
        str.setIntegerBase(16);
        str << ", at 0x" << r.address;
        str.setIntegerBase(10);
    }
    if (!r.enabled)
        str << ", disabled";
    if (!r.module.isEmpty())
        str << ", module: '" << r.module << '\'';
    str << '\n';
}

void CdbEngine::handleBreakPoints(const DebuggerResponse &response)
{
    if (debugBreakpoints) {
        qDebug("CdbEngine::handleBreakPoints: success=%d: %s",
               response.resultClass == ResultDone, qPrintable(response.data.toString()));
    }
    if (response.resultClass != ResultDone) {
        showMessage(response.data["msg"].data(), LogError);
        return;
    }
    if (response.data.type() != GdbMi::List) {
        showMessage("Unable to parse breakpoints reply", LogError);
        return;
    }

    // Report all obtained parameters back. Note that not all parameters are reported
    // back, so, match by id and complete
    if (debugBreakpoints)
        qDebug("\nCdbEngine::handleBreakPoints with %d", response.data.childCount());
    QString message;
    QTextStream str(&message);
    BreakHandler *handler = breakHandler();
    for (const GdbMi &breakPointG : response.data) {
        // Might not be valid if there is not id
        const QString responseId = breakPointG["id"].data();
        BreakpointParameters reportedResponse;
        parseBreakPoint(breakPointG, &reportedResponse);
        if (debugBreakpoints)
            qDebug("  Parsed %s: pending=%d %s\n", qPrintable(responseId),
                reportedResponse.pending,
                qPrintable(reportedResponse.toString()));
        if (!responseId.isEmpty() && !reportedResponse.pending) {
            Breakpoint bp = handler->findBreakpointByResponseId(responseId);
            if (!bp && reportedResponse.type == BreakpointByFunction)
                continue; // Breakpoints from options, CrtDbgReport() and others.

            if (bp) {
                if (!bp->isPending())
                    continue;
                QTC_ASSERT(m_pendingBreakpointMap.contains(bp), continue);
                // Complete the response and set on handler.
                BreakpointParameters currentResponse = bp->parameters();
                currentResponse.address = reportedResponse.address;
                currentResponse.module = reportedResponse.module;
                currentResponse.pending = reportedResponse.pending;
                currentResponse.enabled = reportedResponse.enabled;
                currentResponse.fileName = reportedResponse.fileName;
                currentResponse.lineNumber = reportedResponse.lineNumber;
                formatCdbBreakPointResponse(bp->modelId(), responseId, currentResponse, str);
                if (debugBreakpoints)
                    qDebug("  Setting for %s: %s\n", qPrintable(responseId),
                           qPrintable(currentResponse.toString()));
                bp->setParameters(currentResponse);
                m_pendingBreakpointMap.remove(bp);
                continue;
            }
            SubBreakpoint sub = handler->findSubBreakpointByResponseId(responseId);
            if (sub) {
                BreakpointParameters currentResponse = sub->params;
                currentResponse.address = reportedResponse.address;
                currentResponse.module = reportedResponse.module;
                currentResponse.pending = reportedResponse.pending;
                currentResponse.enabled = reportedResponse.enabled;
                currentResponse.fileName = reportedResponse.fileName;
                currentResponse.lineNumber = reportedResponse.lineNumber;
                Breakpoint bp = sub->breakpoint();
                QTC_ASSERT(bp, continue);
                formatCdbBreakPointResponse(bp->modelId(), responseId, currentResponse, str);
                m_pendingBreakpointMap.remove(bp);
                if (bp->isPending() && !reportedResponse.pending)
                    bp->setPending(false);
                if (debugBreakpoints)
                    qDebug("  Setting for %s: %s\n", qPrintable(responseId),
                           qPrintable(currentResponse.toString()));
//                SubBreakpointItem *loc = bp->findOrCreateSubBreakpoint(reportedResponse.responseId);
                sub->setParameters(currentResponse);
                continue;
            }
            QTC_ASSERT(false, qDebug() << "bp not found in either of the pending maps");
        } // not pending reported
    } // foreach
    if (m_pendingBreakpointMap.empty())
        str << "All breakpoints have been resolved.\n";
    else
        str << QString("%1 breakpoint(s) pending...\n").arg(m_pendingBreakpointMap.size());
    showMessage(message, LogMisc);
}

void CdbEngine::watchPoint(const QPoint &p)
{
    m_watchPointX = p.x();
    m_watchPointY = p.y();
    DebuggerCommand cmd("widgetat", ExtensionCommand);
    cmd.args = QString("%1 %2").arg(p.x(), p.y());
    runCommand(cmd);
}

} // namespace Internal
} // namespace Debugger

Q_DECLARE_METATYPE(Debugger::Internal::GdbMi)<|MERGE_RESOLUTION|>--- conflicted
+++ resolved
@@ -295,40 +295,7 @@
     return rc;
 }
 
-<<<<<<< HEAD
-int CdbEngine::elapsedLogTime() const
-=======
-// Determine environment for CDB.exe, start out with run config and
-// add CDB extension path merged with system value should there be one.
-static QStringList mergeEnvironment(QStringList runConfigEnvironment,
-                                    QString cdbExtensionPath)
-{
-    // Determine CDB extension path from Qt Creator
-    static const char cdbExtensionPathVariableC[] = "_NT_DEBUGGER_EXTENSION_PATH";
-    const QByteArray oldCdbExtensionPath = qgetenv(cdbExtensionPathVariableC);
-    if (!oldCdbExtensionPath.isEmpty()) {
-        cdbExtensionPath.append(';');
-        cdbExtensionPath.append(QString::fromLocal8Bit(oldCdbExtensionPath));
-    }
-    // We do not assume someone sets _NT_DEBUGGER_EXTENSION_PATH in the run
-    // config, just to make sure, delete any existing entries
-    const QString cdbExtensionPathVariableAssign =
-            QLatin1String(cdbExtensionPathVariableC) + '=';
-    for (QStringList::iterator it = runConfigEnvironment.begin(); it != runConfigEnvironment.end() ; ) {
-        if (it->startsWith(cdbExtensionPathVariableAssign)) {
-            it = runConfigEnvironment.erase(it);
-            break;
-        } else {
-            ++it;
-        }
-    }
-    runConfigEnvironment.append(cdbExtensionPathVariableAssign +
-                                QDir::toNativeSeparators(cdbExtensionPath));
-    return runConfigEnvironment;
-}
-
 int CdbEngine::elapsedLogTime()
->>>>>>> 0b2b21bb
 {
     return m_logTimer.restart();
 }
