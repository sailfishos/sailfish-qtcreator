--- conflicted
+++ resolved
@@ -146,7 +146,6 @@
     act3->setEnabled(si.size() > 0);
 
     QAction *act4 = new QAction(tr("Synchronize breakpoints"), &menu);
-<<<<<<< HEAD
 
     QModelIndex idx0 = si.front();
     QModelIndex idx2 = idx0.sibling(idx0.row(), 2);
@@ -159,20 +158,11 @@
     QString str6 = fullpath ? tr("Use short path") : tr("Use full path");
     QAction *act6 = new QAction(str6, &menu);
     act6->setEnabled(si.size() > 0);
-=======
-    bool enabled = indexIsValid && model()->data(index0, Qt::UserRole).toBool();
-    QString str = enabled ? tr("Disable breakpoint") : tr("Enable breakpoint");
-    QAction *act5 = new QAction(str, &menu);
-    bool fullpath = indexIsValid && model()->data(index2, Qt::UserRole).toBool();
-    QString str6 = fullpath ? tr("Use short path") : tr("Use full path");
-    QAction *act6 = new QAction(str6, &menu);
 
     QAction *act7 = new QAction(this);
     act7->setText(tr("Set Breakpoint at Function..."));
     QAction *act8 = new QAction(this);
     act8->setText(tr("Set Breakpoint at Function \"main\""));
-
->>>>>>> 992a178b
 
     menu.addAction(act0);
     menu.addAction(act3);
@@ -200,41 +190,32 @@
         editConditions(si);
     else if (act == act4)
         emit breakpointSynchronizationRequested();
-<<<<<<< HEAD
     else if (act == act5)
         setBreakpointsEnabled(si, !enabled);
     else if (act == act6)
         setBreakpointsFullPath(si, !enabled);
-}
-
-void BreakWindow::setBreakpointsEnabled(const QModelIndexList &list, bool enabled)
-{
-    foreach (const QModelIndex &idx, list)
-        model()->setData(idx, enabled);
-    emit breakpointSynchronizationRequested();
-}
-
-void BreakWindow::setBreakpointsFullPath(const QModelIndexList &list, bool fullpath)
-{
-    foreach (const QModelIndex &idx, list) {
-        QModelIndex idx2 = idx.sibling(idx.row(), 2);
-        model()->setData(idx2, fullpath);
-    }
-    emit breakpointSynchronizationRequested();
-=======
-    else if (act == act5) {
-        model()->setData(index0, !enabled);
-        emit breakpointSynchronizationRequested();
-    } else if (act == act6) {
-        model()->setData(index2, !fullpath);
-        emit breakpointSynchronizationRequested();
-    } else if (act == act7) {
+    else if (act == act7) {
         BreakByFunctionDialog dlg(this);
         if (dlg.exec())
             emit breakByFunctionRequested(dlg.functionName());
     } else if (act == act8)
         emit breakByFunctionMainRequested();
->>>>>>> 992a178b
+}
+
+void BreakWindow::setBreakpointsEnabled(const QModelIndexList &list, bool enabled)
+{
+    foreach (const QModelIndex &idx, list)
+        model()->setData(idx, enabled);
+    emit breakpointSynchronizationRequested();
+}
+
+void BreakWindow::setBreakpointsFullPath(const QModelIndexList &list, bool fullpath)
+{
+    foreach (const QModelIndex &idx, list) {
+        QModelIndex idx2 = idx.sibling(idx.row(), 2);
+        model()->setData(idx2, fullpath);
+    }
+    emit breakpointSynchronizationRequested();
 }
 
 void BreakWindow::deleteBreakpoints(const QModelIndexList &indexes)
