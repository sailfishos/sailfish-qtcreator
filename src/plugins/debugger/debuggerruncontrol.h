/****************************************************************************
**
** Copyright (C) 2016 The Qt Company Ltd.
** Contact: https://www.qt.io/licensing/
**
** This file is part of Qt Creator.
**
** Commercial License Usage
** Licensees holding valid commercial Qt licenses may use this file in
** accordance with the commercial license agreement provided with the
** Software or, alternatively, in accordance with the terms contained in
** a written agreement between you and The Qt Company. For licensing terms
** and conditions see https://www.qt.io/terms-conditions. For further
** information use the contact form at https://www.qt.io/contact-us.
**
** GNU General Public License Usage
** Alternatively, this file may be used under the terms of the GNU
** General Public License version 3 as published by the Free Software
** Foundation with exceptions as appearing in the file LICENSE.GPL3-EXCEPT
** included in the packaging of this file. Please review the following
** information to ensure the GNU General Public License requirements will
** be met: https://www.gnu.org/licenses/gpl-3.0.html.
**
****************************************************************************/

#pragma once

#include "debugger_global.h"
#include "debuggerconstants.h"
#include "debuggerengine.h"

#include <projectexplorer/runconfiguration.h>
#include <projectexplorer/devicesupport/deviceusedportsgatherer.h>

namespace Debugger {

namespace Internal {
class TerminalRunner;
class DebuggerRunToolPrivate;
} // Internal

class GdbServerPortsGatherer;

class DEBUGGER_EXPORT DebuggerRunTool : public ProjectExplorer::RunWorker
{
    Q_OBJECT

public:
    explicit DebuggerRunTool(ProjectExplorer::RunControl *runControl,
                             ProjectExplorer::Kit *kit = nullptr,
                             bool allowTerminal = true);
    ~DebuggerRunTool() override;

    Internal::DebuggerEngine *engine() const { return m_engine; }
    Internal::DebuggerEngine *activeEngine() const;

    void startRunControl();

    void showMessage(const QString &msg, int channel = LogDebug, int timeout = -1);

    void start() override;
    void stop() override;

    void notifyInferiorIll();
    Q_SLOT void notifyInferiorExited(); // Called from Android.
    void quitDebugger();
    void abortDebugger();

    const Internal::DebuggerRunParameters &runParameters() const;

    void startDying() { m_isDying = true; }
    bool isDying() const { return m_isDying; }
    bool isCppDebugging() const;
    bool isQmlDebugging() const;
    int portsUsedByDebugger() const;

    void setUsePortsGatherer(bool useCpp, bool useQml);
    GdbServerPortsGatherer *portsGatherer() const;

    void setSolibSearchPath(const QStringList &list);
    void addSolibSearchDir(const QString &str);

    void addSourcePathMap(const QString &installPath, const QString &buildPath);

    static void setBreakOnMainNextTime();

    void setInferior(const ProjectExplorer::Runnable &runnable);
    void setInferiorExecutable(const QString &executable);
    void setInferiorEnvironment(const Utils::Environment &env); // Used by GammaRay plugin
    void setInferiorDevice(ProjectExplorer::IDevice::ConstPtr device); // Used by cdbengine
    void setRunControlName(const QString &name);
    void setStartMessage(const QString &msg);
    void appendInferiorCommandLineArgument(const QString &arg);
    void prependInferiorCommandLineArgument(const QString &arg);
    void addQmlServerInferiorCommandLineArgumentIfNeeded();

    void setCrashParameter(const QString &event);

    void addExpectedSignal(const QString &signal);
    void addSearchDirectory(const QString &dir);

    void setStartMode(DebuggerStartMode startMode);
    void setCloseMode(DebuggerCloseMode closeMode);

    void setAttachPid(Utils::ProcessHandle pid);
    void setAttachPid(qint64 pid);

    void setSysRoot(const QString &sysRoot);
    void setSymbolFile(const QString &symbolFile);
    void setRemoteChannel(const QString &channel);
    void setRemoteChannel(const QString &host, int port);
    void setRemoteChannel(const QUrl &url);

    void setUseExtendedRemote(bool on);
    void setUseContinueInsteadOfRun(bool on);
    void setUseTargetAsync(bool on);
    void setContinueAfterAttach(bool on);
    void setSkipExecutableValidation(bool on);
    void setUseCtrlCStub(bool on);
    void setBreakOnMain(bool on);
    void setUseTerminal(bool on);

    void setCommandsAfterConnect(const QString &commands);
    void setCommandsForReset(const QString &commands);

    void setServerStartScript(const QString &serverStartScript);
    void setDebugInfoLocation(const QString &debugInfoLocation);

    void setQmlServer(const QUrl &qmlServer);

    void setCoreFileName(const QString &core, bool isSnapshot = false);

    void setIosPlatform(const QString &platform);
    void setDeviceSymbolsRoot(const QString &deviceSymbolsRoot);

    void setTestCase(int testCase);
    void setOverrideStartScript(const QString &script);

    Internal::TerminalRunner *terminalRunner() const;

<<<<<<< HEAD
signals:
    void aboutToNotifyInferiorSetupOk();
    void inferiorRunning();

=======
>>>>>>> 66ed57ce
private:
    bool fixupParameters();

    Internal::DebuggerRunToolPrivate *d;
    QPointer<Internal::DebuggerEngine> m_engine; // Master engine
    Internal::DebuggerRunParameters m_runParameters;
    bool m_isDying = false;
};

class DEBUGGER_EXPORT GdbServerPortsGatherer : public ProjectExplorer::ChannelProvider
{
    Q_OBJECT

public:
    explicit GdbServerPortsGatherer(ProjectExplorer::RunControl *runControl);
    ~GdbServerPortsGatherer() override;

    void setUseGdbServer(bool useIt) { m_useGdbServer = useIt; }
    bool useGdbServer() const { return m_useGdbServer; }
    Utils::Port gdbServerPort() const;
    QUrl gdbServer() const;

    void setUseQmlServer(bool useIt) { m_useQmlServer = useIt; }
    bool useQmlServer() const { return m_useQmlServer; }
    Utils::Port qmlServerPort() const;
    QUrl qmlServer() const;

    void setDevice(ProjectExplorer::IDevice::ConstPtr device);

private:
    bool m_useGdbServer = false;
    bool m_useQmlServer = false;
    ProjectExplorer::IDevice::ConstPtr m_device;
};

class DEBUGGER_EXPORT GdbServerRunner : public ProjectExplorer::SimpleTargetRunner
{
    Q_OBJECT

public:
    explicit GdbServerRunner(ProjectExplorer::RunControl *runControl,
                             GdbServerPortsGatherer *portsGatherer);

    ~GdbServerRunner() override;

    void setRunnable(const ProjectExplorer::Runnable &runnable);
    void setUseMulti(bool on);
    void setAttachPid(Utils::ProcessHandle pid);

private:
    void start() override;

    GdbServerPortsGatherer *m_portsGatherer;
    ProjectExplorer::Runnable m_runnable;
    Utils::ProcessHandle m_pid;
    bool m_useMulti = true;
};

extern DEBUGGER_EXPORT const char GdbServerRunnerWorkerId[];
extern DEBUGGER_EXPORT const char GdbServerPortGathererWorkerId[];

} // namespace Debugger<|MERGE_RESOLUTION|>--- conflicted
+++ resolved
@@ -79,8 +79,6 @@
 
     void setSolibSearchPath(const QStringList &list);
     void addSolibSearchDir(const QString &str);
-
-    void addSourcePathMap(const QString &installPath, const QString &buildPath);
 
     static void setBreakOnMainNextTime();
 
@@ -138,13 +136,6 @@
 
     Internal::TerminalRunner *terminalRunner() const;
 
-<<<<<<< HEAD
-signals:
-    void aboutToNotifyInferiorSetupOk();
-    void inferiorRunning();
-
-=======
->>>>>>> 66ed57ce
 private:
     bool fixupParameters();
 
