/****************************************************************************
**
** Copyright (C) 2016 The Qt Company Ltd.
** Contact: https://www.qt.io/licensing/
**
** This file is part of Qt Creator.
**
** Commercial License Usage
** Licensees holding valid commercial Qt licenses may use this file in
** accordance with the commercial license agreement provided with the
** Software or, alternatively, in accordance with the terms contained in
** a written agreement between you and The Qt Company. For licensing terms
** and conditions see https://www.qt.io/terms-conditions. For further
** information use the contact form at https://www.qt.io/contact-us.
**
** GNU General Public License Usage
** Alternatively, this file may be used under the terms of the GNU
** General Public License version 3 as published by the Free Software
** Foundation with exceptions as appearing in the file LICENSE.GPL3-EXCEPT
** included in the packaging of this file. Please review the following
** information to ensure the GNU General Public License requirements will
** be met: https://www.gnu.org/licenses/gpl-3.0.html.
**
****************************************************************************/

#include "debuggerengine.h"

#include "debuggerinternalconstants.h"
#include "debuggeractions.h"
#include "debuggercore.h"
#include "debuggerdialogs.h"
#include "debuggericons.h"
#include "debuggerruncontrol.h"
#include "debuggertooltipmanager.h"

#include "analyzer/analyzermanager.h"
#include "breakhandler.h"
#include "disassembleragent.h"
#include "localsandexpressionswindow.h"
#include "logwindow.h"
#include "debuggermainwindow.h"
#include "enginemanager.h"
#include "memoryagent.h"
#include "moduleshandler.h"
#include "registerhandler.h"
#include "peripheralregisterhandler.h"
#include "sourcefileshandler.h"
#include "sourceutils.h"
#include "stackhandler.h"
#include "stackwindow.h"
#include "terminal.h"
#include "threadshandler.h"
#include "watchhandler.h"
#include "watchutils.h"
#include "watchwindow.h"
#include "debugger/shared/peutils.h"
#include "console/console.h"

#include <coreplugin/actionmanager/actionmanager.h>
#include <coreplugin/editormanager/editormanager.h>
#include <coreplugin/editormanager/ieditor.h>
#include <coreplugin/icore.h>
#include <coreplugin/idocument.h>
#include <coreplugin/messagebox.h>
#include <coreplugin/modemanager.h>
#include <coreplugin/progressmanager/progressmanager.h>
#include <coreplugin/progressmanager/futureprogress.h>

#include <projectexplorer/projectexplorer.h>
#include <projectexplorer/taskhub.h>

#include <texteditor/texteditor.h>
#include <texteditor/texteditorsettings.h>
#include <texteditor/fontsettings.h>

#include <utils/basetreeview.h>
#include <utils/macroexpander.h>
#include <utils/processhandle.h>
#include <utils/qtcassert.h>
#include <utils/qtcprocess.h>
#include <utils/savedaction.h>
#include <utils/styledbar.h>
#include <utils/utilsicons.h>

#include <QApplication>
#include <QComboBox>
#include <QDebug>
#include <QDir>
#include <QDockWidget>
#include <QFileInfo>
#include <QHeaderView>
#include <QTextBlock>
#include <QTimer>
#include <QToolButton>

#include <QJsonArray>
#include <QJsonDocument>
#include <QJsonObject>
#include <QJsonValue>

using namespace Core;
using namespace Debugger::Internal;
using namespace ProjectExplorer;
using namespace TextEditor;
using namespace Utils;

//#define WITH_BENCHMARK
#ifdef WITH_BENCHMARK
#include <valgrind/callgrind.h>
#endif

namespace Debugger {

QDebug operator<<(QDebug d, DebuggerState state)
{
    //return d << DebuggerEngine::stateName(state) << '(' << int(state) << ')';
    return d << DebuggerEngine::stateName(state);
}

QDebug operator<<(QDebug str, const DebuggerRunParameters &sp)
{
    QDebug nospace = str.nospace();
    nospace << "executable=" << sp.inferior.executable
            << " coreFile=" << sp.coreFile
            << " processArgs=" << sp.inferior.commandLineArguments
            << " inferior environment=<" << sp.inferior.environment.size() << " variables>"
            << " debugger environment=<" << sp.debugger.environment.size() << " variables>"
            << " workingDir=" << sp.inferior.workingDirectory
            << " attachPID=" << sp.attachPID.pid()
            << " remoteChannel=" << sp.remoteChannel
            << " abi=" << sp.toolChainAbi.toString() << '\n';
    return str;
}

namespace Internal {

static bool debuggerActionsEnabledHelper(DebuggerState state)
{
    switch (state) {
    case InferiorRunOk:
    case InferiorUnrunnable:
    case InferiorStopOk:
        return true;
    case InferiorStopRequested:
    case InferiorRunRequested:
    case InferiorRunFailed:
    case DebuggerNotReady:
    case EngineSetupRequested:
    case EngineSetupOk:
    case EngineSetupFailed:
    case EngineRunRequested:
    case EngineRunFailed:
    case InferiorStopFailed:
    case InferiorShutdownRequested:
    case InferiorShutdownFinished:
    case EngineShutdownRequested:
    case EngineShutdownFinished:
    case DebuggerFinished:
        return false;
    }
    return false;
}

Location::Location(const StackFrame &frame, bool marker)
{
    m_fileName = Utils::FilePath::fromString(frame.file);
    m_lineNumber = frame.line;
    m_needsMarker = marker;
    m_functionName = frame.function;
    m_hasDebugInfo = frame.isUsable();
    m_address = frame.address;
    m_from = frame.module;
}


LocationMark::LocationMark(DebuggerEngine *engine, const FilePath &file, int line)
    : TextMark(file, line, Constants::TEXT_MARK_CATEGORY_LOCATION), m_engine(engine)
{
    setPriority(TextMark::HighPriority);
    updateIcon();
}

void LocationMark::updateIcon()
{
    const Icon *icon = &Icons::WATCHPOINT;
    if (m_engine && EngineManager::currentEngine() == m_engine)
        icon = m_engine->isReverseDebugging() ? &Icons::REVERSE_LOCATION : &Icons::LOCATION;
    setIcon(icon->icon());
    updateMarker();
}

bool LocationMark::isDraggable() const
{
    return m_engine && m_engine->hasCapability(JumpToLineCapability);
}

void LocationMark::dragToLine(int line)
{
    if (m_engine) {
        if (BaseTextEditor *textEditor = BaseTextEditor::currentTextEditor()) {
            ContextData location = getLocationContext(textEditor->textDocument(), line);
            if (location.isValid())
                m_engine->executeJumpToLine(location);
        }
    }
}

//////////////////////////////////////////////////////////////////////
//
// MemoryAgentSet
//
//////////////////////////////////////////////////////////////////////

class MemoryAgentSet
{
public:
    ~MemoryAgentSet()
    {
        qDeleteAll(m_agents);
        m_agents.clear();
    }

    // Called by engine to create a new view.
    void createBinEditor(const MemoryViewSetupData &data, DebuggerEngine *engine)
    {
        auto agent = new MemoryAgent(data, engine);
        if (agent->isUsable()) {
            m_agents.push_back(agent);
        } else {
            delete agent;
            AsynchronousMessageBox::warning(
                        DebuggerEngine::tr("No Memory Viewer Available"),
                        DebuggerEngine::tr("The memory contents cannot be shown as no viewer plugin "
                                           "for binary data has been loaded."));
        }
    }

    // On stack frame completed and on request.
    void updateContents()
    {
        for (MemoryAgent *agent : m_agents) {
            if (agent)
                agent->updateContents();
        }
    }

    void handleDebuggerFinished()
    {
        for (MemoryAgent *agent : m_agents) {
            if (agent)
                agent->setFinished(); // Prevent triggering updates, etc.
        }
    }

private:
    std::vector<MemoryAgent *> m_agents;
};



//////////////////////////////////////////////////////////////////////
//
// DebuggerEnginePrivate
//
//////////////////////////////////////////////////////////////////////

class DebuggerEnginePrivate : public QObject
{
    Q_OBJECT

public:
    DebuggerEnginePrivate(DebuggerEngine *engine)
        : m_engine(engine),
          m_breakHandler(engine),
          m_modulesHandler(engine),
          m_registerHandler(engine),
          m_peripheralRegisterHandler(engine),
          m_sourceFilesHandler(engine),
          m_stackHandler(engine),
          m_threadsHandler(engine),
          m_watchHandler(engine),
          m_disassemblerAgent(engine),
          m_toolTipManager(engine)
    {
        m_debuggerName = DebuggerEngine::tr("Debugger");

        m_logWindow = new LogWindow(m_engine); // Needed before start()
        m_logWindow->setObjectName("Debugger.Dock.Output");

        connect(action(EnableReverseDebugging), &SavedAction::valueChanged, this, [this] {
            updateState();
            if (m_companionEngine)
                m_companionEngine->d->updateState();
        });
        static int contextCount = 0;
        m_context = Context(Id("Debugger.Engine.").withSuffix(++contextCount));

        ActionManager::registerAction(&m_continueAction, Constants::CONTINUE, m_context);
        ActionManager::registerAction(&m_exitAction, Constants::STOP, m_context);
        ActionManager::registerAction(&m_interruptAction, Constants::INTERRUPT, m_context);
        ActionManager::registerAction(&m_abortAction, Constants::ABORT, m_context);
        ActionManager::registerAction(&m_stepOverAction, Constants::NEXT, m_context);
        ActionManager::registerAction(&m_stepIntoAction, Constants::STEP, m_context);
        ActionManager::registerAction(&m_stepOutAction, Constants::STEPOUT, m_context);
        ActionManager::registerAction(&m_runToLineAction, Constants::RUNTOLINE, m_context);
        ActionManager::registerAction(&m_runToSelectedFunctionAction, Constants::RUNTOSELECTEDFUNCTION, m_context);
        ActionManager::registerAction(&m_jumpToLineAction, Constants::JUMPTOLINE, m_context);
        ActionManager::registerAction(&m_returnFromFunctionAction, Constants::RETURNFROMFUNCTION, m_context);
        ActionManager::registerAction(&m_detachAction, Constants::DETACH, m_context);
        ActionManager::registerAction(&m_resetAction, Constants::RESET, m_context);
        ActionManager::registerAction(&m_watchAction, Constants::WATCH, m_context);
        ActionManager::registerAction(&m_operateByInstructionAction, Constants::OPERATE_BY_INSTRUCTION, m_context);
        ActionManager::registerAction(&m_openMemoryEditorAction, Constants::OPEN_MEMORY_EDITOR, m_context);
        ActionManager::registerAction(&m_frameUpAction, Constants::FRAME_UP, m_context);
        ActionManager::registerAction(&m_frameDownAction, Constants::FRAME_DOWN, m_context);
    }

    ~DebuggerEnginePrivate()
    {
        ActionManager::unregisterAction(&m_continueAction, Constants::CONTINUE);
        ActionManager::unregisterAction(&m_exitAction, Constants::STOP);
        ActionManager::unregisterAction(&m_interruptAction, Constants::INTERRUPT);
        ActionManager::unregisterAction(&m_abortAction, Constants::ABORT);
        ActionManager::unregisterAction(&m_stepOverAction, Constants::NEXT);
        ActionManager::unregisterAction(&m_stepIntoAction, Constants::STEP);
        ActionManager::unregisterAction(&m_stepOutAction, Constants::STEPOUT);
        ActionManager::unregisterAction(&m_runToLineAction, Constants::RUNTOLINE);
        ActionManager::unregisterAction(&m_runToSelectedFunctionAction, Constants::RUNTOSELECTEDFUNCTION);
        ActionManager::unregisterAction(&m_jumpToLineAction, Constants::JUMPTOLINE);
        ActionManager::unregisterAction(&m_returnFromFunctionAction, Constants::RETURNFROMFUNCTION);
        ActionManager::unregisterAction(&m_detachAction, Constants::DETACH);
        ActionManager::unregisterAction(&m_resetAction, Constants::RESET);
        ActionManager::unregisterAction(&m_watchAction, Constants::WATCH);
        ActionManager::unregisterAction(&m_operateByInstructionAction, Constants::OPERATE_BY_INSTRUCTION);
        ActionManager::unregisterAction(&m_openMemoryEditorAction, Constants::OPEN_MEMORY_EDITOR);
        ActionManager::unregisterAction(&m_frameUpAction, Constants::FRAME_UP);
        ActionManager::unregisterAction(&m_frameDownAction, Constants::FRAME_DOWN);
        destroyPerspective();

        delete m_logWindow;
        delete m_breakWindow;
        delete m_returnWindow;
        delete m_localsWindow;
        delete m_watchersWindow;
        delete m_inspectorWindow;
        delete m_registerWindow;
        delete m_peripheralRegisterWindow;
        delete m_modulesWindow;
        delete m_sourceFilesWindow;
        delete m_stackWindow;
        delete m_threadsWindow;

        delete m_breakView;
        delete m_returnView;
        delete m_localsView;
        delete m_watchersView;
        delete m_inspectorView;
        delete m_registerView;
        delete m_peripheralRegisterView;
        delete m_modulesView;
        delete m_sourceFilesView;
        delete m_stackView;
        delete m_threadsView;
    }

    void updateActionToolTips()
    {
        // update tooltips that are visible on the button in the mode selector
        const QString displayName = m_engine->displayName();
        m_continueAction.setToolTip(tr("Continue %1").arg(displayName));
        m_interruptAction.setToolTip(tr("Interrupt %1").arg(displayName));
    }

    void setupViews();

    void destroyPerspective()
    {
        if (!m_perspective)
            return;

        Perspective *perspective = m_perspective;
        m_perspective = nullptr;

        EngineManager::unregisterEngine(m_engine);

        // This triggers activity in the EngineManager which
        // recognizes the rampdown by the m_perpective == nullptr above.
        perspective->destroy();

        // disconnect the follow font size connection
        TextEditorSettings::instance()->disconnect(this);

        delete perspective;
    }

    void updateReturnViewHeader(int section, int, int newSize)
    {
        if (m_perspective && m_returnView && m_returnView->header())
            m_returnView->header()->resizeSection(section, newSize);
    }

    void doShutdownEngine()
    {
        m_engine->setState(EngineShutdownRequested);
        m_engine->startDying();
        m_engine->showMessage("CALL: SHUTDOWN ENGINE");
        m_engine->shutdownEngine();
    }

    void doShutdownInferior()
    {
        m_engine->setState(InferiorShutdownRequested);
        //QTC_ASSERT(isMasterEngine(), return);
        resetLocation();
        m_engine->showMessage("CALL: SHUTDOWN INFERIOR");
        m_engine->shutdownInferior();
    }

    void doFinishDebugger()
    {
        QTC_ASSERT(m_state == EngineShutdownFinished, qDebug() << m_state);
        resetLocation();
        m_progress.setProgressValue(1000);
        m_progress.reportFinished();
        m_modulesHandler.removeAll();
        m_stackHandler.removeAll();
        m_threadsHandler.removeAll();
        m_watchHandler.cleanup();
        m_engine->showMessage(tr("Debugger finished."), StatusBar);
        m_engine->setState(DebuggerFinished); // Also destroys views.
        if (boolSetting(SwitchModeOnExit))
            EngineManager::deactivateDebugMode();
    }

    void scheduleResetLocation()
    {
        m_stackHandler.scheduleResetLocation();
        m_watchHandler.scheduleResetLocation();
        m_disassemblerAgent.scheduleResetLocation();
        m_locationTimer.setSingleShot(true);
        m_locationTimer.start(80);
    }

    void resetLocation()
    {
        m_lookupRequests.clear();
        m_locationTimer.stop();
        m_locationMark.reset();
        m_stackHandler.resetLocation();
        m_disassemblerAgent.resetLocation();
        m_toolTipManager.resetLocation();
    }

public:
    void setInitialActionStates();
    void setBusyCursor(bool on);
    void cleanupViews();
    void updateState();
    void updateReverseActions();

    DebuggerEngine *m_engine = nullptr; // Not owned.
    QString m_runId;
<<<<<<< HEAD
    QPointer<DebuggerRunTool> m_runTool; // Not owned
    QPointer<RunConfiguration> m_runConfiguration;  // Not owned.
=======
>>>>>>> 33c5ff21
    QString m_debuggerName;
    QPointer<Perspective> m_perspective;
    DebuggerRunParameters m_runParameters;
    IDevice::ConstPtr m_device;

    QPointer<DebuggerEngine> m_companionEngine;
    bool m_isPrimaryEngine = true;

    // The current state.
    DebuggerState m_state = DebuggerNotReady;

//    Terminal m_terminal;
    ProcessHandle m_inferiorPid;

    BreakHandler m_breakHandler;
    ModulesHandler m_modulesHandler;
    RegisterHandler m_registerHandler;
    PeripheralRegisterHandler m_peripheralRegisterHandler;
    SourceFilesHandler m_sourceFilesHandler;
    StackHandler m_stackHandler;
    ThreadsHandler m_threadsHandler;
    WatchHandler m_watchHandler;
    QFutureInterface<void> m_progress;

    DisassemblerAgent m_disassemblerAgent;
    MemoryAgentSet m_memoryAgents;
    QScopedPointer<LocationMark> m_locationMark;
    QTimer m_locationTimer;

    QString m_qtNamespace;

    // Safety net to avoid infinite lookups.
    QSet<QString> m_lookupRequests; // FIXME: Integrate properly.
    QPointer<QWidget> m_alertBox;

    QPointer<BaseTreeView> m_breakView;
    QPointer<BaseTreeView> m_returnView;
    QPointer<BaseTreeView> m_localsView;
    QPointer<BaseTreeView> m_watchersView;
    QPointer<WatchTreeView> m_inspectorView;
    QPointer<BaseTreeView> m_registerView;
    QPointer<BaseTreeView> m_peripheralRegisterView;
    QPointer<BaseTreeView> m_modulesView;
    QPointer<BaseTreeView> m_sourceFilesView;
    QPointer<BaseTreeView> m_stackView;
    QPointer<BaseTreeView> m_threadsView;
    QPointer<QWidget> m_breakWindow;
    QPointer<QWidget> m_returnWindow;
    QPointer<QWidget> m_localsWindow;
    QPointer<QWidget> m_watchersWindow;
    QPointer<QWidget> m_inspectorWindow;
    QPointer<QWidget> m_registerWindow;
    QPointer<QWidget> m_peripheralRegisterWindow;
    QPointer<QWidget> m_modulesWindow;
    QPointer<QWidget> m_sourceFilesWindow;
    QPointer<QWidget> m_stackWindow;
    QPointer<QWidget> m_threadsWindow;
    QPointer<LogWindow> m_logWindow;
    QPointer<LocalsAndInspectorWindow> m_localsAndInspectorWindow;

    QPointer<QLabel> m_threadLabel;

    bool m_busy = false;
    bool m_isDying = false;

    QAction m_detachAction;
    OptionalAction m_continueAction{tr("Continue")};
    QAction m_exitAction{tr("Stop Debugger")}; // On application output button if "Stop" is possible
    OptionalAction m_interruptAction{tr("Interrupt")}; // On the fat debug button if "Pause" is possible
    QAction m_abortAction{tr("Abort Debugging")};
    QAction m_stepIntoAction{tr("Step Into")};
    QAction m_stepOutAction{tr("Step Out")};
    QAction m_runToLineAction{tr("Run to Line")}; // In the debug menu
    QAction m_runToSelectedFunctionAction{tr("Run to Selected Function")};
    QAction m_jumpToLineAction{tr("Jump to Line")};
    QAction m_frameUpAction{QCoreApplication::translate("Debugger::Internal::DebuggerPluginPrivate",
                                                        "Move to Calling Frame")};
    QAction m_frameDownAction{QCoreApplication::translate("Debugger::Internal::DebuggerPluginPrivate",
                                                          "Move to Called Frame")};
    QAction m_openMemoryEditorAction{QCoreApplication::translate("Debugger::Internal::DebuggerPluginPrivate",
                                                                 "Memory...")};

    // In the Debug menu.
    QAction m_returnFromFunctionAction{tr("Immediately Return From Inner Function")};
    QAction m_stepOverAction{tr("Step Over")};
    QAction m_watchAction{tr("Add Expression Evaluator")};
    QAction m_breakAction{tr("Toggle Breakpoint")};
    QAction m_resetAction{tr("Restart Debugging")};
    OptionalAction m_operateByInstructionAction{tr("Operate by Instruction")};
    QAction m_recordForReverseOperationAction{tr("Record Information to Allow Reversal of Direction")};
    OptionalAction m_operateInReverseDirectionAction{tr("Reverse Direction")};
    OptionalAction m_snapshotAction{tr("Take Snapshot of Process State")};

    QPointer<TerminalRunner> m_terminalRunner;
    DebuggerToolTipManager m_toolTipManager;
    Context m_context;
};

void DebuggerEnginePrivate::setupViews()
{
    const DebuggerRunParameters &rp = m_runParameters;
    const QString engineId = EngineManager::registerEngine(m_engine);

    QTC_CHECK(!m_perspective);

    const QString perspectiveId = "Debugger.Perspective." + m_runId + '.' + m_debuggerName;
    const QString settingsId = "Debugger.Perspective." + m_debuggerName;

    m_perspective = new Perspective(perspectiveId,
                                    m_engine->displayName(),
                                    Debugger::Constants::PRESET_PERSPECTIVE_ID,
                                    settingsId);

    m_progress.setProgressRange(0, 1000);
    FutureProgress *fp = ProgressManager::addTask(m_progress.future(),
        tr("Launching Debugger"), "Debugger.Launcher");
    connect(fp, &FutureProgress::canceled, m_engine, &DebuggerEngine::quitDebugger);
    fp->setKeepOnFinish(FutureProgress::HideOnFinish);
    m_progress.reportStarted();

    m_inferiorPid = rp.attachPID.isValid() ? rp.attachPID : ProcessHandle();
//    if (m_inferiorPid.isValid())
//        m_runControl->setApplicationProcessHandle(m_inferiorPid);

    m_operateByInstructionAction.setEnabled(true);
    m_operateByInstructionAction.setVisible(m_engine->hasCapability(DisassemblerCapability));
    m_operateByInstructionAction.setIcon(Debugger::Icons::SINGLE_INSTRUCTION_MODE.icon());
    m_operateByInstructionAction.setCheckable(true);
    m_operateByInstructionAction.setChecked(false);
    m_operateByInstructionAction.setToolTip("<p>" + tr("Switches the debugger to instruction-wise "
        "operation mode. In this mode, stepping operates on single "
        "instructions and the source location view also shows the "
        "disassembled instructions."));
    m_operateByInstructionAction.setIconVisibleInMenu(false);
    connect(&m_operateByInstructionAction, &QAction::triggered,
            m_engine, &DebuggerEngine::operateByInstructionTriggered);

    m_frameDownAction.setEnabled(true);
    connect(&m_frameDownAction, &QAction::triggered,
            m_engine, &DebuggerEngine::handleFrameDown);

    m_frameUpAction.setEnabled(true);
    connect(&m_frameUpAction, &QAction::triggered,
            m_engine, &DebuggerEngine::handleFrameUp);

    m_openMemoryEditorAction.setEnabled(true);
    m_openMemoryEditorAction.setVisible(m_engine->hasCapability(ShowMemoryCapability));
    connect(&m_openMemoryEditorAction, &QAction::triggered,
            m_engine, &DebuggerEngine::openMemoryEditor);

    QTC_ASSERT(m_state == DebuggerNotReady || m_state == DebuggerFinished, qDebug() << m_state);
    m_progress.setProgressValue(200);

//    m_terminal.setup();
//    if (m_terminal.isUsable()) {
//        connect(&m_terminal, &Terminal::stdOutReady, [this](const QString &msg) {
//            m_engine->showMessage(msg, Utils::StdOutFormatSameLine);
//        });
//        connect(&m_terminal, &Terminal::stdErrReady, [this](const QString &msg) {
//            m_engine->showMessage(msg, Utils::StdErrFormatSameLine);
//        });
//        connect(&m_terminal, &Terminal::error, [this](const QString &msg) {
//            m_engine->showMessage(msg, Utils::ErrorMessageFormat);
//        });
//    }

    connect(&m_locationTimer, &QTimer::timeout,
            this, &DebuggerEnginePrivate::resetLocation);

    QSettings *settings = ICore::settings();

    m_modulesView = new BaseTreeView;
    m_modulesView->setModel(m_modulesHandler.model());
    m_modulesView->setSortingEnabled(true);
    m_modulesView->setSettings(settings, "Debugger.ModulesView");
    connect(m_modulesView, &BaseTreeView::aboutToShow,
            m_engine, &DebuggerEngine::reloadModules,
            Qt::QueuedConnection);
    m_modulesWindow = addSearch(m_modulesView);
    m_modulesWindow->setObjectName("Debugger.Dock.Modules." + engineId);
    m_modulesWindow->setWindowTitle(tr("&Modules"));

    m_registerView = new BaseTreeView;
    m_registerView->setModel(m_registerHandler.model());
    m_registerView->setRootIsDecorated(true);
    m_registerView->setSettings(settings, "Debugger.RegisterView");
    connect(m_registerView, &BaseTreeView::aboutToShow,
            m_engine, &DebuggerEngine::reloadRegisters,
            Qt::QueuedConnection);
    m_registerWindow = addSearch(m_registerView);
    m_registerWindow->setObjectName("Debugger.Dock.Register." + engineId);
    m_registerWindow->setWindowTitle(tr("Reg&isters"));

    m_peripheralRegisterView = new BaseTreeView;
    m_peripheralRegisterView->setModel(m_peripheralRegisterHandler.model());
    m_peripheralRegisterView->setRootIsDecorated(true);
    m_peripheralRegisterView->setSettings(settings, "Debugger.PeripheralRegisterView");
    connect(m_peripheralRegisterView, &BaseTreeView::aboutToShow,
            m_engine, &DebuggerEngine::reloadPeripheralRegisters,
            Qt::QueuedConnection);
    m_peripheralRegisterWindow = addSearch(m_peripheralRegisterView);
    m_peripheralRegisterWindow->setObjectName("Debugger.Dock.PeripheralRegister." + engineId);
    m_peripheralRegisterWindow->setWindowTitle(tr("Peripheral Reg&isters"));

    m_stackView = new StackTreeView;
    m_stackView->setModel(m_stackHandler.model());
    m_stackView->setSettings(settings, "Debugger.StackView");
    m_stackView->setIconSize(QSize(10, 10));
    m_stackWindow = addSearch(m_stackView);
    m_stackWindow->setObjectName("Debugger.Dock.Stack." + engineId);
    m_stackWindow->setWindowTitle(tr("&Stack"));

    m_sourceFilesView = new BaseTreeView;
    m_sourceFilesView->setModel(m_sourceFilesHandler.model());
    m_sourceFilesView->setSortingEnabled(true);
    m_sourceFilesView->setSettings(settings, "Debugger.SourceFilesView");
    connect(m_sourceFilesView, &BaseTreeView::aboutToShow,
            m_engine, &DebuggerEngine::reloadSourceFiles,
            Qt::QueuedConnection);
    m_sourceFilesWindow = addSearch(m_sourceFilesView);
    m_sourceFilesWindow->setObjectName("Debugger.Dock.SourceFiles." + engineId);
    m_sourceFilesWindow->setWindowTitle(tr("Source Files"));

    m_threadsView = new BaseTreeView;
    m_threadsView->setModel(m_threadsHandler.model());
    m_threadsView->setSortingEnabled(true);
    m_threadsView->setSettings(settings, "Debugger.ThreadsView");
    m_threadsView->setIconSize(QSize(10, 10));
    m_threadsView->setSpanColumn(ThreadData::FunctionColumn);
    m_threadsWindow = addSearch(m_threadsView);
    m_threadsWindow->setObjectName("Debugger.Dock.Threads." + engineId);
    m_threadsWindow->setWindowTitle(tr("&Threads"));

    m_returnView = new WatchTreeView{ReturnType};
    m_returnView->setModel(m_watchHandler.model());
    m_returnWindow = addSearch(m_returnView);
    m_returnWindow->setObjectName("CppDebugReturn");
    m_returnWindow->setWindowTitle(tr("Locals"));
    m_returnWindow->setVisible(false);

    m_localsView = new WatchTreeView{LocalsType};
    m_localsView->setModel(m_watchHandler.model());
    m_localsView->setSettings(settings, "Debugger.LocalsView");
    m_localsWindow = addSearch(m_localsView);
    m_localsWindow->setObjectName("Debugger.Dock.Locals." + engineId);
    m_localsWindow->setWindowTitle(tr("Locals"));

    m_inspectorView = new WatchTreeView{InspectType};
    m_inspectorView->setModel(m_watchHandler.model());
    m_inspectorView->setSettings(settings, "Debugger.LocalsView"); // sic! same as locals view.
    m_inspectorWindow = addSearch(m_inspectorView);
    m_inspectorWindow->setObjectName("Debugger.Dock.Inspector." + engineId);
    m_inspectorWindow->setWindowTitle(tr("Locals"));

    m_watchersView = new WatchTreeView{WatchersType};
    m_watchersView->setModel(m_watchHandler.model());
    m_watchersView->setSettings(settings, "Debugger.WatchersView");
    m_watchersWindow = addSearch(m_watchersView);
    m_watchersWindow->setObjectName("Debugger.Dock.Watchers." + engineId);
    m_watchersWindow->setWindowTitle(tr("&Expressions"));

    m_localsAndInspectorWindow = new LocalsAndInspectorWindow(
                m_localsWindow, m_inspectorWindow, m_returnWindow);
    m_localsAndInspectorWindow->setObjectName("Debugger.Dock.LocalsAndInspector." + engineId);
    m_localsAndInspectorWindow->setWindowTitle(m_localsWindow->windowTitle());

    // Locals
    connect(m_localsView->header(), &QHeaderView::sectionResized,
            this, &DebuggerEnginePrivate::updateReturnViewHeader, Qt::QueuedConnection);

    m_breakView = new BaseTreeView;
    m_breakView->setIconSize(QSize(10, 10));
    m_breakView->setWindowIcon(Icons::BREAKPOINTS.icon());
    m_breakView->setSelectionMode(QAbstractItemView::ExtendedSelection);
    m_breakView->setSpanColumn(BreakpointFunctionColumn);
    m_breakView->setSettings(settings, "Debugger.BreakWindow");
    m_breakView->setModel(m_breakHandler.model());
    m_breakView->setRootIsDecorated(true);
    m_breakWindow = addSearch(m_breakView);
    m_breakWindow->setObjectName("Debugger.Dock.Break." + engineId);
    m_breakWindow->setWindowTitle(tr("&Breakpoints"));

    m_perspective->useSubPerspectiveSwitcher(EngineManager::engineChooser());

    m_perspective->addToolBarAction(&m_continueAction);
    m_perspective->addToolBarAction(&m_interruptAction);

    m_perspective->addToolBarAction(&m_exitAction);
    m_perspective->addToolBarAction(&m_stepOverAction);
    m_perspective->addToolBarAction(&m_stepIntoAction);
    m_perspective->addToolBarAction(&m_stepOutAction);
    m_perspective->addToolBarAction(&m_resetAction);
    m_perspective->addToolBarAction(&m_operateByInstructionAction);

    connect(&m_detachAction, &QAction::triggered, m_engine, &DebuggerEngine::handleExecDetach);

    m_continueAction.setIcon(Icons::DEBUG_CONTINUE_SMALL_TOOLBAR.icon());
    connect(&m_continueAction, &QAction::triggered,
            m_engine, &DebuggerEngine::handleExecContinue);

    m_exitAction.setIcon(Icons::DEBUG_EXIT_SMALL_TOOLBAR.icon());
    connect(&m_exitAction, &QAction::triggered,
            m_engine, &DebuggerEngine::requestRunControlStop);

    m_interruptAction.setIcon(Icons::DEBUG_INTERRUPT_SMALL_TOOLBAR.icon());
    connect(&m_interruptAction, &QAction::triggered,
            m_engine, &DebuggerEngine::handleExecInterrupt);

    m_abortAction.setToolTip(tr("Aborts debugging and resets the debugger to the initial state."));
    connect(&m_abortAction, &QAction::triggered,
            m_engine, &DebuggerEngine::abortDebugger);

    m_resetAction.setToolTip(tr("Restarts the debugging session."));
    m_resetAction.setIcon(Icons::RESTART_TOOLBAR.icon());
    connect(&m_resetAction, &QAction::triggered,
            m_engine, &DebuggerEngine::handleReset);

    m_stepOverAction.setIcon(Icons::STEP_OVER_TOOLBAR.icon());
    connect(&m_stepOverAction, &QAction::triggered,
            m_engine, &DebuggerEngine::handleExecStepOver);

    m_stepIntoAction.setIcon(Icons::STEP_INTO_TOOLBAR.icon());
    connect(&m_stepIntoAction, &QAction::triggered,
            m_engine, &DebuggerEngine::handleExecStepIn);

    m_stepOutAction.setIcon(Icons::STEP_OUT_TOOLBAR.icon());
    connect(&m_stepOutAction, &QAction::triggered,
            m_engine, &DebuggerEngine::handleExecStepOut);

    connect(&m_runToLineAction, &QAction::triggered,
            m_engine, &DebuggerEngine::handleExecRunToLine);

    connect(&m_runToSelectedFunctionAction, &QAction::triggered,
            m_engine, &DebuggerEngine::handleExecRunToSelectedFunction);

    connect(&m_returnFromFunctionAction, &QAction::triggered,
            m_engine, &DebuggerEngine::handleExecReturn);

    connect(&m_jumpToLineAction, &QAction::triggered,
            m_engine, &DebuggerEngine::handleExecJumpToLine);

    connect(&m_watchAction, &QAction::triggered,
            m_engine, &DebuggerEngine::handleAddToWatchWindow);

    m_perspective->addToolBarAction(&m_recordForReverseOperationAction);
    connect(&m_recordForReverseOperationAction, &QAction::triggered,
            m_engine, &DebuggerEngine::handleRecordReverse);

    m_perspective->addToolBarAction(&m_operateInReverseDirectionAction);
    connect(&m_operateInReverseDirectionAction, &QAction::triggered,
            m_engine, &DebuggerEngine::handleReverseDirection);

    m_perspective->addToolBarAction(&m_snapshotAction);
    connect(&m_snapshotAction, &QAction::triggered,
            m_engine, &DebuggerEngine::createSnapshot);

    m_perspective->addToolbarSeparator();

    m_threadLabel = new QLabel(tr("Threads:"));
    m_perspective->addToolBarWidget(m_threadLabel);
    m_perspective->addToolBarWidget(m_threadsHandler.threadSwitcher());

    connect(TextEditorSettings::instance(), &TextEditorSettings::fontSettingsChanged,
            this, [this](const FontSettings &settings) {
        if (!boolSetting(FontSizeFollowsEditor))
            return;
        const qreal size = settings.fontZoom() * settings.fontSize() / 100.;
        QFont font = m_breakWindow->font();
        font.setPointSizeF(size);
        m_breakWindow->setFont(font);
        m_logWindow->setFont(font);
        m_localsWindow->setFont(font);
        m_modulesWindow->setFont(font);
        //m_consoleWindow->setFont(font);
        m_registerWindow->setFont(font);
        m_peripheralRegisterWindow->setFont(font);
        m_returnWindow->setFont(font);
        m_sourceFilesWindow->setFont(font);
        m_stackWindow->setFont(font);
        m_threadsWindow->setFont(font);
        m_watchersWindow->setFont(font);
        m_inspectorWindow->setFont(font);
    });

    m_perspective->addWindow(m_stackWindow, Perspective::SplitVertical, nullptr);
    m_perspective->addWindow(m_breakWindow, Perspective::SplitHorizontal, m_stackWindow);
    m_perspective->addWindow(m_threadsWindow, Perspective::AddToTab, m_breakWindow,false);
    m_perspective->addWindow(m_modulesWindow, Perspective::AddToTab, m_threadsWindow, false);
    m_perspective->addWindow(m_sourceFilesWindow, Perspective::AddToTab, m_modulesWindow, false);
    m_perspective->addWindow(m_localsAndInspectorWindow, Perspective::AddToTab, nullptr, true, Qt::RightDockWidgetArea);
    m_perspective->addWindow(m_watchersWindow, Perspective::SplitVertical, m_localsAndInspectorWindow, true, Qt::RightDockWidgetArea);
    m_perspective->addWindow(m_registerWindow, Perspective::AddToTab, m_localsAndInspectorWindow, false, Qt::RightDockWidgetArea);
    m_perspective->addWindow(m_peripheralRegisterWindow, Perspective::AddToTab, m_localsAndInspectorWindow, false, Qt::RightDockWidgetArea);
    m_perspective->addWindow(m_logWindow, Perspective::AddToTab, nullptr, false, Qt::TopDockWidgetArea);

    m_perspective->select();
    m_watchHandler.loadSessionDataForEngine();
}

//////////////////////////////////////////////////////////////////////
//
// DebuggerEngine
//
//////////////////////////////////////////////////////////////////////

DebuggerEngine::DebuggerEngine()
  : d(new DebuggerEnginePrivate(this))
{
}

DebuggerEngine::~DebuggerEngine()
{
//    EngineManager::unregisterEngine(this);
    delete d;
}

void DebuggerEngine::setDebuggerName(const QString &name)
{
    d->m_debuggerName = name;
    d->updateActionToolTips();
}

QString DebuggerEngine::debuggerName() const
{
    return d->m_debuggerName;
}

QString DebuggerEngine::stateName(int s)
{
#    define SN(x) case x: return QLatin1String(#x);
    switch (s) {
        SN(DebuggerNotReady)
        SN(EngineSetupRequested)
        SN(EngineSetupOk)
        SN(EngineSetupFailed)
        SN(EngineRunFailed)
        SN(EngineRunRequested)
        SN(InferiorRunRequested)
        SN(InferiorRunOk)
        SN(InferiorRunFailed)
        SN(InferiorUnrunnable)
        SN(InferiorStopRequested)
        SN(InferiorStopOk)
        SN(InferiorStopFailed)
        SN(InferiorShutdownRequested)
        SN(InferiorShutdownFinished)
        SN(EngineShutdownRequested)
        SN(EngineShutdownFinished)
        SN(DebuggerFinished)
    }
    return QLatin1String("<unknown>");
#    undef SN
}

void DebuggerEngine::showStatusMessage(const QString &msg, int timeout) const
{
    showMessage(msg, StatusBar, timeout);
}

void DebuggerEngine::updateLocalsWindow(bool showReturn)
{
    d->m_returnWindow->setVisible(showReturn);
    d->m_localsView->resizeColumns();
}

bool DebuggerEngine::isRegistersWindowVisible() const
{
    return d->m_registerWindow->isVisible();
}

bool DebuggerEngine::isPeripheralRegistersWindowVisible() const
{
    return d->m_peripheralRegisterWindow->isVisible();
}

bool DebuggerEngine::isModulesWindowVisible() const
{
    return d->m_modulesWindow->isVisible();
}

void DebuggerEngine::frameUp()
{
    int currentIndex = stackHandler()->currentIndex();
    activateFrame(qMin(currentIndex + 1, stackHandler()->stackSize() - 1));
}

void DebuggerEngine::frameDown()
{
    int currentIndex = stackHandler()->currentIndex();
    activateFrame(qMax(currentIndex - 1, 0));
}

void DebuggerEngine::doUpdateLocals(const UpdateParameters &)
{
}

ModulesHandler *DebuggerEngine::modulesHandler() const
{
    return &d->m_modulesHandler;
}

RegisterHandler *DebuggerEngine::registerHandler() const
{
    return &d->m_registerHandler;
}

PeripheralRegisterHandler *DebuggerEngine::peripheralRegisterHandler() const
{
    return &d->m_peripheralRegisterHandler;
}

StackHandler *DebuggerEngine::stackHandler() const
{
    return &d->m_stackHandler;
}

ThreadsHandler *DebuggerEngine::threadsHandler() const
{
    return &d->m_threadsHandler;
}

WatchHandler *DebuggerEngine::watchHandler() const
{
    return &d->m_watchHandler;
}

SourceFilesHandler *DebuggerEngine::sourceFilesHandler() const
{
    return &d->m_sourceFilesHandler;
}

BreakHandler *DebuggerEngine::breakHandler() const
{
    return &d->m_breakHandler;
}

LogWindow *DebuggerEngine::logWindow() const
{
    return d->m_logWindow;
}

DisassemblerAgent *DebuggerEngine::disassemblerAgent() const
{
    return &d->m_disassemblerAgent;
}

void DebuggerEngine::fetchMemory(MemoryAgent *, quint64 addr, quint64 length)
{
    Q_UNUSED(addr)
    Q_UNUSED(length)
}

void DebuggerEngine::changeMemory(MemoryAgent *, quint64 addr, const QByteArray &data)
{
    Q_UNUSED(addr)
    Q_UNUSED(data)
}

void DebuggerEngine::setRegisterValue(const QString &name, const QString &value)
{
    Q_UNUSED(name)
    Q_UNUSED(value)
}

void DebuggerEngine::setPeripheralRegisterValue(quint64 address, quint64 value)
{
    Q_UNUSED(address)
    Q_UNUSED(value)
}

void DebuggerEngine::setRunParameters(const DebuggerRunParameters &runParameters)
{
    d->m_runParameters = runParameters;
    d->updateActionToolTips();
}

void DebuggerEngine::setRunId(const QString &id)
{
    d->m_runId = id;
}

void DebuggerEngine::setRunTool(DebuggerRunTool *runTool)
{
    d->m_runTool = runTool;
    RunControl *runControl = runTool->runControl();
    d->m_device = runControl->device();
    if (!d->m_device)
        d->m_device = d->m_runParameters.inferior.device;
    d->m_terminalRunner = runTool->terminalRunner();

    validateRunParameters(d->m_runParameters);

    d->setupViews();
}

void DebuggerEngine::start()
{
    d->m_watchHandler.resetWatchers();
    d->setInitialActionStates();
    setState(EngineSetupRequested);
    showMessage("CALL: SETUP ENGINE");
    setupEngine();
}

void DebuggerEngine::resetLocation()
{
    // Do it after some delay to avoid flicker.
    d->scheduleResetLocation();
}

void DebuggerEngine::gotoLocation(const Location &loc)
{
     d->resetLocation();

    if (loc.canBeDisassembled()
            && ((hasCapability(OperateByInstructionCapability) && operatesByInstruction())
                || !loc.hasDebugInfo()) )
    {
        d->m_disassemblerAgent.setLocation(loc);
        return;
    }

    if (loc.fileName().isEmpty()) {
        showMessage("CANNOT GO TO THIS LOCATION");
        return;
    }
    const QString file = loc.fileName().toString();
    const int line = loc.lineNumber();
    bool newEditor = false;
    IEditor *editor = EditorManager::openEditor(
                file, Id(),
                EditorManager::IgnoreNavigationHistory | EditorManager::DoNotSwitchToDesignMode,
                &newEditor);
    QTC_ASSERT(editor, return); // Unreadable file?

    editor->gotoLine(line, 0, !boolSetting(StationaryEditorWhileStepping));

    if (newEditor)
        editor->document()->setProperty(Constants::OPENED_BY_DEBUGGER, true);

    if (loc.needsMarker()) {
        d->m_locationMark.reset(new LocationMark(this, loc.fileName(), line));
        d->m_locationMark->setToolTip(tr("Current debugger location of %1").arg(displayName()));
    }
}

void DebuggerEngine::gotoCurrentLocation()
{
    if (d->m_state == InferiorStopOk || d->m_state == InferiorUnrunnable) {
        int top = stackHandler()->currentIndex();
        if (top >= 0)
            gotoLocation(stackHandler()->currentFrame());
    }
}

const DebuggerRunParameters &DebuggerEngine::runParameters() const
{
    return d->m_runParameters;
}

IDevice::ConstPtr DebuggerEngine::device() const
{
    return d->m_device;
}

DebuggerEngine *DebuggerEngine::companionEngine() const
{
    return d->m_companionEngine;
}

DebuggerState DebuggerEngine::state() const
{
    return d->m_state;
}

void DebuggerEngine::abortDebugger()
{
    resetLocation();
    if (!d->m_isDying) {
        // Be friendly the first time. This will change targetState().
        showMessage("ABORTING DEBUGGER. FIRST TIME.");
        quitDebugger();
    } else {
        // We already tried. Try harder.
        showMessage("ABORTING DEBUGGER. SECOND TIME.");
        abortDebuggerProcess();
        emit requestRunControlFinish();
    }
}

void DebuggerEngine::updateUi(bool isCurrentEngine)
{
    updateState();
    if (isCurrentEngine) {
        gotoCurrentLocation();
    } else {
        d->m_locationMark.reset();
        d->m_disassemblerAgent.resetLocation();
    }
}

static bool isAllowedTransition(DebuggerState from, DebuggerState to)
{
    switch (from) {
    case DebuggerNotReady:
        return to == EngineSetupRequested;

    case EngineSetupRequested:
        return to == EngineSetupOk || to == EngineSetupFailed;
    case EngineSetupFailed:
        // In is the engine's task to go into a proper "Shutdown"
        // state before calling notifyEngineSetupFailed
        return to == DebuggerFinished;
    case EngineSetupOk:
        return to == EngineRunRequested || to == EngineShutdownRequested;

    case EngineRunRequested:
        return to == EngineRunFailed
            || to == InferiorRunRequested
            || to == InferiorRunOk
            || to == InferiorStopOk
            || to == InferiorUnrunnable;
    case EngineRunFailed:
        return to == EngineShutdownRequested;

    case InferiorRunRequested:
        return to == InferiorRunOk || to == InferiorRunFailed;
    case InferiorRunFailed:
        return to == InferiorStopOk;
    case InferiorRunOk:
        return to == InferiorStopRequested
            || to == InferiorStopOk             // A spontaneous stop.
            || to == InferiorShutdownFinished;  // A spontaneous exit.

    case InferiorStopRequested:
        return to == InferiorStopOk || to == InferiorStopFailed;
    case InferiorStopOk:
        return to == InferiorRunRequested || to == InferiorShutdownRequested
            || to == InferiorStopOk || to == InferiorShutdownFinished;
    case InferiorStopFailed:
        return to == EngineShutdownRequested;

    case InferiorUnrunnable:
        return to == InferiorShutdownRequested;
    case InferiorShutdownRequested:
        return to == InferiorShutdownFinished;
    case InferiorShutdownFinished:
        return to == EngineShutdownRequested;

    case EngineShutdownRequested:
        return to == EngineShutdownFinished;
    case EngineShutdownFinished:
        return to == DebuggerFinished;

    case DebuggerFinished:
        return to == EngineSetupRequested; // Happens on restart.
    }

    qDebug() << "UNKNOWN DEBUGGER STATE:" << from;
    return false;
}

void DebuggerEngine::notifyEngineSetupFailed()
{
    showMessage("NOTE: ENGINE SETUP FAILED");
    QTC_ASSERT(state() == EngineSetupRequested, qDebug() << this << state());
    setState(EngineSetupFailed);
    if (d->m_isPrimaryEngine) {
        showMessage(tr("Debugging has failed."), NormalMessageFormat);
        d->m_progress.setProgressValue(900);
        d->m_progress.reportCanceled();
        d->m_progress.reportFinished();
    }

    setState(DebuggerFinished);
}

void DebuggerEngine::notifyEngineSetupOk()
{
//#ifdef WITH_BENCHMARK
//    CALLGRIND_START_INSTRUMENTATION;
//#endif
    showMessage("NOTE: ENGINE SETUP OK");
    d->m_progress.setProgressValue(250);
    QTC_ASSERT(state() == EngineSetupRequested, qDebug() << this << state());
    setState(EngineSetupOk);
    // Slaves will get called setupSlaveInferior() below.
    setState(EngineRunRequested);
    showMessage("CALL: RUN ENGINE");
    d->m_progress.setProgressValue(300);
    runEngine();
}

void DebuggerEngine::notifyEngineRunOkAndInferiorUnrunnable()
{
    showMessage("NOTE: INFERIOR UNRUNNABLE");
    d->m_progress.setProgressValue(1000);
    d->m_progress.reportFinished();
    QTC_ASSERT(state() == EngineRunRequested, qDebug() << this << state());
    showStatusMessage(tr("Loading finished."));
    setState(InferiorUnrunnable);
}

void DebuggerEngine::notifyEngineRunFailed()
{
    showMessage("NOTE: ENGINE RUN FAILED");
    QTC_ASSERT(state() == EngineRunRequested, qDebug() << this << state());
    d->m_progress.setProgressValue(900);
    d->m_progress.reportCanceled();
    d->m_progress.reportFinished();
    showStatusMessage(tr("Run failed."));
    setState(EngineRunFailed);
    d->doShutdownEngine();
}

void DebuggerEngine::notifyEngineRunAndInferiorRunOk()
{
    showMessage("NOTE: ENGINE RUN AND INFERIOR RUN OK");
    d->m_progress.setProgressValue(1000);
    d->m_progress.reportFinished();
    QTC_ASSERT(state() == EngineRunRequested, qDebug() << this << state());
    showStatusMessage(tr("Running."));
    setState(InferiorRunOk);
}

void DebuggerEngine::notifyEngineRunAndInferiorStopOk()
{
    showMessage("NOTE: ENGINE RUN AND INFERIOR STOP OK");
    d->m_progress.setProgressValue(1000);
    d->m_progress.reportFinished();
    QTC_ASSERT(state() == EngineRunRequested, qDebug() << this << state());
    showStatusMessage(tr("Stopped."));
    setState(InferiorStopOk);
}

void DebuggerEngine::notifyInferiorRunRequested()
{
    showMessage("NOTE: INFERIOR RUN REQUESTED");
    QTC_ASSERT(state() == InferiorStopOk, qDebug() << this << state());
    showStatusMessage(tr("Run requested..."));
    setState(InferiorRunRequested);
}

void DebuggerEngine::notifyInferiorRunOk()
{
    if (state() == InferiorRunOk) {
        showMessage("NOTE: INFERIOR RUN OK - REPEATED.");
        return;
    }
    showMessage("NOTE: INFERIOR RUN OK");
    showStatusMessage(tr("Running."));
    // Transition from StopRequested can happen in remotegdbadapter.
    QTC_ASSERT(state() == InferiorRunRequested
        || state() == InferiorStopOk
        || state() == InferiorStopRequested, qDebug() << this << state());
    setState(InferiorRunOk);
}

void DebuggerEngine::notifyInferiorRunFailed()
{
    showMessage("NOTE: INFERIOR RUN FAILED");
    QTC_ASSERT(state() == InferiorRunRequested, qDebug() << this << state());
    setState(InferiorRunFailed);
    setState(InferiorStopOk);
    if (isDying())
        d->doShutdownInferior();
}

void DebuggerEngine::notifyInferiorStopOk()
{
    showMessage("NOTE: INFERIOR STOP OK");
    // Ignore spurious notifications after we are set to die.
    if (isDying()) {
        showMessage("NOTE: ... WHILE DYING. ");
        // Forward state to "StopOk" if needed.
        if (state() == InferiorStopRequested
                || state() == InferiorRunRequested
                || state() == InferiorRunOk) {
            showMessage("NOTE: ... FORWARDING TO 'STOP OK'. ");
            setState(InferiorStopOk);
        }
        if (state() == InferiorStopOk || state() == InferiorStopFailed)
            d->doShutdownInferior();
        showMessage("NOTE: ... IGNORING STOP MESSAGE");
        return;
    }
    QTC_ASSERT(state() == InferiorStopRequested, qDebug() << this << state());
    showMessage(tr("Stopped."), StatusBar);
    setState(InferiorStopOk);
}

void DebuggerEngine::notifyInferiorSpontaneousStop()
{
    showMessage("NOTE: INFERIOR SPONTANEOUS STOP");
    QTC_ASSERT(state() == InferiorRunOk, qDebug() << this << state());
    d->m_perspective->select();
    showMessage(tr("Stopped."), StatusBar);
    setState(InferiorStopOk);
    if (boolSetting(RaiseOnInterrupt))
        ICore::raiseWindow(DebuggerMainWindow::instance());
}

void DebuggerEngine::notifyInferiorStopFailed()
{
    showMessage("NOTE: INFERIOR STOP FAILED");
    QTC_ASSERT(state() == InferiorStopRequested, qDebug() << this << state());
    setState(InferiorStopFailed);
    d->doShutdownEngine();
}

void DebuggerEnginePrivate::setInitialActionStates()
{
    m_returnWindow->setVisible(false);
    setBusyCursor(false);

    m_recordForReverseOperationAction.setCheckable(true);
    m_recordForReverseOperationAction.setChecked(false);
    m_recordForReverseOperationAction.setIcon(Icons::RECORD_OFF.icon());
    m_recordForReverseOperationAction.setToolTip(QString("<html><head/><body><p>%1</p><p>"
                                                         "<b>%2</b>%3</p></body></html>").arg(
                         tr("Record information to enable stepping backwards."),
                         tr("Note: "),
                         tr("This feature is very slow and unstable on the GDB side. "
                            "It exhibits unpredictable behavior when going backwards over system "
                            "calls and is very likely to destroy your debugging session.")));

    m_operateInReverseDirectionAction.setCheckable(true);
    m_operateInReverseDirectionAction.setChecked(false);
    m_operateInReverseDirectionAction.setIcon(Icons::DIRECTION_FORWARD.icon());

    m_snapshotAction.setIcon(Utils::Icons::SNAPSHOT_TOOLBAR.icon());

    m_detachAction.setEnabled(false);

    m_watchAction.setEnabled(true);
    m_breakAction.setEnabled(false);
    m_snapshotAction.setEnabled(false);
    m_operateByInstructionAction.setEnabled(false);

    m_exitAction.setEnabled(false);
    m_abortAction.setEnabled(false);
    m_resetAction.setEnabled(false);

    m_interruptAction.setEnabled(false);
    m_continueAction.setEnabled(false);

    m_stepIntoAction.setEnabled(true);
    m_stepOutAction.setEnabled(false);
    m_runToLineAction.setEnabled(false);
    m_runToLineAction.setVisible(false);
    m_runToSelectedFunctionAction.setEnabled(true);
    m_returnFromFunctionAction.setEnabled(false);
    m_jumpToLineAction.setEnabled(false);
    m_jumpToLineAction.setVisible(false);
    m_stepOverAction.setEnabled(true);

    action(AutoDerefPointers)->setEnabled(true);
    action(ExpandStack)->setEnabled(false);

    m_threadLabel->setEnabled(false);
}

void DebuggerEnginePrivate::updateState()
{
    // Can happen in mixed debugging.
    if (!m_threadLabel)
        return;
    QTC_ASSERT(m_threadLabel, return);

    const DebuggerState state = m_state;
    const bool companionPreventsAction = m_engine->companionPreventsActions();

    // Fixme: hint tr("Debugger is Busy");
    // Exactly one of m_interuptAction and m_continueAction should be
    // visible, possibly disabled.
    if (state == DebuggerNotReady) {
        // Happens when companion starts, otherwise this should not happen.
        //QTC_CHECK(m_companionEngine);
        m_interruptAction.setVisible(true);
        m_interruptAction.setEnabled(false);
        m_continueAction.setVisible(false);
        m_continueAction.setEnabled(false);
        m_stepOverAction.setEnabled(true);
        m_stepIntoAction.setEnabled(true);
        m_stepOutAction.setEnabled(false);
        m_exitAction.setEnabled(false);
    } else if (state == InferiorStopOk) {
        // F5 continues, Shift-F5 kills. It is "continuable".
        m_interruptAction.setVisible(false);
        m_interruptAction.setEnabled(false);
        m_continueAction.setVisible(true);
        m_continueAction.setEnabled(!companionPreventsAction);
        m_stepOverAction.setEnabled(!companionPreventsAction);
        m_stepIntoAction.setEnabled(!companionPreventsAction);
        m_stepOutAction.setEnabled(!companionPreventsAction);
        m_exitAction.setEnabled(true);
        m_localsAndInspectorWindow->setShowLocals(true);
    } else if (state == InferiorRunOk) {
        // Shift-F5 interrupts. It is also "interruptible".
        m_interruptAction.setVisible(true);
        m_interruptAction.setEnabled(!companionPreventsAction);
        m_continueAction.setVisible(false);
        m_continueAction.setEnabled(false);
        m_stepOverAction.setEnabled(false);
        m_stepIntoAction.setEnabled(false);
        m_stepOutAction.setEnabled(false);
        m_exitAction.setEnabled(true);
        m_localsAndInspectorWindow->setShowLocals(false);
    } else if (state == DebuggerFinished) {
        // We don't want to do anything anymore.
        m_interruptAction.setVisible(true);
        m_interruptAction.setEnabled(false);
        m_continueAction.setVisible(false);
        m_continueAction.setEnabled(false);
        m_stepOverAction.setEnabled(false);
        m_stepIntoAction.setEnabled(false);
        m_stepOutAction.setEnabled(false);
        m_exitAction.setEnabled(false);
        setBusyCursor(false);
        cleanupViews();
    } else if (state == InferiorUnrunnable) {
        // We don't want to do anything anymore.
        m_interruptAction.setVisible(true);
        m_interruptAction.setEnabled(false);
        m_continueAction.setVisible(false);
        m_continueAction.setEnabled(false);
        m_stepOverAction.setEnabled(false);
        m_stepIntoAction.setEnabled(false);
        m_stepOutAction.setEnabled(false);
        m_exitAction.setEnabled(true);
        // show locals in core dumps
        m_localsAndInspectorWindow->setShowLocals(true);
    } else {
        // Everything else is "undisturbable".
        m_interruptAction.setVisible(true);
        m_interruptAction.setEnabled(false);
        m_continueAction.setVisible(false);
        m_continueAction.setEnabled(false);
        m_stepOverAction.setEnabled(false);
        m_stepIntoAction.setEnabled(false);
        m_stepOutAction.setEnabled(false);
        m_exitAction.setEnabled(false);
    }

    const bool threadsEnabled = state == InferiorStopOk || state == InferiorUnrunnable;
    m_threadsHandler.threadSwitcher()->setEnabled(threadsEnabled);
    m_threadLabel->setEnabled(threadsEnabled);

    const bool isCore = m_engine->runParameters().startMode == AttachCore;
    const bool stopped = state == InferiorStopOk;
    const bool detachable = stopped && !isCore;
    m_detachAction.setEnabled(detachable);

    if (stopped)
        QApplication::alert(ICore::mainWindow(), 3000);

    updateReverseActions();

    const bool canSnapshot = m_engine->hasCapability(SnapshotCapability);
    m_snapshotAction.setVisible(canSnapshot);
    m_snapshotAction.setEnabled(stopped && !isCore);

    m_watchAction.setEnabled(true);
    m_breakAction.setEnabled(true);

    const bool canOperateByInstruction = m_engine->hasCapability(OperateByInstructionCapability);
    m_operateByInstructionAction.setVisible(canOperateByInstruction);
    m_operateByInstructionAction.setEnabled(canOperateByInstruction && (stopped || isCore));

    m_abortAction.setEnabled(state != DebuggerNotReady
                                      && state != DebuggerFinished);
    m_resetAction.setEnabled((stopped || state == DebuggerNotReady)
                              && m_engine->hasCapability(ResetInferiorCapability));

    m_stepIntoAction.setEnabled(stopped || state == DebuggerNotReady);
    m_stepIntoAction.setToolTip(QString());

    m_stepOverAction.setEnabled(stopped || state == DebuggerNotReady);
    m_stepOverAction.setToolTip(QString());

    m_stepOutAction.setEnabled(stopped);

    const bool canRunToLine = m_engine->hasCapability(RunToLineCapability);
    m_runToLineAction.setVisible(canRunToLine);
    m_runToLineAction.setEnabled(stopped && canRunToLine);

    m_runToSelectedFunctionAction.setEnabled(stopped);

    const bool canReturnFromFunction = m_engine->hasCapability(ReturnFromFunctionCapability);
    m_returnFromFunctionAction.setVisible(canReturnFromFunction);
    m_returnFromFunctionAction.setEnabled(stopped && canReturnFromFunction);

    const bool canJump = m_engine->hasCapability(JumpToLineCapability);
    m_jumpToLineAction.setVisible(canJump);
    m_jumpToLineAction.setEnabled(stopped && canJump);

    const bool actionsEnabled = m_engine->debuggerActionsEnabled();
    const bool canDeref = actionsEnabled && m_engine->hasCapability(AutoDerefPointersCapability);
    action(AutoDerefPointers)->setEnabled(canDeref);
    action(AutoDerefPointers)->setEnabled(true);
    action(ExpandStack)->setEnabled(actionsEnabled);

    const bool notbusy = state == InferiorStopOk
        || state == DebuggerNotReady
        || state == DebuggerFinished
        || state == InferiorUnrunnable;
    setBusyCursor(!notbusy);
}

void DebuggerEnginePrivate::updateReverseActions()
{
    const bool stopped = m_state == InferiorStopOk;
    const bool reverseEnabled = boolSetting(EnableReverseDebugging);
    const bool canReverse = reverseEnabled && m_engine->hasCapability(ReverseSteppingCapability);
    const bool doesRecord = m_recordForReverseOperationAction.isChecked();

    m_recordForReverseOperationAction.setVisible(canReverse);
    m_recordForReverseOperationAction.setEnabled(canReverse && stopped);
    m_recordForReverseOperationAction.setIcon(doesRecord
                                              ? Icons::RECORD_ON.icon()
                                              : Icons::RECORD_OFF.icon());

    m_operateInReverseDirectionAction.setVisible(canReverse);
    m_operateInReverseDirectionAction.setEnabled(canReverse && stopped && doesRecord);
    m_operateInReverseDirectionAction.setIcon(Icons::DIRECTION_BACKWARD.icon());
    m_operateInReverseDirectionAction.setText(DebuggerEngine::tr("Operate in Reverse Direction"));
}

void DebuggerEnginePrivate::cleanupViews()
{
    const bool closeSource = boolSetting(CloseSourceBuffersOnExit);
    const bool closeMemory = boolSetting(CloseMemoryBuffersOnExit);

    QList<IDocument *> toClose;
    foreach (IDocument *document, DocumentModel::openedDocuments()) {
        const bool isMemory = document->property(Constants::OPENED_WITH_DISASSEMBLY).toBool();
        if (document->property(Constants::OPENED_BY_DEBUGGER).toBool()) {
            bool keepIt = true;
            if (document->isModified())
                keepIt = true;
            else if (document->filePath().toString().contains("qeventdispatcher"))
                keepIt = false;
            else if (isMemory)
                keepIt = !closeMemory;
            else
                keepIt = !closeSource;

            if (keepIt)
                document->setProperty(Constants::OPENED_BY_DEBUGGER, false);
            else
                toClose.append(document);
        }
    }
    EditorManager::closeDocuments(toClose);
}

void DebuggerEnginePrivate::setBusyCursor(bool busy)
{
    //STATE_DEBUG("BUSY FROM: " << m_busy << " TO: " << busy);
    if (m_isDying)
        return;
    if (busy == m_busy)
        return;
    m_busy = busy;
    const QCursor cursor(busy ? Qt::BusyCursor : Qt::ArrowCursor);
    m_breakWindow->setCursor(cursor);
    //m_consoleWindow->setCursor(cursor);
    m_localsWindow->setCursor(cursor);
    m_modulesWindow->setCursor(cursor);
    m_logWindow->setCursor(cursor);
    m_registerWindow->setCursor(cursor);
    m_peripheralRegisterWindow->setCursor(cursor);
    m_returnWindow->setCursor(cursor);
    m_sourceFilesWindow->setCursor(cursor);
    m_stackWindow->setCursor(cursor);
    m_threadsWindow->setCursor(cursor);
    m_watchersWindow->setCursor(cursor);
}

void DebuggerEngine::notifyInferiorShutdownFinished()
{
    showMessage("INFERIOR FINISHED SHUT DOWN");
    QTC_ASSERT(state() == InferiorShutdownRequested, qDebug() << this << state());
    setState(InferiorShutdownFinished);
    d->doShutdownEngine();
}

void DebuggerEngine::notifyInferiorIll()
{
    showMessage("NOTE: INFERIOR ILL");
    // This can be issued in almost any state. The inferior could still be
    // alive as some previous notifications might have been bogus.
    startDying();
    if (state() == InferiorRunRequested) {
        // We asked for running, but did not see a response.
        // Assume the inferior is dead.
        // FIXME: Use timeout?
        setState(InferiorRunFailed);
        setState(InferiorStopOk);
    }
    d->doShutdownInferior();
}

void DebuggerEngine::notifyEngineShutdownFinished()
{
    showMessage("NOTE: ENGINE SHUTDOWN FINISHED");
    QTC_ASSERT(state() == EngineShutdownRequested, qDebug() << this << state());
    setState(EngineShutdownFinished);
    d->doFinishDebugger();
}

void DebuggerEngine::notifyEngineIll()
{
//#ifdef WITH_BENCHMARK
//    CALLGRIND_STOP_INSTRUMENTATION;
//    CALLGRIND_DUMP_STATS;
//#endif
    showMessage("NOTE: ENGINE ILL ******");
    startDying();
    switch (state()) {
        case InferiorRunRequested:
        case InferiorRunOk:
            // The engine does not look overly ill right now, so attempt to
            // properly interrupt at least once. If that fails, we are on the
            // shutdown path due to d->m_targetState anyways.
            setState(InferiorStopRequested, true);
            showMessage("ATTEMPT TO INTERRUPT INFERIOR");
            interruptInferior();
            break;
        case InferiorStopRequested:
            notifyInferiorStopFailed();
            break;
        case InferiorStopOk:
            showMessage("FORWARDING STATE TO InferiorShutdownFinished");
            setState(InferiorShutdownFinished, true);
            d->doShutdownEngine();
            break;
        default:
            d->doShutdownEngine();
            break;
    }
}

void DebuggerEngine::notifyEngineSpontaneousShutdown()
{
#ifdef WITH_BENCHMARK
    CALLGRIND_STOP_INSTRUMENTATION;
    CALLGRIND_DUMP_STATS;
#endif
    showMessage("NOTE: ENGINE SPONTANEOUS SHUTDOWN");
    setState(EngineShutdownFinished, true);
    d->doFinishDebugger();
}

void DebuggerEngine::notifyInferiorExited()
{
#ifdef WITH_BENCHMARK
    CALLGRIND_STOP_INSTRUMENTATION;
    CALLGRIND_DUMP_STATS;
#endif
    QTC_ASSERT(isAllowedTransition(state(), InferiorShutdownFinished),
            qDebug() << this << state(); return);
    showMessage("NOTE: INFERIOR EXITED");
    d->resetLocation();
    setState(InferiorShutdownFinished);
    d->doShutdownEngine();
}

void DebuggerEngine::updateState()
{
    d->updateState();
}

WatchTreeView *DebuggerEngine::inspectorView()
{
    return d->m_inspectorView;
}

void DebuggerEngine::showMessage(const QString &msg, int channel, int timeout) const
{
    //qDebug() << "PLUGIN OUTPUT: " << channel << msg;
    QTC_ASSERT(d->m_logWindow, qDebug() << "MSG: " << msg; return);
    switch (channel) {
        case StatusBar:
            d->m_logWindow->showInput(LogMisc, msg);
            d->m_logWindow->showOutput(LogMisc, msg);
            DebuggerMainWindow::showStatusMessage(msg, timeout);
            break;
        case LogMiscInput:
            d->m_logWindow->showInput(LogMisc, msg);
            d->m_logWindow->showOutput(LogMisc, msg);
            break;
        case LogInput:
            d->m_logWindow->showInput(LogInput, msg);
            d->m_logWindow->showOutput(LogInput, msg);
            break;
        case LogError:
            d->m_logWindow->showInput(LogError, "ERROR: " + msg);
            d->m_logWindow->showOutput(LogError, "ERROR: " + msg);
            break;
        case AppOutput:
        case AppStuff:
            d->m_logWindow->showOutput(channel, msg);
            emit appendMessageRequested(msg, StdOutFormatSameLine, false);
            break;
        case AppError:
            d->m_logWindow->showOutput(channel, msg);
            emit appendMessageRequested(msg, StdErrFormatSameLine, false);
            break;
        default:
            d->m_logWindow->showOutput(channel, msg);
            break;
    }
}

void DebuggerEngine::notifyDebuggerProcessFinished(int exitCode,
    QProcess::ExitStatus exitStatus, const QString &backendName)
{
    showMessage(QString("%1 PROCESS FINISHED, status %2, exit code %3")
                .arg(backendName).arg(exitStatus).arg(exitCode));

    switch (state()) {
    case DebuggerFinished:
        // Nothing to do.
        break;
    case EngineShutdownRequested:
    case InferiorShutdownRequested:
        notifyEngineShutdownFinished();
        break;
    case InferiorRunOk:
        // This could either be a real gdb/lldb crash or a quickly exited inferior
        // in the terminal adapter. In this case the stub proc will die soon,
        // too, so there's no need to act here.
        showMessage(QString("The %1 process exited somewhat unexpectedly.").arg(backendName));
        notifyEngineSpontaneousShutdown();
        break;
    default: {
        // Initiate shutdown sequence
        notifyInferiorIll();
        const QString msg = exitStatus == QProcess::CrashExit ?
                tr("The %1 process terminated.") :
                tr("The %2 process terminated unexpectedly (exit code %1).").arg(exitCode);
        AsynchronousMessageBox::critical(tr("Unexpected %1 Exit").arg(backendName),
                                         msg.arg(backendName));
        break;
    }
    }
}

static QString msgStateChanged(DebuggerState oldState, DebuggerState newState, bool forced)
{
    QString result;
    QTextStream str(&result);
    str << "State changed";
    if (forced)
        str << " BY FORCE";
    str << " from " << DebuggerEngine::stateName(oldState) << '(' << oldState
        << ") to " << DebuggerEngine::stateName(newState) << '(' << newState << ')';
    return result;
}

void DebuggerEngine::setState(DebuggerState state, bool forced)
{
    const QString msg = msgStateChanged(d->m_state, state, forced);

    DebuggerState oldState = d->m_state;
    d->m_state = state;

    if (!forced && !isAllowedTransition(oldState, state))
        qDebug() << "*** UNEXPECTED STATE TRANSITION: " << this << msg;

    if (state == EngineRunRequested) {
        emit engineStarted();
        if (d->m_perspective)
            d->m_perspective->select();
    }

    showMessage(msg, LogDebug);

    d->updateState();
    if (d->m_companionEngine)
        d->m_companionEngine->d->updateState();

    if (oldState != d->m_state)
        emit EngineManager::instance()->engineStateChanged(this);

    if (state == InferiorRunOk && isPrimaryEngine())
        emit d->m_runTool->inferiorRunning();

    if (state == DebuggerFinished) {
        d->setBusyCursor(false);

        // Give up ownership on claimed breakpoints.
        d->m_breakHandler.releaseAllBreakpoints();
        d->m_toolTipManager.deregisterEngine();
        d->m_memoryAgents.handleDebuggerFinished();

        d->destroyPerspective();
        emit engineFinished();
    }
}

bool DebuggerEngine::isPrimaryEngine() const
{
    return d->m_isPrimaryEngine;
}

bool DebuggerEngine::canDisplayTooltip() const
{
    return state() == InferiorStopOk;
}

QString DebuggerEngine::expand(const QString &string) const
{
    return runParameters().macroExpander->expand(string);
}

QString DebuggerEngine::nativeStartupCommands() const
{
    return expand(QStringList({stringSetting(GdbStartupCommands),
                               runParameters().additionalStartupCommands}).join('\n'));
}

Perspective *DebuggerEngine::perspective() const
{
    return d->m_perspective;
}

void DebuggerEngine::updateMarkers()
{
    if (d->m_locationMark)
        d->m_locationMark->updateIcon();

    d->m_disassemblerAgent.updateLocationMarker();
}

void DebuggerEngine::updateToolTips()
{
    d->m_toolTipManager.updateToolTips();
}

DebuggerToolTipManager *DebuggerEngine::toolTipManager()
{
    return &d->m_toolTipManager;
}

bool DebuggerEngine::operatesByInstruction() const
{
    return d->m_operateByInstructionAction.isChecked();
}

bool DebuggerEngine::debuggerActionsEnabled() const
{
    return debuggerActionsEnabledHelper(d->m_state);
}

void DebuggerEngine::operateByInstructionTriggered(bool on)
{
    // Go to source only if we have the file.
    //    if (DebuggerEngine *cppEngine = m_engine->cppEngine()) {
    d->m_stackHandler.rootItem()->updateAll();
    if (d->m_stackHandler.currentIndex() >= 0) {
        const StackFrame frame = d->m_stackHandler.currentFrame();
        if (on || frame.isUsable())
            gotoLocation(Location(frame, true));
    }
    //    }
}

bool DebuggerEngine::companionPreventsActions() const
{
    return false;
}

void DebuggerEngine::notifyInferiorPid(const ProcessHandle &pid)
{
    if (d->m_inferiorPid == pid)
        return;
    d->m_inferiorPid = pid;
    if (pid.isValid()) {
        showMessage(tr("Taking notice of pid %1").arg(pid.pid()));
        DebuggerStartMode sm = runParameters().startMode;
        if (sm == StartInternal || sm == StartExternal || sm == AttachExternal)
            d->m_inferiorPid.activate();
    }
}

qint64 DebuggerEngine::inferiorPid() const
{
    return d->m_inferiorPid.pid();
}

bool DebuggerEngine::isReverseDebugging() const
{
    return d->m_operateInReverseDirectionAction.isChecked();
}

void DebuggerEngine::handleBeginOfRecordingReached()
{
    showStatusMessage(tr("Reverse-execution history exhausted. Going forward again."));
    d->m_operateInReverseDirectionAction.setChecked(false);
    d->updateReverseActions();
}

void DebuggerEngine::handleRecordingFailed()
{
    showStatusMessage(tr("Reverse-execution recording failed."));
    d->m_operateInReverseDirectionAction.setChecked(false);
    d->m_recordForReverseOperationAction.setChecked(false);
    d->updateReverseActions();
    executeRecordReverse(false);
}

// Called by DebuggerRunControl.
void DebuggerEngine::quitDebugger()
{
    showMessage(QString("QUIT DEBUGGER REQUESTED IN STATE %1").arg(state()));
    startDying();
    switch (state()) {
    case InferiorStopOk:
    case InferiorStopFailed:
    case InferiorUnrunnable:
        d->doShutdownInferior();
        break;
    case InferiorRunOk:
        setState(InferiorStopRequested);
        showMessage(tr("Attempting to interrupt."), StatusBar);
        interruptInferior();
        break;
    case EngineSetupRequested:
        notifyEngineSetupFailed();
        break;
    case EngineSetupOk:
        notifyEngineSetupFailed();
        break;
    case EngineRunRequested:
        notifyEngineRunFailed();
        break;
    case EngineShutdownRequested:
    case InferiorShutdownRequested:
        break;
    case EngineRunFailed:
    case DebuggerFinished:
    case InferiorShutdownFinished:
        break;
    default:
        // FIXME: We should disable the actions connected to that.
        notifyInferiorIll();
        break;
    }
}

void DebuggerEngine::requestInterruptInferior()
{
    QTC_ASSERT(state() == InferiorRunOk, qDebug() << this << state());
    setState(InferiorStopRequested);
    showMessage("CALL: INTERRUPT INFERIOR");
    showMessage(tr("Attempting to interrupt."), StatusBar);
    interruptInferior();
}

void DebuggerEngine::progressPing()
{
    int progress = qMin(d->m_progress.progressValue() + 2, 800);
    d->m_progress.setProgressValue(progress);
}

void DebuggerEngine::setCompanionEngine(DebuggerEngine *engine)
{
    d->m_companionEngine = engine;
}

void DebuggerEngine::setSecondaryEngine()
{
    d->m_isPrimaryEngine = false;
}

TerminalRunner *DebuggerEngine::terminal() const
{
    return d->m_terminalRunner;
}

void DebuggerEngine::selectWatchData(const QString &)
{
}

void DebuggerEngine::watchPoint(const QPoint &pnt)
{
    DebuggerCommand cmd("watchPoint", NeedsFullStop);
    cmd.arg("x", pnt.x());
    cmd.arg("y", pnt.y());
    cmd.callback = [this](const DebuggerResponse &response) {
        qulonglong addr = response.data["selected"].toAddress();
        if (addr == 0)
            showMessage(tr("Could not find a widget."), StatusBar);
        // Add the watcher entry nevertheless, as that's the place where
        // the user expects visual feedback.
        watchHandler()->watchExpression(response.data["expr"].data(), QString(), true);
    };
    runCommand(cmd);
}

void DebuggerEngine::runCommand(const DebuggerCommand &)
{
    // Overridden in the engines that use the interface.
    QTC_CHECK(false);
}

void DebuggerEngine::fetchDisassembler(DisassemblerAgent *)
{
}

void DebuggerEngine::activateFrame(int)
{
}

void DebuggerEngine::reloadModules()
{
}

void DebuggerEngine::examineModules()
{
}

void DebuggerEngine::loadSymbols(const QString &)
{
}

void DebuggerEngine::loadAllSymbols()
{
}

void DebuggerEngine::loadSymbolsForStack()
{
}

void DebuggerEngine::requestModuleSymbols(const QString &)
{
}

void DebuggerEngine::requestModuleSections(const QString &)
{
}

void DebuggerEngine::reloadRegisters()
{
}

void DebuggerEngine::reloadPeripheralRegisters()
{
}

void DebuggerEngine::reloadSourceFiles()
{
}

void DebuggerEngine::reloadFullStack()
{
}

void DebuggerEngine::loadAdditionalQmlStack()
{
}

void DebuggerEngine::reloadDebuggingHelpers()
{
}

void DebuggerEngine::addOptionPages(QList<IOptionsPage*> *) const
{
}

QString DebuggerEngine::qtNamespace() const
{
    return d->m_qtNamespace;
}

void DebuggerEngine::setQtNamespace(const QString &ns)
{
    d->m_qtNamespace = ns;
}

void DebuggerEngine::createSnapshot()
{
}

void DebuggerEngine::updateLocals()
{
    // if the engine is not running - do nothing
    if (state() == DebuggerState::DebuggerFinished || state() == DebuggerState::DebuggerNotReady)
        return;

    watchHandler()->resetValueCache();
    doUpdateLocals(UpdateParameters());
}

Context DebuggerEngine::debuggerContext() const
{
    return d->m_context;
}

void DebuggerEngine::updateAll()
{
}

QString DebuggerEngine::displayName() const
{
    //: e.g. LLDB for "myproject", shows up i
    return tr("%1 for \"%2\"").arg(d->m_debuggerName, runParameters().displayName);
}

void DebuggerEngine::insertBreakpoint(const Breakpoint &bp)
{
    QTC_ASSERT(bp, return);
    BreakpointState state = bp->state();
    QTC_ASSERT(state == BreakpointInsertionRequested,
               qDebug() << bp->modelId() << this << state);
    QTC_CHECK(false);
}

void DebuggerEngine::removeBreakpoint(const Breakpoint &bp)
{
    QTC_ASSERT(bp, return);
    BreakpointState state = bp->state();
    QTC_ASSERT(state == BreakpointRemoveRequested,
               qDebug() << bp->responseId() << this << state);
    QTC_CHECK(false);
}

void DebuggerEngine::updateBreakpoint(const Breakpoint &bp)
{
    QTC_ASSERT(bp, return);
    BreakpointState state = bp->state();
    QTC_ASSERT(state == BreakpointUpdateRequested,
               qDebug() << bp->responseId() << this << state);
    QTC_CHECK(false);
}

void DebuggerEngine::enableSubBreakpoint(const SubBreakpoint &sbp, bool)
{
    QTC_ASSERT(sbp, return);
    QTC_CHECK(false);
}

void DebuggerEngine::assignValueInDebugger(WatchItem *,
    const QString &, const QVariant &)
{
}

void DebuggerEngine::handleRecordReverse(bool record)
{
    executeRecordReverse(record);
    d->updateReverseActions();
}

void DebuggerEngine::handleReverseDirection(bool reverse)
{
    executeReverse(reverse);
    updateMarkers();
    d->updateReverseActions();
}

void DebuggerEngine::executeDebuggerCommand(const QString &)
{
    showMessage(tr("This debugger cannot handle user input."), StatusBar);
}

bool DebuggerEngine::isDying() const
{
    return d->m_isDying;
}

QString DebuggerEngine::msgStopped(const QString &reason)
{
    return reason.isEmpty() ? tr("Stopped.") : tr("Stopped: \"%1\".").arg(reason);
}

QString DebuggerEngine::msgStoppedBySignal(const QString &meaning,
    const QString &name)
{
    return tr("Stopped: %1 (Signal %2).").arg(meaning, name);
}

QString DebuggerEngine::msgStoppedByException(const QString &description,
    const QString &threadId)
{
    return tr("Stopped in thread %1 by: %2.").arg(threadId, description);
}

QString DebuggerEngine::msgInterrupted()
{
    return tr("Interrupted.");
}

bool DebuggerEngine::showStoppedBySignalMessageBox(QString meaning, QString name)
{
    if (d->m_alertBox)
        return false;

    if (name.isEmpty())
        name = ' ' + tr("<Unknown>", "name") + ' ';
    if (meaning.isEmpty())
        meaning = ' ' + tr("<Unknown>", "meaning") + ' ';
    const QString msg = tr("<p>The inferior stopped because it received a "
                           "signal from the operating system.<p>"
                           "<table><tr><td>Signal name : </td><td>%1</td></tr>"
                           "<tr><td>Signal meaning : </td><td>%2</td></tr></table>")
            .arg(name, meaning);

    d->m_alertBox = AsynchronousMessageBox::information(tr("Signal Received"), msg);
    return true;
}

void DebuggerEngine::showStoppedByExceptionMessageBox(const QString &description)
{
    const QString msg =
        tr("<p>The inferior stopped because it triggered an exception.<p>%1").
                         arg(description);
    AsynchronousMessageBox::information(tr("Exception Triggered"), msg);
}

void DebuggerEngine::openMemoryView(const MemoryViewSetupData &data)
{
    d->m_memoryAgents.createBinEditor(data, this);
}

void DebuggerEngine::updateMemoryViews()
{
    d->m_memoryAgents.updateContents();
}

void DebuggerEngine::openDisassemblerView(const Location &location)
{
    DisassemblerAgent *agent = new DisassemblerAgent(this);
    agent->setLocation(location);
}

void DebuggerEngine::raiseWatchersWindow()
{
    if (d->m_watchersView && d->m_watchersWindow) {
        auto currentPerspective = DebuggerMainWindow::currentPerspective();
        QTC_ASSERT(currentPerspective, return);
        // if a companion engine has taken over - do not raise the watchers
        if (currentPerspective->name() != d->m_engine->displayName())
            return;

        if (auto dock = qobject_cast<QDockWidget *>(d->m_watchersWindow->parentWidget())) {
            if (QAction *act = dock->toggleViewAction()) {
                if (!act->isChecked())
                    QTimer::singleShot(1, act, [act] { act->trigger(); });
                dock->raise();
            }
        }
    }
}

void DebuggerEngine::openMemoryEditor()
{
    AddressDialog dialog;
    if (dialog.exec() != QDialog::Accepted)
        return;
    MemoryViewSetupData data;
    data.startAddress = dialog.address();
    openMemoryView(data);
}

void DebuggerEngine::updateLocalsView(const GdbMi &all)
{
    WatchHandler *handler = watchHandler();

    const GdbMi typeInfo = all["typeinfo"];
    handler->recordTypeInfo(typeInfo);

    const GdbMi data = all["data"];
    handler->insertItems(data);

    const GdbMi ns = all["qtnamespace"];
    if (ns.isValid()) {
        setQtNamespace(ns.data());
        showMessage("FOUND NAMESPACED QT: " + ns.data());
    }

    static int count = 0;
    showMessage(QString("<Rebuild Watchmodel %1 @ %2 >")
                .arg(++count).arg(LogWindow::logTimeStamp()), LogMiscInput);
    showMessage(tr("Finished retrieving data."), 400, StatusBar);

    d->m_toolTipManager.updateToolTips();

    const bool partial = all["partial"].toInt();
    if (!partial)
        updateMemoryViews();
}

bool DebuggerEngine::canHandleToolTip(const DebuggerToolTipContext &context) const
{
    return state() == InferiorStopOk && context.isCppEditor;
}

void DebuggerEngine::updateItem(const QString &iname)
{
    if (d->m_lookupRequests.contains(iname)) {
        showMessage(QString("IGNORING REPEATED REQUEST TO EXPAND " + iname));
        WatchHandler *handler = watchHandler();
        WatchItem *item = handler->findItem(iname);
        QTC_CHECK(item);
        WatchModelBase *model = handler->model();
        QTC_CHECK(model);
        if (item && !item->wantsChildren) {
            updateToolTips();
            return;
        }
        if (item && !model->hasChildren(model->indexForItem(item))) {
            handler->notifyUpdateStarted(UpdateParameters(iname));
            item->setValue(decodeData({}, "notaccessible"));
            item->setHasChildren(false);
            item->outdated = false;
            item->update();
            handler->notifyUpdateFinished();
            return;
        }
        // We could legitimately end up here after expanding + closing + re-expaning an item.
    }
    d->m_lookupRequests.insert(iname);

    UpdateParameters params;
    params.partialVariable = iname;
    doUpdateLocals(params);
}

void DebuggerEngine::updateWatchData(const QString &iname)
{
    // This is used in cases where re-evaluation is ok for the same iname
    // e.g. when changing the expression in a watcher.
    UpdateParameters params;
    params.partialVariable = iname;
    doUpdateLocals(params);
}

void DebuggerEngine::expandItem(const QString &iname)
{
    updateItem(iname);
}

void DebuggerEngine::handleExecDetach()
{
    resetLocation();
    detachDebugger();
}

void DebuggerEngine::handleExecContinue()
{
    resetLocation();
    continueInferior();
}

void DebuggerEngine::handleExecInterrupt()
{
    resetLocation();
    requestInterruptInferior();
}

void DebuggerEngine::handleReset()
{
    resetLocation();
    resetInferior();
}

void DebuggerEngine::handleExecStepIn()
{
    resetLocation();
    executeStepIn(operatesByInstruction());
}

void DebuggerEngine::handleExecStepOver()
{
    resetLocation();
    executeStepOver(operatesByInstruction());
}

void DebuggerEngine::handleExecStepOut()
{
    resetLocation();
    executeStepOut();
}

void DebuggerEngine::handleExecReturn()
{
    resetLocation();
    executeReturn();
}

void DebuggerEngine::handleExecJumpToLine()
{
    resetLocation();
    if (BaseTextEditor *textEditor = BaseTextEditor::currentTextEditor()) {
        ContextData location = getLocationContext(textEditor->textDocument(),
                                                  textEditor->currentLine());
        if (location.isValid())
            executeJumpToLine(location);
    }
}

void DebuggerEngine::handleExecRunToLine()
{
    resetLocation();
    if (BaseTextEditor *textEditor = BaseTextEditor::currentTextEditor()) {
        ContextData location = getLocationContext(textEditor->textDocument(),
                                                  textEditor->currentLine());
        if (location.isValid())
            executeRunToLine(location);
    }
}

void DebuggerEngine::handleExecRunToSelectedFunction()
{
    BaseTextEditor *textEditor = BaseTextEditor::currentTextEditor();
    QTC_ASSERT(textEditor, return);
    QTextCursor cursor = textEditor->textCursor();
    QString functionName = cursor.selectedText();
    if (functionName.isEmpty()) {
        const QTextBlock block = cursor.block();
        const QString line = block.text();
        foreach (const QString &str, line.trimmed().split('(')) {
            QString a;
            for (int i = str.size(); --i >= 0; ) {
                if (!str.at(i).isLetterOrNumber())
                    break;
                a = str.at(i) + a;
            }
            if (!a.isEmpty()) {
                functionName = a;
                break;
            }
        }
    }

    if (functionName.isEmpty()) {
        showMessage(tr("No function selected."), StatusBar);
    } else {
        showMessage(tr("Running to function \"%1\".").arg(functionName), StatusBar);
        resetLocation();
        executeRunToFunction(functionName);
    }
}

void DebuggerEngine::handleAddToWatchWindow()
{
    // Requires a selection, but that's the only case we want anyway.
    BaseTextEditor *textEditor = BaseTextEditor::currentTextEditor();
    if (!textEditor)
        return;
    QTextCursor tc = textEditor->textCursor();
    QString exp;
    if (tc.hasSelection()) {
        exp = tc.selectedText();
    } else {
        int line, column;
        exp = cppExpressionAt(textEditor->editorWidget(), tc.position(), &line, &column);
    }
    if (hasCapability(WatchComplexExpressionsCapability))
        exp = removeObviousSideEffects(exp);
    else
        exp = fixCppExpression(exp);
    exp = exp.trimmed();
    if (exp.isEmpty()) {
        // Happens e.g. when trying to evaluate 'char' or 'return'.
        AsynchronousMessageBox::warning(tr("Warning"),
                                        tr("Select a valid expression to evaluate."));
        return;
    }
    watchHandler()->watchVariable(exp);
}

void DebuggerEngine::handleFrameDown()
{
    frameDown();
}

void DebuggerEngine::handleFrameUp()
{
    frameUp();
}

void DebuggerEngine::checkState(DebuggerState state, const char *file, int line)
{
    const DebuggerState current = d->m_state;
    if (current == state)
        return;

    QString msg = QString("UNEXPECTED STATE: %1  WANTED: %2 IN %3:%4")
                .arg(stateName(current)).arg(stateName(state)).arg(QLatin1String(file)).arg(line);

    showMessage(msg, LogError);
    qDebug("%s", qPrintable(msg));
}

bool DebuggerEngine::isNativeMixedEnabled() const
{
    return d->m_runParameters.isNativeMixedDebugging();
}

bool DebuggerEngine::isNativeMixedActive() const
{
    return isNativeMixedEnabled(); //&& boolSetting(OperateNativeMixed);
}

bool DebuggerEngine::isNativeMixedActiveFrame() const
{
    if (!isNativeMixedActive())
        return false;
    if (stackHandler()->rowCount() == 0)
        return false;
    StackFrame frame = stackHandler()->frameAt(0);
    return frame.language == QmlLanguage;
}

void DebuggerEngine::startDying() const
{
    d->m_isDying = true;
}

QString DebuggerEngine::runId() const
{
    return d->m_runId;
}

bool DebuggerRunParameters::isCppDebugging() const
{
    return cppEngineType == GdbEngineType
        || cppEngineType == LldbEngineType
        || cppEngineType == CdbEngineType
        || cppEngineType == UvscEngineType;
}

bool DebuggerRunParameters::isNativeMixedDebugging() const
{
    return nativeMixedEnabled && isCppDebugging() && isQmlDebugging;
}

QString DebuggerEngine::formatStartParameters() const
{
    const DebuggerRunParameters &sp = d->m_runParameters;
    QString rc;
    QTextStream str(&rc);
    str << "Start parameters: '" << sp.displayName << "' mode: " << sp.startMode
        << "\nABI: " << sp.toolChainAbi.toString() << '\n';
    str << "Languages: ";
    if (sp.isCppDebugging())
        str << "c++ ";
    if (sp.isQmlDebugging)
        str << "qml";
    str << '\n';
    if (!sp.inferior.executable.isEmpty()) {
        str << "Executable: " << sp.inferior.commandLine().toUserOutput();
        if (d->m_terminalRunner)
            str << " [terminal]";
        str << '\n';
        if (!sp.inferior.workingDirectory.isEmpty())
            str << "Directory: " << QDir::toNativeSeparators(sp.inferior.workingDirectory)
                << '\n';
    }
    if (!sp.debugger.executable.isEmpty())
        str << "Debugger: " << sp.debugger.executable.toUserOutput() << '\n';
    if (!sp.coreFile.isEmpty())
        str << "Core: " << QDir::toNativeSeparators(sp.coreFile) << '\n';
    if (sp.attachPID.isValid())
        str << "PID: " << sp.attachPID.pid() << ' ' << sp.crashParameter << '\n';
    if (!sp.projectSourceDirectory.isEmpty()) {
        str << "Project: " << sp.projectSourceDirectory.toUserOutput() << '\n';
        str << "Additional Search Directories:";
        for (const FilePath &dir : sp.additionalSearchDirectories)
            str << ' ' << dir;
        str << '\n';
    }
    if (!sp.remoteChannel.isEmpty())
        str << "Remote: " << sp.remoteChannel << '\n';
    if (!sp.qmlServer.host().isEmpty())
        str << "QML server: " << sp.qmlServer.host() << ':' << sp.qmlServer.port() << '\n';
    str << "Sysroot: " << sp.sysRoot << '\n';
    str << "Debug Source Location: " << sp.debugSourceLocation.join(':') << '\n';
    return rc;
}

static void createNewDock(QWidget *widget)
{
    auto dockWidget = new QDockWidget;
    dockWidget->setWidget(widget);
    dockWidget->setWindowTitle(widget->windowTitle());
    dockWidget->setFeatures(QDockWidget::DockWidgetClosable);
    dockWidget->show();
}

void DebuggerEngine::showModuleSymbols(const QString &moduleName, const Symbols &symbols)
{
    auto w = new QTreeWidget;
    w->setUniformRowHeights(true);
    w->setColumnCount(5);
    w->setRootIsDecorated(false);
    w->setAlternatingRowColors(true);
    w->setSortingEnabled(true);
    w->setObjectName("Symbols." + moduleName);
    QStringList header;
    header.append(tr("Symbol"));
    header.append(tr("Address"));
    header.append(tr("Code"));
    header.append(tr("Section"));
    header.append(tr("Name"));
    w->setHeaderLabels(header);
    w->setWindowTitle(tr("Symbols in \"%1\"").arg(moduleName));
    for (const Symbol &s : symbols) {
        auto it = new QTreeWidgetItem;
        it->setData(0, Qt::DisplayRole, s.name);
        it->setData(1, Qt::DisplayRole, s.address);
        it->setData(2, Qt::DisplayRole, s.state);
        it->setData(3, Qt::DisplayRole, s.section);
        it->setData(4, Qt::DisplayRole, s.demangled);
        w->addTopLevelItem(it);
    }
    createNewDock(w);
}

void DebuggerEngine::showModuleSections(const QString &moduleName, const Sections &sections)
{
    auto w = new QTreeWidget;
    w->setUniformRowHeights(true);
    w->setColumnCount(5);
    w->setRootIsDecorated(false);
    w->setAlternatingRowColors(true);
    w->setSortingEnabled(true);
    w->setObjectName("Sections." + moduleName);
    QStringList header;
    header.append(tr("Name"));
    header.append(tr("From"));
    header.append(tr("To"));
    header.append(tr("Address"));
    header.append(tr("Flags"));
    w->setHeaderLabels(header);
    w->setWindowTitle(tr("Sections in \"%1\"").arg(moduleName));
    for (const Section &s : sections) {
        auto it = new QTreeWidgetItem;
        it->setData(0, Qt::DisplayRole, s.name);
        it->setData(1, Qt::DisplayRole, s.from);
        it->setData(2, Qt::DisplayRole, s.to);
        it->setData(3, Qt::DisplayRole, s.address);
        it->setData(4, Qt::DisplayRole, s.flags);
        w->addTopLevelItem(it);
    }
    createNewDock(w);
}

// CppDebuggerEngine

Context CppDebuggerEngine::languageContext() const
{
    return Context(Constants::C_CPPDEBUGGER);
}

void CppDebuggerEngine::validateRunParameters(DebuggerRunParameters &rp)
{
    const bool warnOnRelease = boolSetting(WarnOnReleaseBuilds) && rp.toolChainAbi.osFlavor() != Abi::AndroidLinuxFlavor;
    bool warnOnInappropriateDebugger = false;
    QString detailedWarning;
    switch (rp.toolChainAbi.binaryFormat()) {
    case Abi::PEFormat: {
        QString preferredDebugger;
        if (rp.toolChainAbi.osFlavor() == Abi::WindowsMSysFlavor) {
            if (rp.cppEngineType == CdbEngineType)
                preferredDebugger = "GDB";
        } else if (rp.cppEngineType != CdbEngineType) {
            // osFlavor() is MSVC, so the recommended debugger is CDB
            preferredDebugger = "CDB";
        }
        if (!preferredDebugger.isEmpty()) {
            warnOnInappropriateDebugger = true;
            detailedWarning = DebuggerEngine::tr(
                        "The inferior is in the Portable Executable format.\n"
                        "Selecting %1 as debugger would improve the debugging "
                        "experience for this binary format.").arg(preferredDebugger);
            break;
        }
        if (warnOnRelease
                && rp.cppEngineType == CdbEngineType
                && rp.startMode != AttachToRemoteServer) {
            QTC_ASSERT(!rp.symbolFile.isEmpty(), return);
            if (!rp.symbolFile.exists() && !rp.symbolFile.endsWith(".exe"))
                rp.symbolFile = rp.symbolFile.stringAppended(".exe");
            QString errorMessage;
            QStringList rc;
            if (getPDBFiles(rp.symbolFile.toString(), &rc, &errorMessage) && !rc.isEmpty())
                return;
            if (!errorMessage.isEmpty()) {
                detailedWarning.append('\n');
                detailedWarning.append(errorMessage);
            }
        } else {
            return;
        }
        break;
    }
    case Abi::ElfFormat: {
        if (rp.cppEngineType == CdbEngineType) {
            warnOnInappropriateDebugger = true;
            detailedWarning = DebuggerEngine::tr(
                        "The inferior is in the ELF format.\n"
                        "Selecting GDB or LLDB as debugger would improve the debugging "
                        "experience for this binary format.");
            break;
        }

        Utils::ElfReader reader(rp.symbolFile.toString());
        const ElfData elfData = reader.readHeaders();
        const QString error = reader.errorString();

        showMessage("EXAMINING " + rp.symbolFile.toString(), LogDebug);
        QByteArray msg = "ELF SECTIONS: ";

        static const QList<QByteArray> interesting = {
            ".debug_info",
            ".debug_abbrev",
            ".debug_line",
            ".debug_str",
            ".debug_loc",
            ".debug_range",
            ".gdb_index",
            ".note.gnu.build-id",
            ".gnu.hash",
            ".gnu_debuglink"
        };

        QSet<QByteArray> seen;
        for (const ElfSectionHeader &header : elfData.sectionHeaders) {
            msg.append(header.name);
            msg.append(' ');
            if (interesting.contains(header.name))
                seen.insert(header.name);
        }
        showMessage(QString::fromUtf8(msg), LogDebug);

        if (!error.isEmpty()) {
            showMessage("ERROR WHILE READING ELF SECTIONS: " + error, LogDebug);
            return;
        }

        if (elfData.sectionHeaders.isEmpty()) {
            showMessage("NO SECTION HEADERS FOUND. IS THIS AN EXECUTABLE?", LogDebug);
            return;
        }

        // Note: .note.gnu.build-id also appears in regular release builds.
        // bool hasBuildId = elfData.indexOf(".note.gnu.build-id") >= 0;
        bool hasEmbeddedInfo = elfData.indexOf(".debug_info") >= 0;
        bool hasLink = elfData.indexOf(".gnu_debuglink") >= 0;
        if (hasEmbeddedInfo) {
            const GlobalDebuggerOptions *options = Internal::globalDebuggerOptions();
            SourcePathRegExpMap globalRegExpSourceMap;
            globalRegExpSourceMap.reserve(options->sourcePathRegExpMap.size());
            for (auto entry : qAsConst(options->sourcePathRegExpMap)) {
                const QString expanded = Utils::globalMacroExpander()->expand(entry.second);
                if (!expanded.isEmpty())
                    globalRegExpSourceMap.push_back(qMakePair(entry.first, expanded));
            }
            if (globalRegExpSourceMap.isEmpty())
                return;
            if (QSharedPointer<Utils::ElfMapper> mapper = reader.readSection(".debug_str")) {
                const char *str = mapper->start;
                const char *limit = str + mapper->fdlen;
                bool found = false;
                while (str < limit) {
                    const QString string = QString::fromUtf8(str);
                    for (auto itExp = globalRegExpSourceMap.begin(), itEnd = globalRegExpSourceMap.end();
                         itExp != itEnd;
                         ++itExp) {
                        QRegExp exp = itExp->first;
                        int index = exp.indexIn(string);
                        if (index != -1) {
                            rp.sourcePathMap.insert(string.left(index) + exp.cap(1), itExp->second);
                            found = true;
                            break;
                        }
                    }
                    if (found)
                        break;

                    const int len = int(strlen(str));
                    if (len == 0)
                        break;
                    str += len + 1;
                }
            }
        }
        if (hasEmbeddedInfo || hasLink)
            return;

        for (const QByteArray &name : qAsConst(interesting)) {
            const QString found = seen.contains(name) ? DebuggerEngine::tr("Found.")
                                                      : DebuggerEngine::tr("Not found.");
            detailedWarning.append('\n' + DebuggerEngine::tr("Section %1: %2").arg(QString::fromUtf8(name)).arg(found));
        }
        break;
    }
    default:
        return;
    }
    if (warnOnInappropriateDebugger) {
        AsynchronousMessageBox::information(DebuggerEngine::tr("Warning"),
                DebuggerEngine::tr("The selected debugger may be inappropriate for the inferior.\n"
                   "Examining symbols and setting breakpoints by file name and line number "
                   "may fail.\n")
               + '\n' + detailedWarning);
    } else if (warnOnRelease) {
        AsynchronousMessageBox::information(DebuggerEngine::tr("Warning"),
               DebuggerEngine::tr("This does not seem to be a \"Debug\" build.\n"
                  "Setting breakpoints by file name and line number may fail.")
               + '\n' + detailedWarning);
    }
}

} // namespace Internal
} // namespace Debugger

#include "debuggerengine.moc"<|MERGE_RESOLUTION|>--- conflicted
+++ resolved
@@ -460,11 +460,6 @@
 
     DebuggerEngine *m_engine = nullptr; // Not owned.
     QString m_runId;
-<<<<<<< HEAD
-    QPointer<DebuggerRunTool> m_runTool; // Not owned
-    QPointer<RunConfiguration> m_runConfiguration;  // Not owned.
-=======
->>>>>>> 33c5ff21
     QString m_debuggerName;
     QPointer<Perspective> m_perspective;
     DebuggerRunParameters m_runParameters;
@@ -1048,7 +1043,6 @@
 
 void DebuggerEngine::setRunTool(DebuggerRunTool *runTool)
 {
-    d->m_runTool = runTool;
     RunControl *runControl = runTool->runControl();
     d->m_device = runControl->device();
     if (!d->m_device)
@@ -1725,8 +1719,6 @@
     CALLGRIND_STOP_INSTRUMENTATION;
     CALLGRIND_DUMP_STATS;
 #endif
-    QTC_ASSERT(isAllowedTransition(state(), InferiorShutdownFinished),
-            qDebug() << this << state(); return);
     showMessage("NOTE: INFERIOR EXITED");
     d->resetLocation();
     setState(InferiorShutdownFinished);
@@ -1850,9 +1842,6 @@
 
     if (oldState != d->m_state)
         emit EngineManager::instance()->engineStateChanged(this);
-
-    if (state == InferiorRunOk && isPrimaryEngine())
-        emit d->m_runTool->inferiorRunning();
 
     if (state == DebuggerFinished) {
         d->setBusyCursor(false);
