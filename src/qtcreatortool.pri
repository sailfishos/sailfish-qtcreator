include(../qtcreator.pri)

TEMPLATE = app

CONFIG += console
CONFIG -= app_bundle

<<<<<<< HEAD
qtc_human_user_tool {
    DESTDIR = $$IDE_BIN_PATH
    target.path = $$INSTALL_BIN_PATH
} else {
    DESTDIR = $$IDE_LIBEXEC_PATH
    target.path  = $$INSTALL_LIBEXEC_PATH
}

INSTALLS += target

REL_PATH_TO_LIBS = $$relative_path($$IDE_LIBRARY_PATH, $$DESTDIR)
REL_PATH_TO_PLUGINS = $$relative_path($$IDE_PLUGIN_PATH, $$DESTDIR)
osx {
    QMAKE_LFLAGS += -Wl,-rpath,@executable_path/$$REL_PATH_TO_LIBS,-rpath,@executable_path/$$REL_PATH_TO_PLUGINS
} else {
    QMAKE_RPATHDIR += \$\$ORIGIN/$$REL_PATH_TO_LIBS
    QMAKE_RPATHDIR += \$\$ORIGIN/$$REL_PATH_TO_PLUGINS
}
include(rpath.pri)
=======
DESTDIR = $$IDE_LIBEXEC_PATH

RPATH_BASE = $$IDE_LIBEXEC_PATH
include(rpath.pri)

target.path  = $$INSTALL_LIBEXEC_PATH
INSTALLS += target
>>>>>>> 33c5ff21
<|MERGE_RESOLUTION|>--- conflicted
+++ resolved
@@ -5,32 +5,10 @@
 CONFIG += console
 CONFIG -= app_bundle
 
-<<<<<<< HEAD
-qtc_human_user_tool {
-    DESTDIR = $$IDE_BIN_PATH
-    target.path = $$INSTALL_BIN_PATH
-} else {
-    DESTDIR = $$IDE_LIBEXEC_PATH
-    target.path  = $$INSTALL_LIBEXEC_PATH
-}
-
-INSTALLS += target
-
-REL_PATH_TO_LIBS = $$relative_path($$IDE_LIBRARY_PATH, $$DESTDIR)
-REL_PATH_TO_PLUGINS = $$relative_path($$IDE_PLUGIN_PATH, $$DESTDIR)
-osx {
-    QMAKE_LFLAGS += -Wl,-rpath,@executable_path/$$REL_PATH_TO_LIBS,-rpath,@executable_path/$$REL_PATH_TO_PLUGINS
-} else {
-    QMAKE_RPATHDIR += \$\$ORIGIN/$$REL_PATH_TO_LIBS
-    QMAKE_RPATHDIR += \$\$ORIGIN/$$REL_PATH_TO_PLUGINS
-}
-include(rpath.pri)
-=======
 DESTDIR = $$IDE_LIBEXEC_PATH
 
 RPATH_BASE = $$IDE_LIBEXEC_PATH
 include(rpath.pri)
 
 target.path  = $$INSTALL_LIBEXEC_PATH
-INSTALLS += target
->>>>>>> 33c5ff21
+INSTALLS += target