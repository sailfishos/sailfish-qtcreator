--- conflicted
+++ resolved
@@ -461,60 +461,6 @@
 
     app.setAttribute(Qt::AA_UseHighDpiPixmaps);
 
-<<<<<<< HEAD
-    // Manually determine -settingspath and -installsettingspath command line options
-    // We can't use the regular way of the plugin manager, because that needs to parse plugin meta data
-    // but the settings path can influence which plugins are enabled
-    QString settingsPath;
-    QString installSettingsPath;
-    QStringList customPluginPaths;
-    QStringList pluginArguments;
-
-    QStringListIterator it(app.arguments());
-    while (it.hasNext()) {
-        const QString &arg = it.next();
-        if (arg == SETTINGS_OPTION && it.hasNext())
-            settingsPath = QDir::fromNativeSeparators(it.next());
-        else if (arg == INSTALL_SETTINGS_OPTION && it.hasNext())
-            installSettingsPath = QDir::fromNativeSeparators(it.next());
-        else if (arg == PLUGINPATH_OPTION && it.hasNext())
-            customPluginPaths += QDir::fromNativeSeparators(it.next());
-        else
-            pluginArguments.append(arg);
-    }
-
-    QScopedPointer<Utils::TemporaryDirectory> temporaryCleanSettingsDir;
-    if (settingsPath.isEmpty() && pluginArguments.contains(TEST_OPTION)) {
-        temporaryCleanSettingsDir.reset(new Utils::TemporaryDirectory("qtc-test-settings"));
-        if (!temporaryCleanSettingsDir->isValid())
-            return 1;
-        settingsPath = temporaryCleanSettingsDir->path();
-    }
-    if (!settingsPath.isEmpty()) {
-        QSettings::setPath(QSettings::IniFormat, QSettings::UserScope, settingsPath);
-    }
-#ifdef Q_OS_WIN
-    else {
-        // set the windows settings userdir to the install dir
-        QDir rootDir = QApplication::applicationDirPath();
-        rootDir.cdUp();
-        QString mySettingsPath = QDir::toNativeSeparators(rootDir.canonicalPath());
-        mySettingsPath += QDir::separator() + QLatin1String("settings");
-        QSettings::setPath(QSettings::IniFormat, QSettings::UserScope, mySettingsPath);
-    }
-#endif
-
-    // Must be done before any QSettings class is created
-    QSettings::setDefaultFormat(QSettings::IniFormat);
-    setupInstallSettings(installSettingsPath);
-    // plugin manager takes control of this settings object
-    QSettings *settings = userSettings();
-
-    QSettings *globalSettings = new QSettings(QSettings::IniFormat, QSettings::SystemScope,
-                                              QLatin1String(Core::Constants::IDE_SETTINGSVARIANT_STR),
-                                              QLatin1String(Core::Constants::IDE_CASED_ID));
-=======
->>>>>>> 66ed57ce
     PluginManager pluginManager;
     PluginManager::setPluginIID(QLatin1String("org.qt-project.Qt.QtCreatorPlugin"));
     PluginManager::setGlobalSettings(globalSettings);
