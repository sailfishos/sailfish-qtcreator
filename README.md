--- conflicted
+++ resolved
@@ -143,7 +143,6 @@
 
     cmake --install . --prefix /path/to/qtcreator_install --component Dependencies
 
-<<<<<<< HEAD
 ## Building for Sailfish SDK
 
 Building Qt Creator for the Sailfish SDK is done using tools, which are
@@ -159,15 +158,12 @@
 Qt Creator itself is built with buildqtc.sh, which also provides help with the
 '--help' argument. A typical command for building could be:
 
-    ./buildqtc.sh -g -v SailfishSDK -vd 'Sailfish SDK' -u sdk-test
+    ./buildqtc.sh -g -v SailfishSDK -vp 'Sailfish SDK' -u sdk-test
 
 This will build also gdb and the build results will be uploaded to upload host
 in a directory sdk-test.
 
-## Get LLVM/Clang for the Clang Code Model
-=======
 ## Getting LLVM/Clang for the Clang Code Model
->>>>>>> 733f9bd3
 
 The Clang Code Model depends on the LLVM/Clang libraries. The currently
 supported LLVM/Clang version is 8.0.
