{
    "version": 1,
    "supportedProjectTypes": [ "QmlProjectManager.QmlProject" ],
    "id": "QA.QtQuickUi",
    "category": "H.Project",
    "trDescription": "Creates a Qt Quick 2 UI project with a QML entry point. To use it, you need to have a QML runtime environment such as qmlscene set up.\n\nUse this only if you are prototyping. You cannot create a full application with this. Consider using a Qt Quick Application project instead.",
    "trDisplayName": "Qt Quick UI Prototype",
    "trDisplayCategory": "Other Project",
    "icon": "qtquickuiprototype.png",
<<<<<<< HEAD
    "enabled": "%{JS: false // [ %{Plugins} ].indexOf('QmlProjectManager') >= 0}",
=======
    "enabled": "%{JS: value('Plugins').indexOf('QmlProjectManager') >= 0}",
>>>>>>> 33c5ff21
    "featuresRequired": [ "QtSupport.Wizards.FeatureQtQuickProject", "QtSupport.Wizards.FeatureQt" ],

    "options":
    [
        { "key": "QmlProjectFileName", "value": "%{JS: Util.fileName(value('ProjectDirectory') + '/' + value('ProjectName'), 'qmlproject')}" },
        { "key": "MainQmlFileName", "value": "%{JS: Util.fileName(value('ProjectName'), 'qml')}" },
        { "key": "QtQuickVersion", "value": "%{JS: value('QtVersion').QtQuickVersion}" },
        { "key": "QtQuickWindowVersion", "value": "%{JS: value('QtVersion').QtQuickWindowVersion}" },
        { "key": "QtQuickVirtualKeyboardImport", "value": "%{JS: value('QtVersion').QtQuickVirtualKeyboardImport}" },
        { "key": "QtQuickFeature", "value": "QtSupport.Wizards.FeatureQtQuick.%{QtQuickVersion}" },
        { "key": "UseVirtualKeyboardByDefault", "value": "%{JS: value('Plugins').indexOf('Boot2Qt') >= 0 || value('Plugins').indexOf('Boot2QtQdb') >= 0}" }
    ],

    "pages":
    [
        {
            "trDisplayName": "Project Location",
            "trShortTitle": "Location",
            "typeId": "Project"
        },
        {
            "trDisplayName": "Define Project Details",
            "trShortTitle": "Details",
            "typeId": "Fields",
            "data":
            [
                {
                    "name": "QtVersion",
                    "trDisplayName": "Minimal required Qt version:",
                    "type": "ComboBox",
                    "data":
                    {
                        "index": 3,
                        "items":
                        [
                            {
                                "trKey": "Qt 5.15",
                                "value":
                                {
                                    "QtQuickVersion": "2.15",
                                    "QtQuickWindowVersion": "2.15",
                                    "QtQuickVirtualKeyboardImport": "QtQuick.VirtualKeyboard 2.15"
                                }
                            },
                            {
                                "trKey": "Qt 5.14",
                                "value":
                                {
                                    "QtQuickVersion": "2.14",
                                    "QtQuickWindowVersion": "2.14",
                                    "QtQuickVirtualKeyboardImport": "QtQuick.VirtualKeyboard 2.14"
                                }
                            },
                            {
                                "trKey": "Qt 5.13",
                                "value":
                                {
                                    "QtQuickVersion": "2.13",
                                    "QtQuickWindowVersion": "2.13",
                                    "QtQuickVirtualKeyboardImport": "QtQuick.VirtualKeyboard 2.4"
                                }
                            },
                            {
                                "trKey": "Qt 5.12",
                                "value":
                                {
                                    "QtQuickVersion": "2.12",
                                    "QtQuickWindowVersion": "2.12",
                                    "QtQuickVirtualKeyboardImport": "QtQuick.VirtualKeyboard 2.4"
                                }
                            },
                            {
                                "trKey": "Qt 5.11",
                                "value":
                                {
                                    "QtQuickVersion": "2.11",
                                    "QtQuickWindowVersion": "2.11",
                                    "QtQuickVirtualKeyboardImport": "QtQuick.VirtualKeyboard 2.3"
                                }
                            },
                            {
                                "trKey": "Qt 5.10",
                                "value":
                                {
                                    "QtQuickVersion": "2.10",
                                    "QtQuickWindowVersion": "2.10",
                                    "QtQuickVirtualKeyboardImport": "QtQuick.VirtualKeyboard 2.3"
                                }
                            },
                            {
                                "trKey": "Qt 5.9",
                                "value":
                                {
                                    "QtQuickVersion": "2.9",
                                    "QtQuickWindowVersion": "2.2",
                                    "QtQuickVirtualKeyboardImport": "QtQuick.VirtualKeyboard 2.2"
                                }
                            },
                            {
                                "trKey": "Qt 5.8",
                                "value":
                                {
                                    "QtQuickVersion": "2.8",
                                    "QtQuickWindowVersion": "2.2",
                                    "QtQuickVirtualKeyboardImport": "QtQuick.VirtualKeyboard 2.1"
                                }
                            },
                            {
                                "trKey": "Qt 5.7",
                                "value":
                                {
                                    "QtQuickVersion": "2.7",
                                    "QtQuickWindowVersion": "2.2",
                                    "QtQuickVirtualKeyboardImport": "QtQuick.VirtualKeyboard 2.1"
                                }
                            },
                            {
                                "trKey": "Qt 5.6",
                                "value":
                                {
                                    "QtQuickVersion": "2.6",
                                    "QtQuickWindowVersion": "2.2",
                                    "QtQuickVirtualKeyboardImport": "QtQuick.Enterprise.VirtualKeyboard 2.0"
                                }
                            }
                        ]
                    }
                },
                {
                    "name": "UseVirtualKeyboard",
                    "trDisplayName": "Use Qt Virtual Keyboard",
                    "type": "CheckBox",
                    "data":
                    {
                        "checked": "%{UseVirtualKeyboardByDefault}"
                    }
                }
            ]
        },
        {
            "trDisplayName": "Kit Selection",
            "trShortTitle": "Kits",
            "typeId": "Kits",
            "enabled": "%{JS: ! %{IsSubproject}}",
            "data": {
                "projectFilePath": "%{QmlProjectFileName}",
                "requiredFeatures": [ "QtSupport.Wizards.FeatureQt", "%{QtQuickFeature}" ]
            }
        },
        {
            "trDisplayName": "Project Management",
            "trShortTitle": "Summary",
            "typeId": "Summary"
        }
    ],
    "generators":
    [
        {
            "typeId": "File",
            "data":
            [
                {
                    "source": "app.qmlproject",
                    "target": "%{QmlProjectFileName}",
                    "openAsProject": true
                },
                {
                    "source": "../qtquickapplication/empty/main.qml.tpl",
                    "target": "%{ProjectDirectory}/%{MainQmlFileName}",
                    "openInEditor": true
                },
                {
                    "source": "../git.ignore",
                    "target": "%{ProjectDirectory}/.gitignore",
                    "condition": "%{JS: !value('IsSubproject') && value('VersionControl') === 'G.Git'}"
                }
            ]
        }
    ]
}<|MERGE_RESOLUTION|>--- conflicted
+++ resolved
@@ -7,11 +7,7 @@
     "trDisplayName": "Qt Quick UI Prototype",
     "trDisplayCategory": "Other Project",
     "icon": "qtquickuiprototype.png",
-<<<<<<< HEAD
-    "enabled": "%{JS: false // [ %{Plugins} ].indexOf('QmlProjectManager') >= 0}",
-=======
     "enabled": "%{JS: value('Plugins').indexOf('QmlProjectManager') >= 0}",
->>>>>>> 33c5ff21
     "featuresRequired": [ "QtSupport.Wizards.FeatureQtQuickProject", "QtSupport.Wizards.FeatureQt" ],
 
     "options":
