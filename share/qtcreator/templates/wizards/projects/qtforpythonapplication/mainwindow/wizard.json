--- conflicted
+++ resolved
@@ -5,16 +5,9 @@
     "category": "F.ApplicationPySide",
     "trDescription": "Creates a Qt for Python application that contains an empty window.",
     "trDisplayName": "Qt for Python - Window",
-<<<<<<< HEAD
-    "trDisplayCategory": "Application",
-    "icon": "icon.png",
-    "enabled": "%{JS: false // [ %{Plugins} ].indexOf('PythonEditor') >= 0}",
-    "featuresRequired": [ "QtSupport.Wizards.FeatureQt.5.6" ],
-=======
     "trDisplayCategory": "Application (Qt for Python)",
     "icon": "../icons/icon.png",
     "enabled": "%{JS: value('Plugins').indexOf('Python') >= 0}",
->>>>>>> 33c5ff21
 
     "options":
     [
