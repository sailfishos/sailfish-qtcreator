--- conflicted
+++ resolved
@@ -7,12 +7,7 @@
     "trDisplayName": "Qt for Python - Empty",
     "trDisplayCategory": "Application (Qt for Python)",
     "icon": "icon.png",
-<<<<<<< HEAD
-    "enabled": "%{JS: false // [ %{Plugins} ].indexOf('PythonEditor') >= 0}",
-    "featuresRequired": [ "QtSupport.Wizards.FeatureQt.5.6" ],
-=======
     "enabled": "%{JS: value('Plugins').indexOf('Python') >= 0}",
->>>>>>> 33c5ff21
 
     "options":
     [
