--- conflicted
+++ resolved
@@ -8,11 +8,7 @@
     "trDisplayCategory": "Application (Qt Quick)",
     "icon": "icon.png",
     "featuresRequired": [ "QtSupport.Wizards.FeatureQt.5.7" ],
-<<<<<<< HEAD
-    "enabled": "%{JS: false // [ %{Plugins} ].indexOf('QmakeProjectManager') >= 0 || [ %{Plugins} ].indexOf('QbsProjectManager') >= 0 || [ %{Plugins} ].indexOf('CMakeProjectManager') >= 0}",
-=======
     "enabled": "%{JS: value('Plugins').indexOf('QmakeProjectManager') >= 0 || value('Plugins').indexOf('QbsProjectManager') >= 0 || value('Plugins').indexOf('CMakeProjectManager') >= 0}",
->>>>>>> 33c5ff21
 
     "options":
     [
