{
    "version": 1,
    "supportedProjectTypes": [ "MesonProjectManager.MesonProject", "CMakeProjectManager.CMakeProject", "Qbs.QbsProject", "Qt4ProjectManager.Qt4Project" ],
    "id": "H.CppLibrary",
    "category": "G.Library",
    "trDescription": "Creates a C++ library. This can be used to create:<ul><li>a shared C++ library for use with <tt>QPluginLoader</tt> and runtime (Plugins)</li><li>a shared or static C++ library for use with another project at linktime</li></ul>",
    "trDisplayName": "C++ Library",
    "trDisplayCategory": "Library",
    "icon": "../../global/lib.png",
<<<<<<< HEAD
    "enabled": "%{JS: false // value('Plugins').indexOf('CppEditor') >= 0 && (value('Plugins').indexOf('QmakeProjectManager') >= 0 || value('Plugins').indexOf('CMakeProjectManager') >= 0)}",
=======
    "enabled": "%{JS: value('Plugins').indexOf('CppEditor') >= 0 && (value('Plugins').indexOf('QmakeProjectManager') >= 0 || value('Plugins').indexOf('CMakeProjectManager') >= 0 || value('Plugins').indexOf('MesonProjectManager') >= 0)}",
>>>>>>> d8a35381

    "options":
    [
        { "key": "ProjectFile", "value": "%{JS: value('BuildSystem') === 'cmake' ? value('CMakeFile') : ( value('BuildSystem') === 'meson' ? value('MesonFile') : value('ProFile') )}" },
        { "key": "ProFile", "value": "%{JS: Util.fileName(value('ProjectDirectory') + '/' + value('ProjectName'), value('BuildSystem') === 'qmake' ? 'pro' : 'qbs')}" },
        { "key": "CMakeFile", "value": "%{ProjectDirectory}/CMakeLists.txt" },
        { "key": "MesonFile", "value": "%{ProjectDirectory}/meson.build" },
        { "key": "PluginJsonFile", "value": "%{JS: Util.fileName(value('ProjectName'), 'json')}" },
        { "key": "IsShared", "value": "%{JS: value('Type') === 'shared'}" },
        { "key": "IsStatic", "value": "%{JS: value('Type') === 'static'}" },
        { "key": "IsQtPlugin", "value": "%{JS: value('Type') === 'qtplugin'}" },
        { "key": "BaseClassName", "value": "%{JS: value('BaseClassInfo').BaseClassName }" },
        { "key": "PluginTargetPath", "value": "%{JS: value('BaseClassInfo').PluginTargetPath }" },
        { "key": "PluginInterface", "value": "%{JS: value('BaseClassInfo').PluginInterface }" },
        { "key": "PluginModule", "value": "%{JS: value('BaseClassInfo').PluginModule }" },
        { "key": "PluginMethods", "value": "%{JS: value('BaseClassInfo').PluginMethods }" },
        { "key": "QtModule", "value": "%{JS: value('IsQtPlugin') === 'true' ? value('PluginModule') : value('LibraryQtModule')}" },
        { "key": "QtModuleUpperCase", "value": "%{JS: value('QtModule').charAt(0).toUpperCase() + value('QtModule').slice(1)}" },
        { "key": "LibraryDefine", "value": "%{JS: Cpp.headerGuard(value('ProjectName')) + '_LIBRARY'}" },
        { "key": "LibraryExport", "value": "%{JS: Cpp.headerGuard(value('ProjectName')) + '_EXPORT'}" },
        { "key": "GlobalHdrFileName", "value": "%{JS: Util.fileName(value('ProjectName') + '_global', Util.preferredSuffix('text/x-c++hdr'))}" },
        { "key": "TargetInstallPath", "value": "%{JS: value('IsShared') === 'true' ? '/usr/lib' : (value('IsQtPlugin') && value('PluginTargetPath') ? '$$[QT_INSTALL_PLUGINS]/' + value('PluginTargetPath') : '')}" },
        { "key": "CN", "value": "%{JS: Cpp.className(value('Class'))}" },
        { "key": "GUARD", "value": "%{JS: Cpp.classToHeaderGuard(value('Class'), Util.suffix(value('HdrFileName')))}" },
        { "key": "HasTranslation", "value": "%{JS: value('TsFileName') !== ''}" },
        { "key": "GLOBAL_GUARD", "value": "%{JS: Cpp.headerGuard(value('GlobalHdrFileName'))}" }
    ],

    "pages":
    [
        {
            "trDisplayName": "Project Location",
            "trShortTitle": "Location",
            "typeId": "Project",
            "data": { "trDescription": "This wizard creates a C++ library project." }
        },
        {
            "trDisplayName": "Define Build System",
            "trShortTitle": "Build System",
            "typeId": "Fields",
            "enabled": "%{JS: !value('IsSubproject')}",
            "data":
            [
                {
                    "name": "BuildSystem",
                    "trDisplayName": "Build system:",
                    "type": "ComboBox",
                    "persistenceKey": "BuildSystemType",
                    "data":
                    {
                        "index": 0,
                        "items":
                        [
                            {
                                "trKey": "qmake",
                                "value": "qmake",
                                "condition": "%{JS: value('Plugins').indexOf('QmakeProjectManager') >= 0}"
                            },
                            {
                                "trKey": "CMake",
                                "value": "cmake",
                                "condition": "%{JS: value('Plugins').indexOf('CMakeProjectManager') >= 0}"
                            },
                            {
                                "trKey": "Qbs",
                                "value": "qbs",
                                "condition": "%{JS: value('Plugins').indexOf('QbsProjectManager') >= 0}"
                            },
                            {
                                "trKey": "Meson",
                                "value": "meson",
                                "condition": "%{JS: value('Plugins').indexOf('MesonProjectManager') >= 0}"
                            }
                        ]
                    }
                }
            ]
        },
        {
            "trDisplayName": "Define Project Details",
            "trShortTitle": "Details",
            "typeId": "Fields",
            "data":
            [
                {
                    "name": "ClassPageDescription",
                    "type": "Label",
                    "data":
                    {
                        "trText": "Specify basic information about the classes for which you want to generate skeleton source code files.",
                        "wordWrap": true
                    }
                },
                {
                    "name": "Type",
                    "trDisplayName": "Type:",
                    "type": "ComboBox",
                    "data":
                    {
                        "index": 0,
                        "items":
                        [
                            {
                                "trKey": "Shared Library",
                                "value": "shared"
                            },
                            {
                                "trKey": "Statically Linked Library",
                                "value": "static"
                            },
                            {
                                "trKey": "Qt Plugin",
                                "value": "qtplugin"
                            }
                        ]
                    }
                },
                {
                    "name": "Sp0",
                    "type": "Spacer"
                },
                {
                    "name": "Class",
                    "trDisplayName": "Class name:",
                    "mandatory": true,
                    "type": "LineEdit",
                    "data":
                    {
                        "validator": "(?:(?:[a-zA-Z_][a-zA-Z_0-9]*::)*[a-zA-Z_][a-zA-Z_0-9]*|)",
                        "trText": "%{JS: value('Type') === 'qtplugin' ? value('BaseClassName').slice(1) : (value('ProjectName').charAt(0).toUpperCase() + value('ProjectName').slice(1))}"
                    }
                },
                {
                    "name": "BaseClassInfo",
                    "trDisplayName": "Base class:",
                    "type": "ComboBox",
                    "visible": "%{JS: value('Type') === 'qtplugin'}",
                    "data":
                    {
                        "index": 1,
                        "items":
                        [
                            {
                                "trKey": "QAccessiblePlugin",
                                "value":
                                {
                                    "BaseClassName": "QAccessiblePlugin",
                                    "PluginTargetPath": "accessible",
                                    "PluginInterface": "QAccessibleFactoryInterface",
                                    "PluginModule": "gui",
                                    "PluginMethods": "QAccessibleInterface *create(const QString &key, QObject *object)"
                                }
                            },
                            {
                                "trKey": "QGenericPlugin",
                                "value":
                                {
                                    "BaseClassName": "QGenericPlugin",
                                    "PluginTargetPath": "generic",
                                    "PluginInterface": "QGenericPluginFactoryInterface",
                                    "PluginModule": "gui",
                                    "PluginMethods": "QObject *create(const QString &name, const QString &spec)"
                                }
                            },
                            {
                                "trKey": "QIconEnginePlugin",
                                "value":
                                {
                                    "BaseClassName": "QIconEnginePlugin",
                                    "PluginTargetPath": "imageformats",
                                    "PluginInterface": "QIconEngineFactoryInterface",
                                    "PluginModule": "gui",
                                    "PluginMethods": "QIconEngine *create(const QString &filename)"
                                }
                            },
                            {
                                "trKey": "QImageIOPlugin",
                                "value":
                                {
                                    "BaseClassName": "QImageIOPlugin",
                                    "PluginTargetPath": "imageformats",
                                    "PluginInterface": "QImageIOHandlerFactoryInterface",
                                    "PluginModule": "gui",
                                    "PluginMethods": "QImageIOPlugin::Capabilities capabilities(QIODevice *device, const QByteArray &format) const|QImageIOHandler *create(QIODevice *device, const QByteArray &format) const"
                                }
                            },
                            {
                                "trKey": "QScriptExtensionPlugin",
                                "value":
                                {
                                    "BaseClassName": "QScriptExtensionPlugin",
                                    "PluginTargetPath": "",
                                    "PluginInterface": "QScriptExtensionInterface",
                                    "PluginModule": "script",
                                    "PluginMethods": "void initialize(const QString &key, QScriptEngine *engine)|QStringList keys() const"
                                }
                            },
                            {
                                "trKey": "QSqlDriverPlugin",
                                "value":
                                {
                                    "BaseClassName": "QSqlDriverPlugin",
                                    "PluginTargetPath": "sqldrivers",
                                    "PluginInterface": "QSqlDriverFactoryInterface",
                                    "PluginModule": "sql",
                                    "PluginMethods": "QSqlDriver *create(const QString &key)"
                                }
                            },
                            {
                                "trKey": "QStylePlugin",
                                "value":
                                {
                                    "BaseClassName": "QStylePlugin",
                                    "PluginTargetPath": "styles",
                                    "PluginInterface": "QStyleFactoryInterface",
                                    "PluginModule": "widgets",
                                    "PluginMethods": "QStyle *create(const QString &key)"
                                }
                            }
                        ]
                    }
                },
                {
                    "name": "LibraryQtModule",
                    "trDisplayName": "Qt module:",
                    "type": "ComboBox",
                    "visible": "%{JS: value('Type') != 'qtplugin'}",
                    "data":
                    {
                        "index": 1,
                        "items":
                        [
                            {
                                "trKey": "None",
                                "value": "none"
                            },
                            {
                                "trKey": "Core",
                                "value": "core"
                            },
                            {
                                "trKey": "Gui",
                                "value": "gui"
                            },
                            {
                                "trKey": "Widgets",
                                "value": "widgets"
                            }
                        ]
                    }
                },
                {
                    "name": "Sp1",
                    "type": "Spacer"
                },
                {
                    "name": "HdrFileName",
                    "type": "LineEdit",
                    "trDisplayName": "Header file:",
                    "mandatory": true,
                    "data": { "trText": "%{JS: Cpp.classToFileName(value('Class'), Util.preferredSuffix('text/x-c++hdr'))}" }
                },
                {
                    "name": "SrcFileName",
                    "type": "LineEdit",
                    "trDisplayName": "Source file:",
                    "mandatory": true,
                    "data": { "trText": "%{JS: Cpp.classToFileName(value('Class'), Util.preferredSuffix('text/x-c++src'))}" }
                }
            ]
        },
        {
            "trDisplayName": "Translation File",
            "trShortTitle": "Translation",
            "data": { "enabled": "%{JS: value('QtModule') === 'none' ? 'no' : 'yes'}" },
            "typeId": "QtTranslation"
        },
        {
            "trDisplayName": "Kit Selection",
            "trShortTitle": "Kits",
            "typeId": "Kits",
            "enabled": "%{JS: !value('IsSubproject')}",
            "data": { "projectFilePath": "%{ProjectFile}" }
        },
        {
            "trDisplayName": "Project Management",
            "trShortTitle": "Summary",
            "typeId": "Summary"
        }
    ],
    "generators":
    [
        {
            "typeId": "File",
            "data":
            [
                {
                    "source": "project.pro",
                    "target": "%{ProFile}",
                    "openAsProject": true,
                    "condition": "%{JS: value('BuildSystem') === 'qmake'}"
                },
                {
                    "source": "project.qbs",
                    "target": "%{ProFile}",
                    "openAsProject": true,
                    "condition": "%{JS: value('BuildSystem') === 'qbs'}"
                },
                {
                    "source": "CMakeLists.txt",
                    "openAsProject": true,
                    "condition": "%{JS: value('BuildSystem') === 'cmake'}"
                },
                {
                    "source": "meson.build",
                    "openAsProject": true,
                    "condition": "%{JS: value('BuildSystem') === 'meson'}"
                },
                {
                    "source": "lib.cpp",
                    "target": "%{SrcFileName}",
                    "openInEditor": true
                },
                {
                    "source": "lib.h",
                    "target": "%{HdrFileName}"
                },
                {
                    "source": "lib_global.h",
                    "target": "%{GlobalHdrFileName}",
                    "condition": "%{JS: value('Type') === 'shared'}"
                },
                {
                    "source": "project.json",
                    "target": "%{PluginJsonFile}",
                    "condition": "%{JS: value('Type') === 'qtplugin'}"
                },
                {
                    "source": "../translation.ts",
                    "target": "%{TsFileName}",
                    "condition": "%{HasTranslation}"
                },
                {
                    "source": "../git.ignore",
                    "target": ".gitignore",
                    "condition": "%{JS: !value('IsSubproject') && value('VersionControl') === 'G.Git'}"
                }
            ]
        }
    ]
}<|MERGE_RESOLUTION|>--- conflicted
+++ resolved
@@ -7,11 +7,7 @@
     "trDisplayName": "C++ Library",
     "trDisplayCategory": "Library",
     "icon": "../../global/lib.png",
-<<<<<<< HEAD
-    "enabled": "%{JS: false // value('Plugins').indexOf('CppEditor') >= 0 && (value('Plugins').indexOf('QmakeProjectManager') >= 0 || value('Plugins').indexOf('CMakeProjectManager') >= 0)}",
-=======
     "enabled": "%{JS: value('Plugins').indexOf('CppEditor') >= 0 && (value('Plugins').indexOf('QmakeProjectManager') >= 0 || value('Plugins').indexOf('CMakeProjectManager') >= 0 || value('Plugins').indexOf('MesonProjectManager') >= 0)}",
->>>>>>> d8a35381
 
     "options":
     [
