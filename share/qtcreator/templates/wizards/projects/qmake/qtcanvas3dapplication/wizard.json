{
    "version": 1,
    "supportedProjectTypes": [ "Qt4ProjectManager.Qt4Project" ],
    "id": "W.QtCanvas3dApplication",
    "category": "F.Application",
    "trDescription": "Creates a Qt Canvas 3D QML project. Optionally including three.js.",
    "trDisplayName": "Qt Canvas 3D Application",
    "trDisplayCategory": "Application",
    "icon": "3dapplication.png",
<<<<<<< HEAD
    "featuresRequired": [ "QtSupport.Wizards.FeatureQtCanvas3d" ],
    "enabled": "%{JS: false // [ %{Plugins} ].indexOf('QmakeProjectManager') >= 0}",
=======
    "featuresRequired": [ "QtSupport.Wizards.FeatureQtCanvas3d1.1" ],
    "enabled": "%{JS: [ %{Plugins} ].indexOf('QmakeProjectManager') >= 0}",
>>>>>>> 6863acfe

    "options":
    [
        { "key": "ProFileName", "value": "%{JS: Util.fileName('%{ProjectDirectory}/%{ProjectName}', 'pro')}" },
        { "key": "MainCppFileName", "value": "%{JS: 'main.' + Util.preferredSuffix('text/x-c++src')}" },
        { "key": "QtQuickVersion", "value": "%{JS: %{QtVersion}.qtQuickVersion}" },
        { "key": "QtQuickWindowVersion", "value": "%{JS: %{QtVersion}.qtQuickWindowVersion}" }
    ],

    "pages":
    [
        {
            "trDisplayName": "Project Location",
            "trShortTitle": "Location",
            "typeId": "Project"
        },
        {
            "trDisplayName": "Define Project Details",
            "trShortTitle": "Details",
            "typeId": "Fields",
            "data":
            [
                {
                    "name": "ThreeJs",
                    "trDisplayName": "Create a three.js based application.",
                    "type": "CheckBox",
                    "data":
                    {
                        "checked": false
                    }
                }
            ]
        },
        {
            "trDisplayName": "Kit Selection",
            "trShortTitle": "Kits",
            "typeId": "Kits",
            "data": { "projectFilePath": "%{ProFileName}" }
        },
        {
            "trDisplayName": "Project Management",
            "trShortTitle": "Summary",
            "typeId": "Summary"
        }
    ],
    "generators":
    [
        {
            "typeId": "File",
            "data":
            [
                {
                    "source": "app.pro",
                    "target": "%{ProFileName}",
                    "openAsProject": true
                },
                {
                    "source": "main.cpp",
                    "target": "%{MainCppFileName}"
                },
                {
                    "source": "main.qml.tpl",
                    "target": "main.qml",
                    "openInEditor": true
                },
                {
                    "source": "threejs/3rdparty/three.js",
                    "condition": "%{ThreeJs}",
                    "target": "%{ProjectDirectory}/three.js",
                    "isBinary": true
                },
                {
                    "source": "%{JS: (%{ThreeJs} ? 'threejs' : 'plaincanvas3d') + '/glcode.js'}",
                    "target": "%{ProjectDirectory}/glcode.js"
                },
                {
                    "source": "qml.qrc"
                },
                {
                    "source": "../../../../shared/qrcdeployment.pri",
                    "target": "%{ProjectDirectory}/deployment.pri"
                },
                {
                    "source": "../../git.ignore",
                    "target": ".gitignore",
                    "condition": "%{JS: !%{IsSubproject} && '%{VersionControl}' === 'G.Git'}"
                }
            ]
        }
    ]
}<|MERGE_RESOLUTION|>--- conflicted
+++ resolved
@@ -7,13 +7,8 @@
     "trDisplayName": "Qt Canvas 3D Application",
     "trDisplayCategory": "Application",
     "icon": "3dapplication.png",
-<<<<<<< HEAD
     "featuresRequired": [ "QtSupport.Wizards.FeatureQtCanvas3d" ],
     "enabled": "%{JS: false // [ %{Plugins} ].indexOf('QmakeProjectManager') >= 0}",
-=======
-    "featuresRequired": [ "QtSupport.Wizards.FeatureQtCanvas3d1.1" ],
-    "enabled": "%{JS: [ %{Plugins} ].indexOf('QmakeProjectManager') >= 0}",
->>>>>>> 6863acfe
 
     "options":
     [
