# Add more folders to ship with the application, here
# DEPLOYMENTFOLDERS #
folder_01.source = qml/app
folder_01.target = qml
DEPLOYMENTFOLDERS = folder_01
# DEPLOYMENTFOLDERS_END #

# Additional import path used to resolve Qml modules in Creator's code model
# QML_IMPORT_PATH #
QML_IMPORT_PATH =

# Avoid auto screen rotation
# ORIENTATIONLOCK #
DEFINES += ORIENTATIONLOCK

# Needs to be defined for Symbian
# NETWORKACCESS #
DEFINES += NETWORKACCESS

# TARGETUID3 #
symbian:TARGET.UID3 = 0xE1111234

# Smart Installer package's UID
# This UID is from the protected range 
# and therefore the package will fail to install if self-signed
# By default qmake uses the unprotected range value if unprotected UID is defined for the application
# and 0x2002CCCF value if protected UID is given to the application
#symbian:DEPLOYMENT.installer_header = 0x2002CCCF
<<<<<<< HEAD

symbian:ICON = symbianicon.svg
=======
>>>>>>> 89e66d70

# Define QMLJSDEBUGGER to enable basic debugging (setting breakpoints etc)
# Define QMLOBSERVER for advanced features (requires experimental QmlInspector plugin!)
#DEFINES += QMLJSDEBUGGER
#DEFINES += QMLOBSERVER

# The .cpp file which was generated for your project. Feel free to hack it.
SOURCES += main.cpp

# Please do not modify the following two lines. Required for deployment.
include(qmlapplicationviewer/qmlapplicationviewer.pri)
# INCLUDE_DEPLOYMENT_PRI (wizard will remove the include and append deployment.pri to qmlapplicationviewer.pri, instead) #
include(../shared/deployment.pri)
qtcAddDeployment()<|MERGE_RESOLUTION|>--- conflicted
+++ resolved
@@ -26,11 +26,6 @@
 # By default qmake uses the unprotected range value if unprotected UID is defined for the application
 # and 0x2002CCCF value if protected UID is given to the application
 #symbian:DEPLOYMENT.installer_header = 0x2002CCCF
-<<<<<<< HEAD
-
-symbian:ICON = symbianicon.svg
-=======
->>>>>>> 89e66d70
 
 # Define QMLJSDEBUGGER to enable basic debugging (setting breakpoints etc)
 # Define QMLOBSERVER for advanced features (requires experimental QmlInspector plugin!)
