/****************************************************************************
**
** Copyright (C) 2016 The Qt Company Ltd.
** Contact: https://www.qt.io/licensing/
**
** This file is part of Qt Creator.
**
** Commercial License Usage
** Licensees holding valid commercial Qt licenses may use this file in
** accordance with the commercial license agreement provided with the
** Software or, alternatively, in accordance with the terms contained in
** a written agreement between you and The Qt Company. For licensing terms
** and conditions see https://www.qt.io/terms-conditions. For further
** information use the contact form at https://www.qt.io/contact-us.
**
** GNU General Public License Usage
** Alternatively, this file may be used under the terms of the GNU
** General Public License version 3 as published by the Free Software
** Foundation with exceptions as appearing in the file LICENSE.GPL3-EXCEPT
** included in the packaging of this file. Please review the following
** information to ensure the GNU General Public License requirements will
** be met: https://www.gnu.org/licenses/gpl-3.0.html.
**
****************************************************************************/

import QtQuick 2.1
import HelperWidgets 2.0
import QtQuick.Layouts 1.0

Column {
    anchors.left: parent.left
    anchors.right: parent.right

    FlickableSection {
        anchors.left: parent.left
        anchors.right: parent.right
    }

    Section {
        anchors.left: parent.left
        anchors.right: parent.right
        caption: qsTr("List View")

        SectionLayout {

            Label {
                text: qsTr("Cache")
                tooltip: qsTr("Cache buffer")
                disabledState: !backendValues.cacheBuffer.isAvailable
            }

            SectionLayout {
                SpinBox {
                    backendValue: backendValues.cacheBuffer
                    minimumValue: 0
                    maximumValue: 1000
                    decimals: 0
                    enabled: backendValue.isAvailable
                }

                ExpandingSpacer {
                }
            }

            Label {
                text: qsTr("Navigation wraps")
<<<<<<< HEAD
                tooltip: qsTr("Whether the grid wraps key navigation.")
=======
                tooltip: qsTr("Determines whether the grid wraps key navigation.")
                disabledState: !backendValues.keyNavigationWraps.isAvailable
>>>>>>> 1074dab4
            }

            SectionLayout {
                CheckBox {
                    Layout.fillWidth: true
                    backendValue: backendValues.keyNavigationWraps
                    text: backendValues.keyNavigationWraps.valueToString
                    enabled: backendValue.isAvailable
                }
                ExpandingSpacer {
                }
            }

            Label {
                text: qsTr("Orientation")
                tooltip: qsTr("Orientation of the list.")
            }

            SecondColumnLayout {
                ComboBox {
                    scope: "ListView"
                    model: ["Horizontal", "Vertical"]
                    backendValue: backendValues.orientation
                    Layout.fillWidth: true
                }
                ExpandingSpacer {
                }
            }

            Label {
<<<<<<< HEAD
                text: qsTr("Layout direction")
=======
                text: qsTr("Layout Direction")
                disabledState: !backendValues.layoutDirection.isAvailable
>>>>>>> 1074dab4
            }

            SecondColumnLayout {
                ComboBox {
                    scope: "Qt"
                    model: ["LeftToRight", "RightToLeft"]
                    backendValue: backendValues.layoutDirection
                    Layout.fillWidth: true
                    enabled: backendValue.isAvailable
                }
                ExpandingSpacer {
                }
            }

            Label {
                text: qsTr("Snap mode")
                tooltip: qsTr("Determines how the view scrolling will settle following a drag or flick.")
                disabledState: !backendValues.snapMode.isAvailable
            }

            SecondColumnLayout {
                ComboBox {
                    scope: "ListView"
                    model: ["NoSnap", "SnapToItem", "SnapOneItem"]
                    backendValue: backendValues.snapMode
                    Layout.fillWidth: true
                    enabled: backendValue.isAvailable
                }
                ExpandingSpacer {
                }
            }

            Label {
                text: qsTr("Spacing")
                tooltip: qsTr("Spacing between items.")
            }

            SectionLayout {
                SpinBox {
                    backendValue: backendValues.spacing
                    minimumValue: -4000
                    maximumValue: 4000
                    decimals: 0
                }
                ExpandingSpacer {
                }
            }

        }
    }

    Section {
        anchors.left: parent.left
        anchors.right: parent.right
        caption: qsTr("List View Highlight")

        SectionLayout {

            Label {
                text: qsTr("Range")
                tooltip: qsTr("Highlight range")
                disabledState: !backendValues.highlightRangeMode.isAvailable
            }

            SecondColumnLayout {
                ComboBox {
                    scope: "ListView"
                    model: ["NoHighlightRange", "ApplyRange", "StrictlyEnforceRange"]
                    backendValue: backendValues.highlightRangeMode
                    Layout.fillWidth: true
                    enabled: backendValue.isAvailable
                }
                ExpandingSpacer {
                }
            }


            Label {
                text: qsTr("Move duration")
                tooltip: qsTr("Move animation duration of the highlight delegate.")
                disabledState: !backendValues.highlightMoveDuration.isAvailable
            }

            SectionLayout {
                SpinBox {
                    backendValue: backendValues.highlightMoveDuration
                    minimumValue: -1
                    maximumValue: 1000
                    decimals: 0
                    enabled: backendValue.isAvailable
                }
                ExpandingSpacer {
                }
            }

            Label {
                text: qsTr("Move velocity")
                tooltip: qsTr("Move animation velocity of the highlight delegate.")
                disabledState: !backendValues.highlightMoveVelocity.isAvailable
            }

            SectionLayout {
                SpinBox {
                    backendValue: backendValues.highlightMoveVelocity
                    minimumValue: -1
                    maximumValue: 1000
                    decimals: 0
                    enabled: backendValue.isAvailable
                }
                ExpandingSpacer {
                }
            }

            Label {
                text: qsTr("Resize duration")
<<<<<<< HEAD
                tooltip: qsTr("Resizes animation duration of the highlight delegate.")
=======
                tooltip: qsTr("Resize animation duration of the highlight delegate.")
                disabledState: !backendValues.highlightResizeDuration.isAvailable
>>>>>>> 1074dab4
            }

            SectionLayout {
                SpinBox {
                    backendValue: backendValues.highlightResizeDuration
                    minimumValue: -1
                    maximumValue: 1000
                    decimals: 0
                    enabled: backendValue.isAvailable
                }
                ExpandingSpacer {
                }
            }

            Label {
                text: qsTr("Resize velocity")
                tooltip: qsTr("Resize animation velocity of the highlight delegate.")
                disabledState: !backendValues.highlightResizeVelocity.isAvailable
            }

            SectionLayout {
                SpinBox {
                    backendValue: backendValues.highlightResizeVelocity
                    minimumValue: -1
                    maximumValue: 1000
                    decimals: 0
                    enabled: backendValue.isAvailable
                }
                ExpandingSpacer {
                }
            }

            Label {
                text: qsTr("Preferred begin")
                tooltip: qsTr("Preferred highlight begin - must be smaller than Preferred end.")
                disabledState: !backendValues.preferredHighlightBegin.isAvailable
            }

            SectionLayout {
                SpinBox {
                    backendValue: backendValues.preferredHighlightBegin
                    minimumValue: 0
                    maximumValue: 1000
                    decimals: 0
                    enabled: backendValue.isAvailable
                }
                ExpandingSpacer {
                }
            }

            Label {
                text: qsTr("Preferred end")
                tooltip: qsTr("Preferred highlight end - must be larger than Preferred begin.")
                disabledState: !backendValues.preferredHighlightEnd.isAvailable
            }

            SectionLayout {
                SpinBox {
                    backendValue: backendValues.preferredHighlightEnd
                    minimumValue: 0
                    maximumValue: 1000
                    decimals: 0
                    enabled: backendValue.isAvailable
                }
                ExpandingSpacer {
                }
            }

            Label {
                text: qsTr("Follows current")
<<<<<<< HEAD
                tooltip: qsTr("Whether the highlight is managed by the view.")
=======
                tooltip: qsTr("Determines whether the highlight is managed by the view.")
                disabledState: !backendValues.highlightFollowsCurrentItem.isAvailable
>>>>>>> 1074dab4
            }

            SectionLayout {
                CheckBox {
                    Layout.fillWidth: true
                    backendValue: backendValues.highlightFollowsCurrentItem
                    text: backendValues.highlightFollowsCurrentItem.valueToString
                    enabled: backendValue.isAvailable
                }
                ExpandingSpacer {
                }
            }

        }
    }
}<|MERGE_RESOLUTION|>--- conflicted
+++ resolved
@@ -64,12 +64,8 @@
 
             Label {
                 text: qsTr("Navigation wraps")
-<<<<<<< HEAD
                 tooltip: qsTr("Whether the grid wraps key navigation.")
-=======
-                tooltip: qsTr("Determines whether the grid wraps key navigation.")
                 disabledState: !backendValues.keyNavigationWraps.isAvailable
->>>>>>> 1074dab4
             }
 
             SectionLayout {
@@ -100,12 +96,8 @@
             }
 
             Label {
-<<<<<<< HEAD
                 text: qsTr("Layout direction")
-=======
-                text: qsTr("Layout Direction")
                 disabledState: !backendValues.layoutDirection.isAvailable
->>>>>>> 1074dab4
             }
 
             SecondColumnLayout {
@@ -221,12 +213,8 @@
 
             Label {
                 text: qsTr("Resize duration")
-<<<<<<< HEAD
                 tooltip: qsTr("Resizes animation duration of the highlight delegate.")
-=======
-                tooltip: qsTr("Resize animation duration of the highlight delegate.")
                 disabledState: !backendValues.highlightResizeDuration.isAvailable
->>>>>>> 1074dab4
             }
 
             SectionLayout {
@@ -297,12 +285,8 @@
 
             Label {
                 text: qsTr("Follows current")
-<<<<<<< HEAD
                 tooltip: qsTr("Whether the highlight is managed by the view.")
-=======
-                tooltip: qsTr("Determines whether the highlight is managed by the view.")
                 disabledState: !backendValues.highlightFollowsCurrentItem.isAvailable
->>>>>>> 1074dab4
             }
 
             SectionLayout {
